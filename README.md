--- conflicted
+++ resolved
@@ -137,11 +137,8 @@
 - [DeepRetrieval](https://github.com/pat-jj/DeepRetrieval): Let LLMs learn to **search** and **retrieve** desirable docs with RL
 - [cognitive-behaviors](https://github.com/kanishkg/cognitive-behaviors): Cognitive Behaviors that Enable Self-Improving Reasoners, or, Four Habits of Highly Effective STaRs
 - [MetaSpatial](https://github.com/PzySeere/MetaSpatial): Reinforcing 3D Spatial Reasoning in VLMs for the Metaverse
-<<<<<<< HEAD
 - [DeepEnlighten](https://github.com/DolbyUUU/DeepEnlighten): Reproduce R1 with **social reasoning** tasks and analyze key findings
-=======
-- [DAPO](https://dapo-sia.github.io/): the open-sourced SOTA RL algorithm that achieves 50 points on AIME 2024 based on the Qwen2.5-32B pre-trained model.
->>>>>>> ffd50a49
+- [DAPO](https://dapo-sia.github.io/): the open-sourced SOTA RL algorithm that achieves 50 points on AIME 2024 based on the Qwen2.5-32B pre-trained model
 
 ## Contribution Guide
 Contributions from the community are welcome! Please checkout our [roadmap](https://github.com/volcengine/verl/issues/22) and [release plan](https://github.com/volcengine/verl/issues/354).
