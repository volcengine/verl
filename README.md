<div align="center">
 👋 Hi, everyone! 
    <br>
    verl is a RL training library initiated by <b>ByteDance Seed team</b> and maintained by the verl community.
</div>
<div align="center">
  You can get to know Bytedance Seed better through the following channels👇
  <br>
  <a href="https://team.doubao.com/">
    <img src="https://img.shields.io/badge/Website-%231e37ff?style=for-the-badge&logo=bytedance&logoColor=white"></a>
  <a href="https://github.com/user-attachments/assets/469535a8-42f2-4797-acdf-4f7a1d4a0c3e">
    <img src="https://img.shields.io/badge/WeChat-07C160?style=for-the-badge&logo=wechat&logoColor=white"></a>
 <a href="https://www.xiaohongshu.com/user/profile/668e7e15000000000303157d?xsec_token=ABl2-aqekpytY6A8TuxjrwnZskU-6BsMRE_ufQQaSAvjc%3D&xsec_source=pc_search">
    <img src="https://img.shields.io/badge/Xiaohongshu-%23FF2442?style=for-the-badge&logo=xiaohongshu&logoColor=white"></a>
  <a href="https://www.zhihu.com/org/dou-bao-da-mo-xing-tuan-dui/">
    <img src="https://img.shields.io/badge/zhihu-%230084FF?style=for-the-badge&logo=zhihu&logoColor=white"></a>

</div>

![seed logo](https://github.com/user-attachments/assets/c42e675e-497c-4508-8bb9-093ad4d1f216)

<h1 style="text-align: center;">verl: Volcano Engine Reinforcement Learning for LLMs</h1>

<div align="center">

[<img src="https://devin.ai/assets/deepwiki-badge.png" alt="Ask DeepWiki.com" height="20"/>](https://deepwiki.com/volcengine/verl)
[![GitHub Repo stars](https://img.shields.io/github/stars/volcengine/verl)](https://github.com/volcengine/verl/stargazers)
![GitHub forks](https://img.shields.io/github/forks/volcengine/verl)
[![Twitter](https://img.shields.io/twitter/follow/verl_project)](https://twitter.com/verl_project)
<a href="https://join.slack.com/t/verlgroup/shared_invite/zt-2w5p9o4c3-yy0x2Q56s_VlGLsJ93A6vA"><img src="https://img.shields.io/badge/Slack-verl-blueviolet?logo=slack&amp"></a>
<a href="https://arxiv.org/pdf/2409.19256"><img src="https://img.shields.io/static/v1?label=EuroSys&message=Paper&color=red"></a>
![GitHub contributors](https://img.shields.io/github/contributors/volcengine/verl)
[![Documentation](https://img.shields.io/badge/documentation-blue)](https://verl.readthedocs.io/en/latest/)
<a href="https://raw.githubusercontent.com/eric-haibin-lin/verl-community/refs/heads/main/WeChat.JPG"><img src="https://img.shields.io/badge/微信-green?logo=wechat&amp"></a>

</div>

verl is a flexible, efficient and production-ready RL training library for large language models (LLMs).

verl is the open-source version of **[HybridFlow: A Flexible and Efficient RLHF Framework](https://arxiv.org/abs/2409.19256v2)** paper.

verl is flexible and easy to use with:

- **Easy extension of diverse RL algorithms**: The hybrid-controller programming model enables flexible representation and efficient execution of complex Post-Training dataflows. Build RL dataflows such as GRPO, PPO in a few lines of code.

- **Seamless integration of existing LLM infra with modular APIs**: Decouples computation and data dependencies, enabling seamless integration with existing LLM frameworks, such as FSDP, Megatron-LM, vLLM, SGLang, etc

- **Flexible device mapping**: Supports various placement of models onto different sets of GPUs for efficient resource utilization and scalability across different cluster sizes.

- Ready integration with popular HuggingFace models

verl is fast with:

- **State-of-the-art throughput**: SOTA LLM training and inference engine integrations and SOTA RL throughput.

- **Efficient actor model resharding with 3D-HybridEngine**: Eliminates memory redundancy and significantly reduces communication overhead during transitions between training and generation phases.

</p>

## News

- [2025/05] verl will be presented at [GOSIM x PyTorch Day 2025](https://paris2025.gosim.org/). See you in Paris!
- [2025/04] We will give a tutorial about latest post-training techniques and programming guide for verl at [ICLR 2025 Expo](https://iclr.cc/virtual/2025/calendar?filter_events=Expo+Talk+Panel&filter_rooms=), [SCI-FM workshop](https://open-foundation-model.github.io/) and [LMSys afterparty](https://lu.ma/d23nyynm). Talk materials available [here](https://github.com/eric-haibin-lin/verl-community/tree/main/iclr25).
- [2025/04] [Seed-Thinking-v1.5](https://github.com/ByteDance-Seed/Seed-Thinking-v1.5/blob/main/seed-thinking-v1.5.pdf) tech report is released! Trained with verl, Seed-Thinking-v1.5 achieves 86.7 on AIME 2024, 55.0 on Codeforces and 77.3 on GPQA, demonstrating excellent reasoning abilities in STEM and coding. Beyond reasoning tasks, the method demonstrates notable generalization across diverse domains.
- [2025/04] We are working on open source recipe for [VAPO](https://arxiv.org/pdf/2504.05118) (value-based augmented PPO), our latest RL method for reasoning models. Trained from Qwen-32B-base model, VAPO achieves 60.4 on AIME 2024, outperforming DeepSeek-zero-32B and DAPO-32B.
- [2025/03] verl v0.3.0.post1 is released! See [release note](https://github.com/volcengine/verl/releases/) for details.
- [2025/03] [DAPO](https://dapo-sia.github.io/) is the open-sourced SOTA RL algorithm that achieves 50 points on AIME 2024 based on the Qwen2.5-32B pre-trained model, surpassing the previous SOTA achieved by DeepSeek's GRPO (DeepSeek-R1-Zero-Qwen-32B). DAPO's training is fully powered by verl and the reproduction code is available in `recipe/dapo` now.
<details><summary> more... </summary>
<ul>
  <li>[2025/03] We introduced the programming model of verl at the [vLLM Beijing Meetup](https://mp.weixin.qq.com/s/n77GibL2corAtQHtVEAzfg) and [verl intro and updates](https://github.com/eric-haibin-lin/verl-community/blob/main/slides/verl-lmsys-meetup.pdf) at the [SGLang-LMSYS Org Meetup](https://lu.ma/ntjrr7ig) in Sunnyvale mid-March.</li>
  <li>[2025/02] verl v0.2.0.post2 is released!</li>
  <li>[2025/01] [Doubao-1.5-pro](https://team.doubao.com/zh/special/doubao_1_5_pro) is released with SOTA-level performance on LLM & VLM. The RL scaling preview model is trained using verl, reaching OpenAI O1-level performance on math benchmarks (70.0 pass@1 on AIME).</li>
  <li>[2025/03] We will present verl(HybridFlow) at EuroSys 2025. See you in Rotterdam!</li>
  <li>[2025/02] We presented verl in the <a href="https://lu.ma/ji7atxux">Bytedance/NVIDIA/Anyscale Ray Meetup</a>. See you in San Jose!</li>
  <li>[2024/12] verl is presented at Ray Forward 2024. Slides available <a href="https://github.com/eric-haibin-lin/verl-community/blob/main/slides/Ray_Forward_2024_%E5%B7%AB%E9%94%A1%E6%96%8C.pdf">here</a></li>
  <li>[2024/10] verl is presented at Ray Summit. <a href="https://www.youtube.com/watch?v=MrhMcXkXvJU&list=PLzTswPQNepXntmT8jr9WaNfqQ60QwW7-U&index=37">Youtube video</a> available.</li>
  <li>[2024/12] The team presented <a href="https://neurips.cc/Expo/Conferences/2024/workshop/100677">Post-training LLMs: From Algorithms to Infrastructure</a> at NeurIPS 2024. <a href="https://github.com/eric-haibin-lin/verl-data/tree/neurips">Slides</a> and <a href="https://neurips.cc/Expo/Conferences/2024/workshop/100677">video</a> available.</li>
  <li>[2024/08] HybridFlow (verl) is accepted to EuroSys 2025.</li>
</ul>   
</details>

## Key Features

- **FSDP** and **Megatron-LM** for training.
- **vLLM**, **SGLang** and **HF Transformers** for rollout generation.
- Compatible with Hugging Face Transformers and Modelscope Hub: Qwen-2.5, Llama3.1, Gemma2, DeepSeek-LLM, etc
- Supervised fine-tuning.
- Reinforcement learning with [PPO](examples/ppo_trainer/), [GRPO](examples/grpo_trainer/), [ReMax](examples/remax_trainer/), [REINFORCE++](https://verl.readthedocs.io/en/latest/examples/config.html#algorithm), [RLOO](examples/rloo_trainer/), [PRIME](recipe/prime/), [DAPO](recipe/dapo/), [DrGRPO](recipe/drgrpo), etc.
  - Support model-based reward and function-based reward (verifiable reward)
  - Support vision-language models (VLMs) and [multi-modal RL](examples/grpo_trainer/run_qwen2_5_vl-7b.sh)
- Flash attention 2, [sequence packing](examples/ppo_trainer/run_qwen2-7b_seq_balance.sh), [sequence parallelism](examples/ppo_trainer/run_deepseek7b_llm_sp2.sh) support via DeepSpeed Ulysses, [LoRA](examples/sft/gsm8k/run_qwen_05_peft.sh), [Liger-kernel](examples/sft/gsm8k/run_qwen_05_sp2_liger.sh).
- Scales up to 70B models and hundreds of GPUs.
- Experiment tracking with wandb, swanlab, mlflow and tensorboard.

## Upcoming Features and Changes

- Roadmap https://github.com/volcengine/verl/issues/710
- DeepSeek 671b optimizations with Megatron v0.11 https://github.com/volcengine/verl/issues/708
- Multi-turn rollout optimizations https://github.com/volcengine/verl/pull/1037 https://github.com/volcengine/verl/pull/1138
- Environment interactions https://github.com/volcengine/verl/issues/1172
- List of breaking changes since v0.3 https://github.com/volcengine/verl/discussions/943

## Getting Started

<a href="https://verl.readthedocs.io/en/latest/index.html"><b>Documentation</b></a>

**Quickstart:**

- [Installation](https://verl.readthedocs.io/en/latest/start/install.html)
- [Quickstart](https://verl.readthedocs.io/en/latest/start/quickstart.html)
- [Programming Guide](https://verl.readthedocs.io/en/latest/hybrid_flow.html)

**Running a PPO example step-by-step:**

- Data and Reward Preparation
  - [Prepare Data for Post-Training](https://verl.readthedocs.io/en/latest/preparation/prepare_data.html)
  - [Implement Reward Function for Dataset](https://verl.readthedocs.io/en/latest/preparation/reward_function.html)
- Understanding the PPO Example
  - [PPO Example Architecture](https://verl.readthedocs.io/en/latest/examples/ppo_code_architecture.html)
  - [Config Explanation](https://verl.readthedocs.io/en/latest/examples/config.html)
  - [Run GSM8K Example](https://verl.readthedocs.io/en/latest/examples/gsm8k_example.html)

**Reproducible algorithm baselines:**

- [PPO, GRPO, ReMax](https://verl.readthedocs.io/en/latest/experiment/ppo.html)

**For code explanation and advance usage (extension):**

- PPO Trainer and Workers
  - [PPO Ray Trainer](https://verl.readthedocs.io/en/latest/workers/ray_trainer.html)
  - [PyTorch FSDP Backend](https://verl.readthedocs.io/en/latest/workers/fsdp_workers.html)
  - [Megatron-LM Backend](https://verl.readthedocs.io/en/latest/index.html)
- Advance Usage and Extension
  - [Ray API design tutorial](https://verl.readthedocs.io/en/latest/advance/placement.html)
  - [Extend to Other RL(HF) algorithms](https://verl.readthedocs.io/en/latest/advance/dpo_extension.html)
  - [Add Models with the FSDP Backend](https://verl.readthedocs.io/en/latest/advance/fsdp_extension.html)
  - [Add Models with the Megatron-LM Backend](https://verl.readthedocs.io/en/latest/advance/megatron_extension.html)
  - [Deployment using Separate GPU Resources](https://github.com/volcengine/verl/tree/main/examples/split_placement)

**Blogs from the community**

- [Reinforcement Learning from Human Feedback on AMD GPUs with verl and ROCm Integration](https://rocm.blogs.amd.com/artificial-intelligence/verl-large-scale/README.html)
- [veMLP x veRL ：玩转强化学习训练](https://mp.weixin.qq.com/s/7nbqxk4knMGd-hQE9ls2tA)
- [使用 verl 进行 GRPO 分布式强化学习训练最佳实践](https://www.volcengine.com/docs/6459/1463942)
- [HybridFlow veRL 原文浅析](https://github.com/zhaochenyang20/Awesome-ML-SYS-Tutorial/blob/main/rlhf/verl/readme.md)
- [最高提升 20 倍吞吐量！豆包大模型团队发布全新 RLHF 框架，现已开源！](https://team.doubao.com/en/blog/%E6%9C%80%E9%AB%98%E6%8F%90%E5%8D%8720%E5%80%8D%E5%90%9E%E5%90%90%E9%87%8F-%E8%B1%86%E5%8C%85%E5%A4%A7%E6%A8%A1%E5%9E%8B%E5%9B%A2%E9%98%9F%E5%8F%91%E5%B8%83%E5%85%A8%E6%96%B0-rlhf-%E6%A1%86%E6%9E%B6-%E7%8E%B0%E5%B7%B2%E5%BC%80%E6%BA%90)

## Performance Tuning Guide

The performance is essential for on-policy RL algorithm. We have written a detailed [performance tuning guide](https://verl.readthedocs.io/en/latest/perf/perf_tuning.html) to help you optimize performance.

## Upgrade to vLLM >= v0.8.2

verl now supports vLLM>=0.8.2 when using FSDP as the training backend. Please refer to [this document](https://github.com/volcengine/verl/blob/main/docs/README_vllm0.8.md) for the installation guide and more information. Please avoid vllm 0.7.x, which contains bugs that may lead to OOMs and unexpected errors.

## Use Latest SGLang

SGLang is fully supported with verl, and SGLang RL Group is working extensively on building unique features, including multi-turn agentic RL, VLM RLHF, server-based RL, and partial rollout. Please refer to [this document](https://verl.readthedocs.io/en/latest/workers/sglang_worker.html) for the installation guide and more information.

<<<<<<< HEAD
## [Hardware] Support AMD (ROCMm Kernel)
 verl now supports FSDP as the training engine (Megatron support coming soon) and both integrates with vLLM and SGLang as inference engines. Please refer to [this document](https://github.com/volcengine/verl/blob/main/docs/amd_tutorial/amd_build_dockerfile_page.rst) for the installation guide and more information. 

=======
## [Hardware] Support AMD (ROCm Kernel)

verl now supports FSDP as the training engine (Megatron support coming soon) and both integrates with vLLM and SGLang as inference engines. Please refer to [this document](https://github.com/volcengine/verl/blob/main/docs/amd_tutorial/amd_build_dockerfile_page.rst) for the installation guide and more information, and [this document](https://github.com/volcengine/verl/blob/main/docs/amd_tutorial/amd_vllm_page.rst) for the vLLM performance tuning for ROCm.
>>>>>>> 3f41534a

## Citation and acknowledgement

If you find the project helpful, please cite:

- [HybridFlow: A Flexible and Efficient RLHF Framework](https://arxiv.org/abs/2409.19256v2)
- [A Framework for Training Large Language Models for Code Generation via Proximal Policy Optimization](https://i.cs.hku.hk/~cwu/papers/gmsheng-NL2Code24.pdf)

```bibtex
@article{sheng2024hybridflow,
  title   = {HybridFlow: A Flexible and Efficient RLHF Framework},
  author  = {Guangming Sheng and Chi Zhang and Zilingfeng Ye and Xibin Wu and Wang Zhang and Ru Zhang and Yanghua Peng and Haibin Lin and Chuan Wu},
  year    = {2024},
  journal = {arXiv preprint arXiv: 2409.19256}
}
```

verl is inspired by the design of Nemo-Aligner, Deepspeed-chat and OpenRLHF. The project is adopted and contributed by Bytedance, Anyscale, LMSys.org, [Alibaba Qwen team](https://github.com/QwenLM/), Shanghai AI Lab, Tsinghua University, UC Berkeley, UCLA, UIUC, University of Hong Kong, ke.com, [All Hands AI](https://www.all-hands.dev/), [ModelBest](http://modelbest.cn/), [OpenPipe](https://openpipe.ai/), JD AI Lab, Microsoft Research, [StepFun](https://www.stepfun.com/), Amazon, Linkedin, Meituan, [Camel-AI](https://www.camel-ai.org/), [OpenManus](https://github.com/OpenManus), Prime Intellect, NVIDIA research, [Baichuan](https://www.baichuan-ai.com/home), and many more.

## Awesome work using verl

- [TinyZero](https://github.com/Jiayi-Pan/TinyZero): a reproduction of **DeepSeek R1 Zero** recipe for reasoning tasks ![GitHub Repo stars](https://img.shields.io/github/stars/Jiayi-Pan/TinyZero)
- [DAPO](https://dapo-sia.github.io/): the fully open source SOTA RL algorithm that beats DeepSeek-R1-zero-32B ![GitHub Repo stars](https://img.shields.io/github/stars/volcengine/verl)
- [SkyThought](https://github.com/NovaSky-AI/SkyThought): RL training for Sky-T1-7B by NovaSky AI team. ![GitHub Repo stars](https://img.shields.io/github/stars/NovaSky-AI/SkyThought)
- [simpleRL-reason](https://github.com/hkust-nlp/simpleRL-reason): SimpleRL-Zoo: Investigating and Taming Zero Reinforcement Learning for Open Base Models in the Wild ![GitHub Repo stars](https://img.shields.io/github/stars/hkust-nlp/simpleRL-reason)
- [Easy-R1](https://github.com/hiyouga/EasyR1): **Multi-modal** RL training framework ![GitHub Repo stars](https://img.shields.io/github/stars/hiyouga/EasyR1)
- [OpenManus-RL](https://github.com/OpenManus/OpenManus-RL): LLM Agents RL tunning framework for multiple agent environments. ![GitHub Repo stars](https://img.shields.io/github/stars/OpenManus/OpenManus-RL)
- [deepscaler](https://github.com/agentica-project/rllm/tree/deepscaler): iterative context scaling with GRPO ![GitHub Repo stars](https://img.shields.io/github/stars/agentica-project/deepscaler)
- [rllm](https://github.com/agentica-project/rllm): async RL training with [verl-pipeline](https://github.com/agentica-project/verl-pipeline) ![GitHub Repo stars](https://img.shields.io/github/stars/agentica-project/rllm)
- [PRIME](https://github.com/PRIME-RL/PRIME): Process reinforcement through implicit rewards ![GitHub Repo stars](https://img.shields.io/github/stars/PRIME-RL/PRIME)
- [RAGEN](https://github.com/ZihanWang314/ragen): a general-purpose reasoning **agent** training framework ![GitHub Repo stars](https://img.shields.io/github/stars/ZihanWang314/ragen)
- [Logic-RL](https://github.com/Unakar/Logic-RL): a reproduction of DeepSeek R1 Zero on 2K Tiny Logic Puzzle Dataset. ![GitHub Repo stars](https://img.shields.io/github/stars/Unakar/Logic-RL)
- [Search-R1](https://github.com/PeterGriffinJin/Search-R1): RL with reasoning and **searching (tool-call)** interleaved LLMs ![GitHub Repo stars](https://img.shields.io/github/stars/PeterGriffinJin/Search-R1)
- [ReSearch](https://github.com/Agent-RL/ReSearch): Learning to **Re**ason with **Search** for LLMs via Reinforcement Learning ![GitHub Repo stars](https://img.shields.io/github/stars/Agent-RL/ReSearch)
- [DeepRetrieval](https://github.com/pat-jj/DeepRetrieval): Hacking **Real Search Engines** and **retrievers** with LLMs via RL for **information retrieval** ![GitHub Repo stars](https://img.shields.io/github/stars/pat-jj/DeepRetrieval)
- [Code-R1](https://github.com/ganler/code-r1): Reproducing R1 for **Code** with Reliable Rewards ![GitHub Repo stars](https://img.shields.io/github/stars/ganler/code-r1)
- [Skywork-OR1](https://github.com/SkyworkAI/Skywork-OR1): Skywork open reaonser series ![GitHub Repo stars](https://img.shields.io/github/stars/SkyworkAI/Skywork-OR1)
- [ToRL](https://github.com/GAIR-NLP/ToRL): Scaling tool-integrated RL ![GitHub Repo stars](https://img.shields.io/github/stars/GAIR-NLP/ToRL)
- [cognitive-behaviors](https://github.com/kanishkg/cognitive-behaviors): Cognitive Behaviors that Enable Self-Improving Reasoners, or, Four Habits of Highly Effective STaRs ![GitHub Repo stars](https://img.shields.io/github/stars/kanishkg/cognitive-behaviors)
- [PURE](https://github.com/CJReinforce/PURE): **Credit assignment** is the key to successful reinforcement fine-tuning using **process reward model** ![GitHub Repo stars](https://img.shields.io/github/stars/CJReinforce/PURE)
- [MetaSpatial](https://github.com/PzySeere/MetaSpatial): Reinforcing **3D Spatial Reasoning** in **VLMs** for the **Metaverse** ![GitHub Repo stars](https://img.shields.io/github/stars/PzySeere/MetaSpatial)
- [GUI-R1](https://github.com/ritzz-ai/GUI-R1): **GUI-R1**: A Generalist R1-style Vision-Language Action Model For **GUI Agents** ![GitHub Repo stars](https://img.shields.io/github/stars/ritzz-ai/GUI-R1)
- [DeepEnlighten](https://github.com/DolbyUUU/DeepEnlighten): Reproduce R1 with **social reasoning** tasks and analyze key findings ![GitHub Repo stars](https://img.shields.io/github/stars/DolbyUUU/DeepEnlighten)
- [DeepResearcher](https://github.com/GAIR-NLP/DeepResearcher): Scaling deep research via reinforcement learning in real-world environments ![GitHub Repo stars](https://img.shields.io/github/stars/GAIR-NLP/DeepResearcher)
- [self-rewarding-reasoning-LLM](https://arxiv.org/pdf/2502.19613): self-rewarding and correction with **generative reward models** ![GitHub Repo stars](https://img.shields.io/github/stars/RLHFlow/Self-rewarding-reasoning-LLM)
- [critic-rl](https://github.com/HKUNLP/critic-rl): LLM critics for code generation ![GitHub Repo stars](https://img.shields.io/github/stars/HKUNLP/critic-rl)
- [VAGEN](https://github.com/RAGEN-AI/VAGEN): Training VLM agents with multi-turn reinforcement learning ![GitHub Repo stars](https://img.shields.io/github/stars/RAGEN-AI/VAGEN)
- [AdaRFT](https://github.com/uscnlp-lime/verl): Efficient Reinforcement Finetuning via **Adaptive Curriculum Learning** ![GitHub Repo stars](https://img.shields.io/github/stars/uscnlp-lime/verl)
- [Trust Region Preference Approximation](https://github.com/XueruiSu/Trust-Region-Preference-Approximation): A simple and stable **reinforcement learning algorithm** for LLM reasoning. ![GitHub Repo stars](https://img.shields.io/github/stars/XueruiSu/Trust-Region-Preference-Approximation)
- [cognition-engineering](https://github.com/gair-nlp/cognition-engineering): Test time scaling drives cognition engineering. ![GitHub Repo stars](https://img.shields.io/github/stars/gair-nlp/cognition-engineering)
- [DQO](https://arxiv.org/abs/2410.09302): Enhancing multi-Step reasoning abilities of language models through direct Q-function optimization
- [FIRE](https://arxiv.org/abs/2410.21236): Flaming-hot initiation with regular execution sampling for large language models
- [Rec-R1](https://arxiv.org/pdf/2503.24289): Bridging Generative Large Language Models and Recommendation Systems via Reinforcement Learning
- [ReTool](https://retool-rl.github.io/): ReTool: reinforcement learning for strategic tool use in LLMs
- [all-hands/openhands-lm-32b-v0.1](https://www.all-hands.dev/blog/introducing-openhands-lm-32b----a-strong-open-coding-agent-model): A strong, open coding agent model, trained with [multi-turn fine-tuning](https://github.com/volcengine/verl/pull/195)

## Contribution Guide

Contributions from the community are welcome! Please check out our [project roadmap](https://github.com/volcengine/verl/issues/710) and [good first issues](https://github.com/volcengine/verl/issues?q=is%3Aissue%20state%3Aopen%20label%3A%22good%20first%20issue%22) to see where you can contribute.

### Code Linting and Formatting

We use pre-commit to help improve code quality. To initialize pre-commit, run:

```bash
pip install pre-commit
pre-commit install
```

To resolve CI errors locally, you can manually run pre-commit by:

```bash
pre-commit run
```

### Adding CI tests

If possible, please add CI test(s) for your new feature:

1. Find the most relevant workflow yml file, which usually corresponds to a `hydra` default config (e.g. `ppo_trainer`, `ppo_megatron_trainer`, `sft_trainer`, etc).
2. Add related path patterns to the `paths` section if not already included.
3. Minimize the workload of the test script(s) (see existing scripts for examples).

## About [ByteDance Seed Team](https://team.doubao.com/)

Founded in 2023, ByteDance Seed Team is dedicated to crafting the industry's most advanced AI foundation models. The team aspires to become a world-class research team and make significant contributions to the advancement of science and society.

---

We are HIRING! Send us an [email](mailto:haibin.lin@bytedance.com) if you are interested in internship/FTE opportunities in RL for agents.<|MERGE_RESOLUTION|>--- conflicted
+++ resolved
@@ -157,15 +157,9 @@
 
 SGLang is fully supported with verl, and SGLang RL Group is working extensively on building unique features, including multi-turn agentic RL, VLM RLHF, server-based RL, and partial rollout. Please refer to [this document](https://verl.readthedocs.io/en/latest/workers/sglang_worker.html) for the installation guide and more information.
 
-<<<<<<< HEAD
-## [Hardware] Support AMD (ROCMm Kernel)
- verl now supports FSDP as the training engine (Megatron support coming soon) and both integrates with vLLM and SGLang as inference engines. Please refer to [this document](https://github.com/volcengine/verl/blob/main/docs/amd_tutorial/amd_build_dockerfile_page.rst) for the installation guide and more information. 
-
-=======
 ## [Hardware] Support AMD (ROCm Kernel)
 
 verl now supports FSDP as the training engine (Megatron support coming soon) and both integrates with vLLM and SGLang as inference engines. Please refer to [this document](https://github.com/volcengine/verl/blob/main/docs/amd_tutorial/amd_build_dockerfile_page.rst) for the installation guide and more information, and [this document](https://github.com/volcengine/verl/blob/main/docs/amd_tutorial/amd_vllm_page.rst) for the vLLM performance tuning for ROCm.
->>>>>>> 3f41534a
 
 ## Citation and acknowledgement
 
