# Copyright 2024 Bytedance Ltd. and/or its affiliates
#
# Licensed under the Apache License, Version 2.0 (the "License");
# you may not use this file except in compliance with the License.
# You may obtain a copy of the License at
#
#     http://www.apache.org/licenses/LICENSE-2.0
#
# Unless required by applicable law or agreed to in writing, software
# distributed under the License is distributed on an "AS IS" BASIS,
# WITHOUT WARRANTIES OR CONDITIONS OF ANY KIND, either express or implied.
# See the License for the specific language governing permissions and
# limitations under the License.

from typing import List, Tuple, Dict
import re
import os
import torch
import argparse
import numpy as np
from transformers import AutoConfig, AutoModelForCausalLM, AutoModelForTokenClassification, AutoModelForVision2Seq
from concurrent.futures import ThreadPoolExecutor
from safetensors.torch import load_file
from torch.distributed._tensor import Shard, Placement
try:
    # for torch 2.5+
    from torch.distributed.tensor import DTensor
except ImportError:
    from torch.distributed._tensor import DTensor

parser = argparse.ArgumentParser()
parser.add_argument('--backend', type=str, required=True, help="The backend of the model", choices=["fsdp", "megatron"])
parser.add_argument('--tie-word-embedding', action='store_true', help="Whether to tie word embedding weights")
parser.add_argument('--is-value-model', action='store_true', help="Whether the model loaded as value model")
parser.add_argument('--hf_model_path', type=str, required=True, help="The path for the huggingface model")
parser.add_argument(
    '--local_dir',
    type=str,
    required=True,
    help=
    "The path for your saved model. For megatron, point to the base dir of model, rng, optimizer checkpoints, commonly be `config.default_local_dir/global_step_\{global_step\}`."
)
parser.add_argument('--target_dir', required=False, default="tmp", type=str, help="The path for the target model")
parser.add_argument("--hf_upload_path", default=False, type=str, help="The path of the huggingface repo to upload")
parser.add_argument("--test", action="store_true", help="test correctness of hf_model")
parser.add_argument("--test_hf_dir",
                    type=str,
                    required=False,
                    help="test correctness of hf_model, , with hf_model in checkpoint.contents")
args = parser.parse_args()
os.makedirs(args.target_dir, exist_ok=True)
if args.test:
    assert args.test_hf_dir is not None, f'You must run verl save checkpoint first, with hf_model in checkpoint.contents, and provide the directory here'


def merge_by_placement(tensors: List[torch.Tensor], placement: Placement):
    if placement.is_replicate():
        return tensors[0]
    elif placement.is_partial():
        raise NotImplementedError("Partial placement is not supported yet")
    elif placement.is_shard():
        return torch.cat(tensors, dim=placement.dim).contiguous()
    else:
        raise ValueError(f"Unsupported placement: {placement}")


def upload_model_to_huggingface(hf_path):
    # Push to hugging face
    from huggingface_hub import HfApi
    api = HfApi()
    api.create_repo(repo_id=args.hf_upload_path, private=False, exist_ok=True)
    api.upload_folder(folder_path=hf_path, repo_id=args.hf_upload_path, repo_type="model")


def convert_fsdp_checkpoints_to_hfmodels():
    local_dir = args.local_dir

    # copy rank zero to find the shape of (dp, fsdp)
    rank = 0
    world_size = 0
    for filename in os.listdir(local_dir):
        match = re.match(r"model_world_size_(\d+)_rank_0\.pt", filename)
        if match:
            world_size = match.group(1)
            break
    assert world_size, "No model file with the proper format"

    state_dict = torch.load(os.path.join(local_dir, f'model_world_size_{world_size}_rank_{rank}.pt'),
                            map_location='cpu')
    pivot_key = sorted(list(state_dict.keys()))[0]
    weight = state_dict[pivot_key]

    if isinstance(weight, DTensor):
        # get sharding info
        device_mesh = weight.device_mesh
        mesh = device_mesh.mesh
        mesh_dim_names = device_mesh.mesh_dim_names
    else:
        # for non-DTensor
        mesh = np.array([int(world_size)], dtype=np.int64)
        mesh_dim_names = ('fsdp',)

    print(f'Got device mesh {mesh}, mesh_dim_names {mesh_dim_names}')

<<<<<<< HEAD
    assert mesh_dim_names in (('fsdp',),), f'Unsupported mesh_dim_names {mesh_dim_names}'
=======
    assert mesh_dim_names in (('fsdp',), ('ddp', 'fsdp')), f'Unsupported mesh_dim_names {mesh_dim_names}'
>>>>>>> c9e3c57c

    if 'tp' in mesh_dim_names:
        # fsdp * tp
        total_shards = mesh.shape[-1] * mesh.shape[-2]
        mesh_shape = (mesh.shape[-2], mesh.shape[-1])
    else:
        # fsdp
        total_shards = mesh.shape[-1]
        mesh_shape = (mesh.shape[-1],)

    print(f'Processing model shards with {total_shards} {mesh_shape} in total')

    model_state_dict_lst = []
    model_state_dict_lst.append(state_dict)
    model_state_dict_lst.extend([""] * (total_shards - 1))

    def process_one_shard(rank):
        model_path = os.path.join(local_dir, f'model_world_size_{world_size}_rank_{rank}.pt')
        state_dict = torch.load(model_path, map_location='cpu', weights_only=False)
        model_state_dict_lst[rank] = state_dict
        return state_dict

    with ThreadPoolExecutor(max_workers=min(32, os.cpu_count())) as executor:
        for rank in range(1, total_shards):
            executor.submit(process_one_shard, rank)
    state_dict = {}
    param_placements: Dict[str, List[Placement]] = {}
    keys = set(model_state_dict_lst[0].keys())
    for key in keys:
        state_dict[key] = []
        for model_state_dict in model_state_dict_lst:
            try:
                tensor = model_state_dict.pop(key)
            except:
                print("-" * 30)
                print(model_state_dict)
            if isinstance(tensor, DTensor):
                state_dict[key].append(tensor._local_tensor.bfloat16())
                placements = tuple(tensor.placements)
                # replicated placement at dp dimension can be discarded
                if mesh_dim_names[0] == 'dp':
                    placements = placements[1:]
                elif mesh_dim_names[0] == 'ddp':
                    placements = placements[1:]
                if key not in param_placements:
                    param_placements[key] = placements
                else:
                    assert param_placements[key] == placements
            else:
                state_dict[key].append(tensor.bfloat16())

    del model_state_dict_lst

    for key in sorted(state_dict):
        if not isinstance(state_dict[key], list):
            print(f"No need to merge key {key}")
            continue
        if key in param_placements:
            # merge shards
            placements: Tuple[Shard] = param_placements[key]
            if len(mesh_shape) == 1:
                # 1-D list, FSDP without TP
                assert len(placements) == 1
                shards = state_dict[key]
                state_dict[key] = merge_by_placement(shards, placements[0])
            else:
                # 2-D list, FSDP + TP
                raise NotImplementedError("FSDP + TP is not supported yet")
<<<<<<< HEAD
        else:
            state_dict[key] = torch.cat(state_dict[key], dim=0)

    print('Writing to local disk')
    if args.target_dir is None:
        hf_path = os.path.join(local_dir, 'huggingface')
    else:
        hf_path = args.target_dir
    config = AutoConfig.from_pretrained(args.hf_model_path)
=======
        else:
            state_dict[key] = torch.cat(state_dict[key], dim=0)

    print('Writing to local disk')
    if args.target_dir is None:
        hf_path = os.path.join(local_dir, 'huggingface')
    else:
        hf_path = args.target_dir
    config = AutoConfig.from_pretrained(args.hf_model_path)

    if 'ForTokenClassification' in config.architectures[0]:
        auto_model = AutoModelForTokenClassification
    elif 'ForCausalLM' in config.architectures[0]:
        auto_model = AutoModelForCausalLM
    elif 'ForConditionalGeneration' in config.architectures[0]:
        auto_model = AutoModelForVision2Seq
    else:
        raise NotImplementedError(f'Unknown architecture {config["architectures"]}')

    with torch.device('meta'):
        model = auto_model.from_config(config, torch_dtype=torch.bfloat16)
    model.to_empty(device='cpu')

    print(f'Saving model to {hf_path}')
    model.save_pretrained(hf_path, state_dict=state_dict)
    del state_dict
    del model
    if args.hf_upload_path:
        upload_model_to_huggingface(hf_path)


def get_tp_pp_rank_from_sharded_dir(sharded_dir):
    match = re.match(r"mp_rank_(\d\d)_(\d\d\d)", sharded_dir)
    tp_rank = int(match.group(1))
    pp_rank = int(match.group(2))
    return tp_rank, pp_rank


def check_megatron_checkpoint_path(model_path):
    sharded_dirs = sorted(os.listdir(model_path))
    tp_size = 0
    pp_size = 0
    for sharded_dir in sharded_dirs:
        match = re.match(r"mp_rank_(\d\d)_(\d\d\d)", sharded_dir)
        assert match, f"Invalid sharded dir {sharded_dir}"
        assert f"model.pt" in os.listdir(os.path.join(model_path, sharded_dir)), f"model.pt not found in {sharded_dir}"
        tp_rank = int(match.group(1))
        pp_rank = int(match.group(2))
        if tp_size < tp_rank + 1:
            tp_size = tp_rank + 1
        if pp_size < pp_rank + 1:
            pp_size = pp_rank + 1
    return sharded_dirs, tp_size, pp_size


def convert_megatron_checkpoints_to_hfmodels():
    from verl.utils.megatron_utils import get_model_checkpoint_path, get_hf_model_checkpoint_path

    local_path = args.local_dir

    model_ckpt_path = get_model_checkpoint_path(local_path)
    hf_model_ckpt_path = get_hf_model_checkpoint_path(local_path)
    sharded_dirs, tp_size, pp_size = check_megatron_checkpoint_path(model_ckpt_path)
    mp_size = len(sharded_dirs)

    model_state_dict_lst = []
    for i in range(pp_size):
        model_state_dict_lst.append([])
        for j in range(tp_size):
            model_state_dict_lst[i].append("")

    print(f'sharded_dirs: {sharded_dirs}, tp_size: {tp_size}, pp_size: {pp_size}, mp_size: {mp_size}')

    def process_one_shard(shard_dir):
        model_path = os.path.join(model_ckpt_path, shard_dir, "model.pt")
        state_dict = torch.load(model_path, map_location='cpu', weights_only=False)
        tp_rank, pp_rank = get_tp_pp_rank_from_sharded_dir(shard_dir)
        model_state_dict_lst[pp_rank][tp_rank] = state_dict

    # with ThreadPoolExecutor(max_workers=min(32, os.cpu_count())) as executor:
    #     for rank in range(1, mp_size):
    #         executor.submit(process_one_shard, sharded_dirs[rank])
    for sharded_dir in sharded_dirs:
        process_one_shard(sharded_dir)

    state_dict = {}
    config = AutoConfig.from_pretrained(args.hf_model_path)
    if args.test:
        ref_state_dict = load_file(os.path.join(args.test_hf_dir, 'model.safetensors'))

    def merge_across_tp(key, tp_data):
        if "linear_fc1.weight" in key:
            # if the tensor is gate and proj
            gate_lst = []
            up_lst = []
            for infer_param in tp_data:
                gate, up = infer_param.chunk(2)
                gate_lst.append(gate)
                up_lst.append(up)
            gate = torch.cat(gate_lst, dim=0)
            up = torch.cat(up_lst, dim=0)
            tp_data = [gate, up]
        elif "self_attention.linear_qkv." in key and 'layer_norm' not in key:
            # if the tensor is qkv, for each param on tp, split into q, k, v
            # concat q, k, v separately.
            q_lst = []
            k_lst = []
            v_lst = []
            assert config.num_attention_heads % config.num_key_value_heads == 0
            num_q_per_kv = config.num_attention_heads // config.num_key_value_heads
            assert tp_data[0].shape[0] % (num_q_per_kv + 2) == 0
            kv_size_per_tp = tp_data[0].shape[0] // (num_q_per_kv + 2)
            split_size = [kv_size_per_tp * num_q_per_kv, kv_size_per_tp, kv_size_per_tp]
            for infer_param in tp_data:
                num_query_groups_per_partition = config.num_key_value_heads // tp_size
                for chunk in infer_param.chunk(num_query_groups_per_partition):
                    split_size = [
                        kv_size_per_tp * num_q_per_kv // num_query_groups_per_partition,
                        kv_size_per_tp // num_query_groups_per_partition,
                        kv_size_per_tp // num_query_groups_per_partition
                    ]
                    q, k, v = chunk.split(split_size)
                    q_lst.append(q)
                    k_lst.append(k)
                    v_lst.append(v)
            q = torch.cat(q_lst, dim=0)
            k = torch.cat(k_lst, dim=0)
            v = torch.cat(v_lst, dim=0)

            tp_data = [q, k, v]

        elif "layer_norm" in key or "layernorm" in key or "output_layer" in key and args.is_value_model:
            tp_data = tp_data[0]
        else:
            dim = 0
            if "linear_fc2.weight" in key or "self_attention.linear_proj" in key:
                dim = 1
            tp_data = torch.cat(tp_data, dim=dim)

        return tp_data

    vpp_size = len(model_state_dict_lst[0][0])
    layers_cum = 0
    for vpp_rank in range(vpp_size):
        for pp_rank in range(pp_size):
            layers_handled = 0
            keys = model_state_dict_lst[pp_rank][0][vpp_rank].keys()
            for key in keys:
                if "extra_state" in key:
                    continue
                if args.tie_word_embedding and ("output_layer" in key):
                    print(f'skip lm_head and reward_head loading because of tie_word_embeddings')
                    continue
                new_key = key
                if "decoder.layers." in key:
                    local_layer_no = int(key.split('.')[2])
                    layers_handled = max(local_layer_no, layers_handled)
                    global_layer_no = local_layer_no + layers_cum
                    new_key_list = key.split('.')
                    new_key_list[2] = str(global_layer_no)
                    new_key = '.'.join(new_key_list)

                tp_data = [model_state_dict_lst[pp_rank][tp_rank][vpp_rank][key] for tp_rank in range(tp_size)]
                merged = merge_across_tp(new_key, tp_data)
                if not isinstance(merged, list):
                    state_dict[new_key] = merged
                elif len(merged) == 3:
                    # split qkv
                    for n, d in zip(['q', 'k', 'v'], merged):
                        state_dict[new_key.replace("linear_qkv", f"linear_{n}")] = d
                elif len(merged) == 2:
                    # split gate up
                    state_dict[new_key.replace("linear_fc1", "gate_proj")] = merged[0]
                    state_dict[new_key.replace("linear_fc1", "up_proj")] = merged[1]
            layers_cum += layers_handled + 1  # zero based

    del model_state_dict_lst

    params_mapping = [
        # (megatron core gpt model name, vllm model name)
        ("self_attention.linear_qkv.layer_norm_weight", "input_layernorm.weight"),
        ("self_attention.linear_qkv.layer_norm_bias", "input_layernorm.bias"),
        ("embedding.word_embeddings", "model.embed_tokens"),
        ("self_attention.linear_qkv", "self_attn.qkv_proj"),
        ("self_attention.linear_proj", "self_attn.o_proj"),
        ("pre_mlp_layernorm", "post_attention_layernorm"),
        ("mlp.linear_fc1.layer_norm_weight", "post_attention_layernorm.weight"),
        ("mlp.linear_fc1.layer_norm_bias", "post_attention_layernorm.bias"),
        ("mlp.linear_fc1", "mlp.gate_up_proj"),
        ("mlp.linear_fc2", "mlp.down_proj"),
        ("decoder.final_layernorm", "model.norm"),
        ("output_layer", "lm_head"),
        ("self_attention.linear_q", "self_attn.q_proj"),
        ("self_attention.linear_k", "self_attn.k_proj"),
        ("self_attention.linear_v", "self_attn.v_proj"),
    ]

    if args.test:

        for original_name, loaded_weight in state_dict.items():
            name = _replace_name(original_name, params_mapping)
            if not name or name.endswith(".bias") and name not in ref_state_dict:
                continue
            if "rotary_emb.inv_freq" in name:
                continue
            if args.tie_word_embedding and "lm_head.weight" in name:
                continue
            if name not in ref_state_dict:
                raise RuntimeError(f'key: {name} not exist in state_dict')
            param = ref_state_dict[name]
            assert loaded_weight.dtype == param.dtype
            torch.testing.assert_close(loaded_weight, param, atol=1e-4, rtol=1e-4)

    print('Writing to local disk')
    if args.target_dir is None:
        hf_path = os.path.join(args.local_dir, 'huggingface')
    else:
        hf_path = args.target_dir
>>>>>>> c9e3c57c

    if 'ForTokenClassification' in config.architectures[0]:
        auto_model = AutoModelForTokenClassification
    elif 'ForCausalLM' in config.architectures[0]:
        auto_model = AutoModelForCausalLM
    elif 'ForConditionalGeneration' in config.architectures[0]:
        auto_model = AutoModelForVision2Seq
    else:
        raise NotImplementedError(f'Unknown architecture {config["architectures"]}')

    with torch.device('meta'):
        model = auto_model.from_config(config, torch_dtype=torch.bfloat16)
    model.to_empty(device='cpu')

    print(f'Saving model to {hf_path}')
    model.save_pretrained(hf_path, state_dict=state_dict)
    del state_dict
    del model
    if args.hf_upload_path:
        upload_model_to_huggingface(hf_path)
<<<<<<< HEAD


def get_tp_pp_rank_from_sharded_dir(sharded_dir):
    match = re.match(r"mp_rank_(\d\d)_(\d\d\d)", sharded_dir)
    tp_rank = int(match.group(1))
    pp_rank = int(match.group(2))
    return tp_rank, pp_rank


def check_megatron_checkpoint_path(model_path):
    sharded_dirs = sorted(os.listdir(model_path))
    tp_size = 0
    pp_size = 0
    for sharded_dir in sharded_dirs:
        match = re.match(r"mp_rank_(\d\d)_(\d\d\d)", sharded_dir)
        assert match, f"Invalid sharded dir {sharded_dir}"
        assert f"model.pt" in os.listdir(os.path.join(model_path, sharded_dir)), f"model.pt not found in {sharded_dir}"
        tp_rank = int(match.group(1))
        pp_rank = int(match.group(2))
        if tp_size < tp_rank + 1:
            tp_size = tp_rank + 1
        if pp_size < pp_rank + 1:
            pp_size = pp_rank + 1
    return sharded_dirs, tp_size, pp_size


def convert_megatron_checkpoints_to_hfmodels():
    from verl.utils.megatron_utils import get_model_checkpoint_path, get_hf_model_checkpoint_path

    local_path = args.local_dir

    model_ckpt_path = get_model_checkpoint_path(local_path)
    hf_model_ckpt_path = get_hf_model_checkpoint_path(local_path)
    sharded_dirs, tp_size, pp_size = check_megatron_checkpoint_path(model_ckpt_path)
    mp_size = len(sharded_dirs)
=======
>>>>>>> c9e3c57c

    model_state_dict_lst = []
    for i in range(pp_size):
        model_state_dict_lst.append([])
        for j in range(tp_size):
            model_state_dict_lst[i].append("")

    print(f'sharded_dirs: {sharded_dirs}, tp_size: {tp_size}, pp_size: {pp_size}, mp_size: {mp_size}')

    def process_one_shard(shard_dir):
        model_path = os.path.join(model_ckpt_path, shard_dir, "model.pt")
        state_dict = torch.load(model_path, map_location='cpu', weights_only=False)
        tp_rank, pp_rank = get_tp_pp_rank_from_sharded_dir(shard_dir)
        model_state_dict_lst[pp_rank][tp_rank] = state_dict

    # with ThreadPoolExecutor(max_workers=min(32, os.cpu_count())) as executor:
    #     for rank in range(1, mp_size):
    #         executor.submit(process_one_shard, sharded_dirs[rank])
    for sharded_dir in sharded_dirs:
        process_one_shard(sharded_dir)

    state_dict = {}
    config = AutoConfig.from_pretrained(args.hf_model_path)
    if args.test:
        ref_state_dict = load_file(os.path.join(args.test_hf_dir, 'model.safetensors'))

    def merge_across_tp(key, tp_data):
        if "linear_fc1.weight" in key:
            # if the tensor is gate and proj
            gate_lst = []
            up_lst = []
            for infer_param in tp_data:
                gate, up = infer_param.chunk(2)
                gate_lst.append(gate)
                up_lst.append(up)
            gate = torch.cat(gate_lst, dim=0)
            up = torch.cat(up_lst, dim=0)
            tp_data = [gate, up]
        elif "self_attention.linear_qkv." in key and 'layer_norm' not in key:
            # if the tensor is qkv, for each param on tp, split into q, k, v
            # concat q, k, v separately.
            q_lst = []
            k_lst = []
            v_lst = []
            assert config.num_attention_heads % config.num_key_value_heads == 0
            num_q_per_kv = config.num_attention_heads // config.num_key_value_heads
            assert tp_data[0].shape[0] % (num_q_per_kv + 2) == 0
            kv_size_per_tp = tp_data[0].shape[0] // (num_q_per_kv + 2)
            split_size = [kv_size_per_tp * num_q_per_kv, kv_size_per_tp, kv_size_per_tp]
            for infer_param in tp_data:
                num_query_groups_per_partition = config.num_key_value_heads // tp_size
                for chunk in infer_param.chunk(num_query_groups_per_partition):
                    split_size = [
                        kv_size_per_tp * num_q_per_kv // num_query_groups_per_partition,
                        kv_size_per_tp // num_query_groups_per_partition,
                        kv_size_per_tp // num_query_groups_per_partition
                    ]
                    q, k, v = chunk.split(split_size)
                    q_lst.append(q)
                    k_lst.append(k)
                    v_lst.append(v)
            q = torch.cat(q_lst, dim=0)
            k = torch.cat(k_lst, dim=0)
            v = torch.cat(v_lst, dim=0)

            tp_data = [q, k, v]

        elif "layer_norm" in key or "layernorm" in key or "output_layer" in key and args.is_value_model:
            tp_data = tp_data[0]
        else:
            dim = 0
            if "linear_fc2.weight" in key or "self_attention.linear_proj" in key:
                dim = 1
            tp_data = torch.cat(tp_data, dim=dim)

        return tp_data

    vpp_size = len(model_state_dict_lst[0][0])
    layers_cum = 0
    for vpp_rank in range(vpp_size):
        for pp_rank in range(pp_size):
            layers_handled = 0
            keys = model_state_dict_lst[pp_rank][0][vpp_rank].keys()
            for key in keys:
                if "extra_state" in key:
                    continue
                if args.tie_word_embedding and ("output_layer" in key):
                    print(f'skip lm_head and reward_head loading because of tie_word_embeddings')
                    continue
                new_key = key
                if "decoder.layers." in key:
                    local_layer_no = int(key.split('.')[2])
                    layers_handled = max(local_layer_no, layers_handled)
                    global_layer_no = local_layer_no + layers_cum
                    new_key_list = key.split('.')
                    new_key_list[2] = str(global_layer_no)
                    new_key = '.'.join(new_key_list)

                tp_data = [model_state_dict_lst[pp_rank][tp_rank][vpp_rank][key] for tp_rank in range(tp_size)]
                merged = merge_across_tp(new_key, tp_data)
                if not isinstance(merged, list):
                    state_dict[new_key] = merged
                elif len(merged) == 3:
                    # split qkv
                    for n, d in zip(['q', 'k', 'v'], merged):
                        state_dict[new_key.replace("linear_qkv", f"linear_{n}")] = d
                elif len(merged) == 2:
                    # split gate up
                    state_dict[new_key.replace("linear_fc1", "gate_proj")] = merged[0]
                    state_dict[new_key.replace("linear_fc1", "up_proj")] = merged[1]
            layers_cum += layers_handled + 1  # zero based

    del model_state_dict_lst

<<<<<<< HEAD
    params_mapping = [
        # (megatron core gpt model name, vllm model name)
        ("self_attention.linear_qkv.layer_norm_weight", "input_layernorm.weight"),
        ("self_attention.linear_qkv.layer_norm_bias", "input_layernorm.bias"),
        ("embedding.word_embeddings", "model.embed_tokens"),
        ("self_attention.linear_qkv", "self_attn.qkv_proj"),
        ("self_attention.linear_proj", "self_attn.o_proj"),
        ("pre_mlp_layernorm", "post_attention_layernorm"),
        ("mlp.linear_fc1.layer_norm_weight", "post_attention_layernorm.weight"),
        ("mlp.linear_fc1.layer_norm_bias", "post_attention_layernorm.bias"),
        ("mlp.linear_fc1", "mlp.gate_up_proj"),
        ("mlp.linear_fc2", "mlp.down_proj"),
        ("decoder.final_layernorm", "model.norm"),
        ("output_layer", "lm_head"),
        ("self_attention.linear_q", "self_attn.q_proj"),
        ("self_attention.linear_k", "self_attn.k_proj"),
        ("self_attention.linear_v", "self_attn.v_proj"),
    ]
=======
def _replace_name(megatron_name, name_mapping):
    for m_name, v_name in name_mapping:
        if m_name not in megatron_name:
            continue
        if "layers" in megatron_name:  # deal with decoder layers
            megatron_name = megatron_name.replace("decoder", "model")
            megatron_name_list = megatron_name.split(".")
            if "layer_norm_weight" in megatron_name_list or "layer_norm_bias" in megatron_name_list:
                param_name_list = megatron_name_list[:3]
                param_name_list.append(v_name)
                param_name = ".".join(param_name_list)
            else:
                param_name_list = megatron_name_list[:3]
                weight_or_bias = megatron_name_list[-1]
                param_name_list.append(v_name)
                param_name_list.append(weight_or_bias)
                param_name = ".".join(param_name_list)
            return param_name
        else:
            param_name = megatron_name.replace(m_name, v_name)
            return param_name
>>>>>>> c9e3c57c

    if args.test:

<<<<<<< HEAD
        for original_name, loaded_weight in state_dict.items():
            name = _replace_name(original_name, params_mapping)
            if not name or name.endswith(".bias") and name not in ref_state_dict:
                continue
            if "rotary_emb.inv_freq" in name:
                continue
            if args.tie_word_embedding and "lm_head.weight" in name:
                continue
            if name not in ref_state_dict:
                raise RuntimeError(f'key: {name} not exist in state_dict')
            param = ref_state_dict[name]
            assert loaded_weight.dtype == param.dtype
            torch.testing.assert_close(loaded_weight, param, atol=1e-4, rtol=1e-4)

    print('Writing to local disk')
    if args.target_dir is None:
        hf_path = os.path.join(args.local_dir, 'huggingface')
    else:
        hf_path = args.target_dir

    if 'ForTokenClassification' in config.architectures[0]:
        auto_model = AutoModelForTokenClassification
    elif 'ForCausalLM' in config.architectures[0]:
        auto_model = AutoModelForCausalLM
    elif 'ForConditionalGeneration' in config.architectures[0]:
        auto_model = AutoModelForVision2Seq
    else:
        raise NotImplementedError(f'Unknown architecture {config["architectures"]}')

    with torch.device('meta'):
        model = auto_model.from_config(config, torch_dtype=torch.bfloat16)
    model.to_empty(device='cpu')

    print(f'Saving model to {hf_path}')
    model.save_pretrained(hf_path, state_dict=state_dict)
    del state_dict
    del model
    if args.hf_upload_path:
        upload_model_to_huggingface(hf_path)


def _replace_name(megatron_name, name_mapping):
    for m_name, v_name in name_mapping:
        if m_name not in megatron_name:
            continue
        if "layers" in megatron_name:  # deal with decoder layers
            megatron_name = megatron_name.replace("decoder", "model")
            megatron_name_list = megatron_name.split(".")
            if "layer_norm_weight" in megatron_name_list or "layer_norm_bias" in megatron_name_list:
                param_name_list = megatron_name_list[:3]
                param_name_list.append(v_name)
                param_name = ".".join(param_name_list)
            else:
                param_name_list = megatron_name_list[:3]
                weight_or_bias = megatron_name_list[-1]
                param_name_list.append(v_name)
                param_name_list.append(weight_or_bias)
                param_name = ".".join(param_name_list)
            return param_name
        else:
            param_name = megatron_name.replace(m_name, v_name)
            return param_name


=======
>>>>>>> c9e3c57c
if __name__ == '__main__':
    if args.backend == "fsdp":
        convert_fsdp_checkpoints_to_hfmodels()
    elif args.backend == "megatron":
        convert_megatron_checkpoints_to_hfmodels()
    else:
        raise NotImplementedError(f"{args.backend} not supported")<|MERGE_RESOLUTION|>--- conflicted
+++ resolved
@@ -102,11 +102,7 @@
 
     print(f'Got device mesh {mesh}, mesh_dim_names {mesh_dim_names}')
 
-<<<<<<< HEAD
-    assert mesh_dim_names in (('fsdp',),), f'Unsupported mesh_dim_names {mesh_dim_names}'
-=======
     assert mesh_dim_names in (('fsdp',), ('ddp', 'fsdp')), f'Unsupported mesh_dim_names {mesh_dim_names}'
->>>>>>> c9e3c57c
 
     if 'tp' in mesh_dim_names:
         # fsdp * tp
@@ -175,17 +171,6 @@
             else:
                 # 2-D list, FSDP + TP
                 raise NotImplementedError("FSDP + TP is not supported yet")
-<<<<<<< HEAD
-        else:
-            state_dict[key] = torch.cat(state_dict[key], dim=0)
-
-    print('Writing to local disk')
-    if args.target_dir is None:
-        hf_path = os.path.join(local_dir, 'huggingface')
-    else:
-        hf_path = args.target_dir
-    config = AutoConfig.from_pretrained(args.hf_model_path)
-=======
         else:
             state_dict[key] = torch.cat(state_dict[key], dim=0)
 
@@ -404,7 +389,6 @@
         hf_path = os.path.join(args.local_dir, 'huggingface')
     else:
         hf_path = args.target_dir
->>>>>>> c9e3c57c
 
     if 'ForTokenClassification' in config.architectures[0]:
         auto_model = AutoModelForTokenClassification
@@ -425,178 +409,8 @@
     del model
     if args.hf_upload_path:
         upload_model_to_huggingface(hf_path)
-<<<<<<< HEAD
-
-
-def get_tp_pp_rank_from_sharded_dir(sharded_dir):
-    match = re.match(r"mp_rank_(\d\d)_(\d\d\d)", sharded_dir)
-    tp_rank = int(match.group(1))
-    pp_rank = int(match.group(2))
-    return tp_rank, pp_rank
-
-
-def check_megatron_checkpoint_path(model_path):
-    sharded_dirs = sorted(os.listdir(model_path))
-    tp_size = 0
-    pp_size = 0
-    for sharded_dir in sharded_dirs:
-        match = re.match(r"mp_rank_(\d\d)_(\d\d\d)", sharded_dir)
-        assert match, f"Invalid sharded dir {sharded_dir}"
-        assert f"model.pt" in os.listdir(os.path.join(model_path, sharded_dir)), f"model.pt not found in {sharded_dir}"
-        tp_rank = int(match.group(1))
-        pp_rank = int(match.group(2))
-        if tp_size < tp_rank + 1:
-            tp_size = tp_rank + 1
-        if pp_size < pp_rank + 1:
-            pp_size = pp_rank + 1
-    return sharded_dirs, tp_size, pp_size
-
-
-def convert_megatron_checkpoints_to_hfmodels():
-    from verl.utils.megatron_utils import get_model_checkpoint_path, get_hf_model_checkpoint_path
-
-    local_path = args.local_dir
-
-    model_ckpt_path = get_model_checkpoint_path(local_path)
-    hf_model_ckpt_path = get_hf_model_checkpoint_path(local_path)
-    sharded_dirs, tp_size, pp_size = check_megatron_checkpoint_path(model_ckpt_path)
-    mp_size = len(sharded_dirs)
-=======
->>>>>>> c9e3c57c
-
-    model_state_dict_lst = []
-    for i in range(pp_size):
-        model_state_dict_lst.append([])
-        for j in range(tp_size):
-            model_state_dict_lst[i].append("")
-
-    print(f'sharded_dirs: {sharded_dirs}, tp_size: {tp_size}, pp_size: {pp_size}, mp_size: {mp_size}')
-
-    def process_one_shard(shard_dir):
-        model_path = os.path.join(model_ckpt_path, shard_dir, "model.pt")
-        state_dict = torch.load(model_path, map_location='cpu', weights_only=False)
-        tp_rank, pp_rank = get_tp_pp_rank_from_sharded_dir(shard_dir)
-        model_state_dict_lst[pp_rank][tp_rank] = state_dict
-
-    # with ThreadPoolExecutor(max_workers=min(32, os.cpu_count())) as executor:
-    #     for rank in range(1, mp_size):
-    #         executor.submit(process_one_shard, sharded_dirs[rank])
-    for sharded_dir in sharded_dirs:
-        process_one_shard(sharded_dir)
-
-    state_dict = {}
-    config = AutoConfig.from_pretrained(args.hf_model_path)
-    if args.test:
-        ref_state_dict = load_file(os.path.join(args.test_hf_dir, 'model.safetensors'))
-
-    def merge_across_tp(key, tp_data):
-        if "linear_fc1.weight" in key:
-            # if the tensor is gate and proj
-            gate_lst = []
-            up_lst = []
-            for infer_param in tp_data:
-                gate, up = infer_param.chunk(2)
-                gate_lst.append(gate)
-                up_lst.append(up)
-            gate = torch.cat(gate_lst, dim=0)
-            up = torch.cat(up_lst, dim=0)
-            tp_data = [gate, up]
-        elif "self_attention.linear_qkv." in key and 'layer_norm' not in key:
-            # if the tensor is qkv, for each param on tp, split into q, k, v
-            # concat q, k, v separately.
-            q_lst = []
-            k_lst = []
-            v_lst = []
-            assert config.num_attention_heads % config.num_key_value_heads == 0
-            num_q_per_kv = config.num_attention_heads // config.num_key_value_heads
-            assert tp_data[0].shape[0] % (num_q_per_kv + 2) == 0
-            kv_size_per_tp = tp_data[0].shape[0] // (num_q_per_kv + 2)
-            split_size = [kv_size_per_tp * num_q_per_kv, kv_size_per_tp, kv_size_per_tp]
-            for infer_param in tp_data:
-                num_query_groups_per_partition = config.num_key_value_heads // tp_size
-                for chunk in infer_param.chunk(num_query_groups_per_partition):
-                    split_size = [
-                        kv_size_per_tp * num_q_per_kv // num_query_groups_per_partition,
-                        kv_size_per_tp // num_query_groups_per_partition,
-                        kv_size_per_tp // num_query_groups_per_partition
-                    ]
-                    q, k, v = chunk.split(split_size)
-                    q_lst.append(q)
-                    k_lst.append(k)
-                    v_lst.append(v)
-            q = torch.cat(q_lst, dim=0)
-            k = torch.cat(k_lst, dim=0)
-            v = torch.cat(v_lst, dim=0)
-
-            tp_data = [q, k, v]
-
-        elif "layer_norm" in key or "layernorm" in key or "output_layer" in key and args.is_value_model:
-            tp_data = tp_data[0]
-        else:
-            dim = 0
-            if "linear_fc2.weight" in key or "self_attention.linear_proj" in key:
-                dim = 1
-            tp_data = torch.cat(tp_data, dim=dim)
-
-        return tp_data
-
-    vpp_size = len(model_state_dict_lst[0][0])
-    layers_cum = 0
-    for vpp_rank in range(vpp_size):
-        for pp_rank in range(pp_size):
-            layers_handled = 0
-            keys = model_state_dict_lst[pp_rank][0][vpp_rank].keys()
-            for key in keys:
-                if "extra_state" in key:
-                    continue
-                if args.tie_word_embedding and ("output_layer" in key):
-                    print(f'skip lm_head and reward_head loading because of tie_word_embeddings')
-                    continue
-                new_key = key
-                if "decoder.layers." in key:
-                    local_layer_no = int(key.split('.')[2])
-                    layers_handled = max(local_layer_no, layers_handled)
-                    global_layer_no = local_layer_no + layers_cum
-                    new_key_list = key.split('.')
-                    new_key_list[2] = str(global_layer_no)
-                    new_key = '.'.join(new_key_list)
-
-                tp_data = [model_state_dict_lst[pp_rank][tp_rank][vpp_rank][key] for tp_rank in range(tp_size)]
-                merged = merge_across_tp(new_key, tp_data)
-                if not isinstance(merged, list):
-                    state_dict[new_key] = merged
-                elif len(merged) == 3:
-                    # split qkv
-                    for n, d in zip(['q', 'k', 'v'], merged):
-                        state_dict[new_key.replace("linear_qkv", f"linear_{n}")] = d
-                elif len(merged) == 2:
-                    # split gate up
-                    state_dict[new_key.replace("linear_fc1", "gate_proj")] = merged[0]
-                    state_dict[new_key.replace("linear_fc1", "up_proj")] = merged[1]
-            layers_cum += layers_handled + 1  # zero based
-
-    del model_state_dict_lst
-
-<<<<<<< HEAD
-    params_mapping = [
-        # (megatron core gpt model name, vllm model name)
-        ("self_attention.linear_qkv.layer_norm_weight", "input_layernorm.weight"),
-        ("self_attention.linear_qkv.layer_norm_bias", "input_layernorm.bias"),
-        ("embedding.word_embeddings", "model.embed_tokens"),
-        ("self_attention.linear_qkv", "self_attn.qkv_proj"),
-        ("self_attention.linear_proj", "self_attn.o_proj"),
-        ("pre_mlp_layernorm", "post_attention_layernorm"),
-        ("mlp.linear_fc1.layer_norm_weight", "post_attention_layernorm.weight"),
-        ("mlp.linear_fc1.layer_norm_bias", "post_attention_layernorm.bias"),
-        ("mlp.linear_fc1", "mlp.gate_up_proj"),
-        ("mlp.linear_fc2", "mlp.down_proj"),
-        ("decoder.final_layernorm", "model.norm"),
-        ("output_layer", "lm_head"),
-        ("self_attention.linear_q", "self_attn.q_proj"),
-        ("self_attention.linear_k", "self_attn.k_proj"),
-        ("self_attention.linear_v", "self_attn.v_proj"),
-    ]
-=======
+
+
 def _replace_name(megatron_name, name_mapping):
     for m_name, v_name in name_mapping:
         if m_name not in megatron_name:
@@ -618,77 +432,8 @@
         else:
             param_name = megatron_name.replace(m_name, v_name)
             return param_name
->>>>>>> c9e3c57c
-
-    if args.test:
-
-<<<<<<< HEAD
-        for original_name, loaded_weight in state_dict.items():
-            name = _replace_name(original_name, params_mapping)
-            if not name or name.endswith(".bias") and name not in ref_state_dict:
-                continue
-            if "rotary_emb.inv_freq" in name:
-                continue
-            if args.tie_word_embedding and "lm_head.weight" in name:
-                continue
-            if name not in ref_state_dict:
-                raise RuntimeError(f'key: {name} not exist in state_dict')
-            param = ref_state_dict[name]
-            assert loaded_weight.dtype == param.dtype
-            torch.testing.assert_close(loaded_weight, param, atol=1e-4, rtol=1e-4)
-
-    print('Writing to local disk')
-    if args.target_dir is None:
-        hf_path = os.path.join(args.local_dir, 'huggingface')
-    else:
-        hf_path = args.target_dir
-
-    if 'ForTokenClassification' in config.architectures[0]:
-        auto_model = AutoModelForTokenClassification
-    elif 'ForCausalLM' in config.architectures[0]:
-        auto_model = AutoModelForCausalLM
-    elif 'ForConditionalGeneration' in config.architectures[0]:
-        auto_model = AutoModelForVision2Seq
-    else:
-        raise NotImplementedError(f'Unknown architecture {config["architectures"]}')
-
-    with torch.device('meta'):
-        model = auto_model.from_config(config, torch_dtype=torch.bfloat16)
-    model.to_empty(device='cpu')
-
-    print(f'Saving model to {hf_path}')
-    model.save_pretrained(hf_path, state_dict=state_dict)
-    del state_dict
-    del model
-    if args.hf_upload_path:
-        upload_model_to_huggingface(hf_path)
-
-
-def _replace_name(megatron_name, name_mapping):
-    for m_name, v_name in name_mapping:
-        if m_name not in megatron_name:
-            continue
-        if "layers" in megatron_name:  # deal with decoder layers
-            megatron_name = megatron_name.replace("decoder", "model")
-            megatron_name_list = megatron_name.split(".")
-            if "layer_norm_weight" in megatron_name_list or "layer_norm_bias" in megatron_name_list:
-                param_name_list = megatron_name_list[:3]
-                param_name_list.append(v_name)
-                param_name = ".".join(param_name_list)
-            else:
-                param_name_list = megatron_name_list[:3]
-                weight_or_bias = megatron_name_list[-1]
-                param_name_list.append(v_name)
-                param_name_list.append(weight_or_bias)
-                param_name = ".".join(param_name_list)
-            return param_name
-        else:
-            param_name = megatron_name.replace(m_name, v_name)
-            return param_name
-
-
-=======
->>>>>>> c9e3c57c
+
+
 if __name__ == '__main__':
     if args.backend == "fsdp":
         convert_fsdp_checkpoints_to_hfmodels()
