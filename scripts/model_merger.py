--- conflicted
+++ resolved
@@ -27,11 +27,8 @@
     AutoModelForCausalLM,
     AutoModelForTokenClassification,
     AutoModelForVision2Seq,
-<<<<<<< HEAD
     AutoTokenizer,
-=======
     GenerationConfig,
->>>>>>> ea4cd319
 )
 
 try:
@@ -49,15 +46,7 @@
     "--local_dir",
     type=str,
     required=True,
-<<<<<<< HEAD
-    help="The path for your saved model. For megatron, point to the base dir of model, rng, optimizer checkpoints, "
-    "commonly be `config.default_local_dir/global_step_\{global_step\}`.",
-=======
-    help=(
-        "The path for your saved model. For megatron, point to the base dir of model, rng, optimizer checkpoints, "
-        "commonly be `config.default_local_dir/global_step_\{global_step\}`."
-    ),
->>>>>>> ea4cd319
+    help=("The path for your saved model. For megatron, point to the base dir of model, rng, optimizer checkpoints, commonly be `config.default_local_dir/global_step_\{global_step\}`."),
 )
 parser.add_argument("--target_dir", required=False, default="tmp", type=str, help="The path for the target model")
 parser.add_argument("--hf_upload_path", default=False, type=str, help="The path of the huggingface repo to upload")
@@ -107,10 +96,7 @@
         try:
             model.generation_config = GenerationConfig.from_pretrained(args.hf_model_path)
         except OSError:
-            print(
-                f"Warning: Generation config file not found in {args.hf_model_path}, "
-                "using a generation config created from the model config."
-            )
+            print(f"Warning: Generation config file not found in {args.hf_model_path}, using a generation config created from the model config.")
             pass
     return model
 
