--- conflicted
+++ resolved
@@ -131,13 +131,8 @@
             return AutoModelForTokenClassification
         elif "ForCausalLM" in architecture:
             return AutoModelForCausalLM
-<<<<<<< HEAD
-        elif "ForConditionalGeneration" in self.model_config.architectures[0]:
+        elif "ForConditionalGeneration" in architecture:
             return AutoModelForImageTextToText
-=======
-        elif "ForConditionalGeneration" in architecture:
-            return AutoModelForVision2Seq
->>>>>>> 703a0785
 
         raise NotImplementedError(f"Unknown architecture {self.model_config.architectures}")
 
