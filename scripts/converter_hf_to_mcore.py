# Copyright 2025 Bytedance Ltd. and/or its affiliates
# Copyright (c) 2025, NVIDIA CORPORATION. All rights reserved.
#
# Licensed under the Apache License, Version 2.0 (the "License");
# you may not use this file except in compliance with the License.
# You may obtain a copy of the License at
#
#     http://www.apache.org/licenses/LICENSE-2.0
#
# Unless required by applicable law or agreed to in writing, software
# distributed under the License is distributed on an "AS IS" BASIS,
# WITHOUT WARRANTIES OR CONDITIONS OF ANY KIND, either express or implied.
# See the License for the specific language governing permissions and
# limitations under the License.

import argparse
import os
import warnings

import torch
from megatron.core import dist_checkpointing
from megatron.core import parallel_state as mpu
from megatron.core.dist_checkpointing.serialization import StrictHandling
from megatron.core.models.gpt.gpt_model import ModelType
from megatron.core.tensor_parallel.random import model_parallel_cuda_manual_seed
from transformers import AutoConfig, AutoModelForCausalLM

from verl.models.mcore import hf_to_mcore_config
from verl.utils.megatron_utils import get_model


def _init_args():
    parser = argparse.ArgumentParser()
    parser.add_argument("--hf_model_path", type=str, required=True, help="The path for the huggingface model")
    parser.add_argument("--output_path", type=str, required=True, help="The path for the output mcore model")
    parser.add_argument("--use_cpu_initialization", action="store_true", help="Whether to use cpu initialization")
    parser.add_argument("--test", action="store_true", help="Whether to test the conversion")
    args = parser.parse_args()
    return args


class MegatronConfig:
    def __init__(self):
        self.params_dtype = torch.bfloat16


class ModelConfig:
    def __init__(self):
        self.path = None


class Config:
    def __init__(self):
        self.model = ModelConfig()


def test_conversion(megatron_model_provider, tfconfig, output_path, model):
    ########### test ###########
    # load model
    model_test = get_model(
        model_provider_func=megatron_model_provider,
        model_type=ModelType.encoder_or_decoder,
        wrap_with_ddp=True,
        transformer_config=tfconfig,
    )
    ref_state_dict = model_test[0].module.sharded_state_dict()
    dist_checkpointing.load(ref_state_dict, output_path, strict=StrictHandling.ASSUME_OK_UNEXPECTED)

    dut_state_dict = model[0].module.state_dict()
    for name in dut_state_dict.keys():
        if dut_state_dict[name] is None:
            print(f"[Warning] {name} is none in dut_state_dict")
            continue
        dut_data = dut_state_dict[name].data
        if name in ref_state_dict:
            ref_data = ref_state_dict[name].data
            assert dut_data.shape == ref_state_dict.shape, f"{name=} {dut_data.shape=} {ref_data.shape=}"
            assert (dut_data == ref_data).all(), f"{name} is not equal"
            print(f"{name} is equal")
        else:
            print(f"[Warning] {name} is not in ref_state_dict")
    for name in ref_state_dict.keys():
        if ref_state_dict[name] is None:
            print(f"[Warning] {name} is none in ref_state_dict")
            continue
        ref_data = ref_state_dict[name].data
        if name in dut_state_dict:
            dut_data = dut_state_dict[name].data
            assert dut_data.shape == ref_data.shape, f"{name=} {dut_data.shape=} {ref_data.shape=}"
            assert (dut_data == ref_data).all(), f"{name} is not equal"
            print(f"{name} is equal")
        else:
            print(f"[Warning] {name} is not in dut_state_dict")
    print("Conversion test passed!")


def convert_checkpoint_from_transformers_to_megatron(hf_model, model, hf_config):
    num_attention_heads = hf_config.num_attention_heads
<<<<<<< HEAD
    num_key_value_heads = hf_config.num_key_value_heads # qwen2-mha, qwen3-gqa
    hidden_size = hf_config.hidden_size
    head_dim = getattr(hf_config, "head_dim", hidden_size // num_attention_heads)
    has_qkv_bias = getattr(hf_config, "qkv_bias", False) or getattr(hf_config, "attention_bias", False)
    has_share_expert = getattr(hf_config, "shared_expert_intermediate_size", None)
=======
    hidden_dim = hf_config.hidden_size
    head_dim = hidden_dim // num_attention_heads
    num_key_value_heads = hf_config.num_key_value_heads
    kv_channels = hidden_dim // num_key_value_heads
    if head_dim != num_key_value_heads:
        print("[WARNING] Converting GQA model")
>>>>>>> d6e1c6e3
    with torch.no_grad():
        model.embedding.word_embeddings.weight.copy_(hf_model.model.embed_tokens.weight)
        for layer, hf_layer in zip(model.decoder.layers, hf_model.model.layers):
            layer.self_attention.linear_qkv.layer_norm_weight.copy_(hf_layer.input_layernorm.weight)

<<<<<<< HEAD
            q = hf_layer.self_attn.q_proj.weight.view([num_key_value_heads, -1, head_dim, hidden_size])
            k = hf_layer.self_attn.k_proj.weight.view([num_key_value_heads, -1, head_dim, hidden_size])
            v = hf_layer.self_attn.v_proj.weight.view([num_key_value_heads, -1, head_dim, hidden_size])
            qkv = torch.cat([q, k, v], dim=1).view(-1, hidden_size).contiguous()
=======
            q = hf_layer.self_attn.q_proj.weight.view([num_key_value_heads, kv_channels * num_attention_heads // num_key_value_heads, -1])
            k = hf_layer.self_attn.k_proj.weight.view([num_key_value_heads, kv_channels, -1])
            v = hf_layer.self_attn.v_proj.weight.view([num_key_value_heads, kv_channels, -1])
            qkv = torch.cat([q, k, v], dim=1).view(-1, hidden_dim).contiguous()

            q_bias = hf_layer.self_attn.q_proj.bias.view([num_key_value_heads, -1])
            k_bias = hf_layer.self_attn.k_proj.bias.view([num_key_value_heads, -1])
            v_bias = hf_layer.self_attn.v_proj.bias.view([num_key_value_heads, -1])
            qkv_bias = torch.cat([q_bias, k_bias, v_bias], dim=1).view(-1).contiguous()

>>>>>>> d6e1c6e3
            layer.self_attention.linear_qkv.weight.copy_(qkv)

            if has_qkv_bias:    # qwen2-yes, qwen3-no
                q_bias = hf_layer.self_attn.q_proj.bias.view([num_key_value_heads, -1])
                k_bias = hf_layer.self_attn.k_proj.bias.view([num_key_value_heads, -1])
                v_bias = hf_layer.self_attn.v_proj.bias.view([num_key_value_heads, -1])
                qkv_bias = torch.cat([q_bias, k_bias, v_bias], dim=1).view(-1).contiguous()
                layer.self_attention.linear_qkv.bias.copy_(qkv_bias)
            
            if hasattr(hf_layer.self_attn, "q_norm"):   # qwen2-no, qwen3-yes
                layer.self_attention.q_layernorm.weight.copy_(hf_layer.self_attn.q_norm.weight.data)
                layer.self_attention.k_layernorm.weight.copy_(hf_layer.self_attn.k_norm.weight.data)

            layer.self_attention.linear_proj.weight.copy_(hf_layer.self_attn.o_proj.weight)
            layer.pre_mlp_layernorm.weight.copy_(hf_layer.post_attention_layernorm.weight)

            layer.mlp.router.weight.copy_(hf_layer.mlp.gate.weight)

            for idx, hf_expert in enumerate(hf_layer.mlp.experts):
                fc1_weight = torch.cat([hf_expert.gate_proj.weight, hf_expert.up_proj.weight])
                layer.mlp.experts.linear_fc1._parameters[f"weight{idx}"].copy_(fc1_weight)
                layer.mlp.experts.linear_fc2._parameters[f"weight{idx}"].copy_(hf_expert.down_proj.weight)

            if has_share_expert:        # qwen2-yes, qwen3-no
                layer.mlp.shared_experts.gate_weight.copy_(hf_layer.mlp.shared_expert_gate.weight)
                shared_fc1_weight = torch.cat([hf_layer.mlp.shared_expert.gate_proj.weight, hf_layer.mlp.shared_expert.up_proj.weight])
                layer.mlp.shared_experts.linear_fc1.weight.copy_(shared_fc1_weight)
                layer.mlp.shared_experts.linear_fc2.weight.copy_(hf_layer.mlp.shared_expert.down_proj.weight)

        model.decoder.final_layernorm.weight.copy_(hf_model.model.norm.weight)
        model.output_layer.weight.copy_(hf_model.lm_head.weight)


def convert_hf_to_mcore(hf_model_path, output_path, use_cpu_initialization=False, test=False):
    os.makedirs(output_path, exist_ok=True)
    if len(os.listdir(output_path)) > 0 and not test:
        print(f"Output path {output_path} is not empty, skipping conversion")
        return

    # init torch distributed and mpu
    os.environ["RANK"] = "0"
    os.environ["WORLD_SIZE"] = "1"
    os.environ["MASTER_ADDR"] = "localhost"
    os.environ["MASTER_PORT"] = "12355"
    torch.distributed.init_process_group("nccl")
    mpu.initialize_model_parallel(
        tensor_model_parallel_size=1,
        virtual_pipeline_model_parallel_size=None,
        context_parallel_size=1,
        expert_model_parallel_size=1,
    )
    model_parallel_cuda_manual_seed(0)

    # init hf config
    hf_config = AutoConfig.from_pretrained(hf_model_path)
    print(hf_config, flush=True)

    cfg = Config()
    cfg.model.path = hf_model_path
    tfconfig = hf_to_mcore_config(hf_config, torch.bfloat16)
    tfconfig.use_cpu_initialization = use_cpu_initialization
    tie_word_embeddings = getattr(hf_config, "tie_word_embeddings", False)

    # init megatron model
    def megatron_model_provider(pre_process, post_process):
        from verl.models.mcore import init_mcore_model

        parallel_model = init_mcore_model(
            tfconfig,
            hf_config,
            pre_process,
            post_process,
            share_embeddings_and_output_weights=tie_word_embeddings,
            value=False,
        )
        return parallel_model

    model = get_model(
        model_provider_func=megatron_model_provider,
        model_type=ModelType.encoder_or_decoder,
        wrap_with_ddp=False,
        transformer_config=tfconfig,
    )

    with warnings.catch_warnings():
        warnings.simplefilter("ignore")

    # init hf model
    hf_model = AutoModelForCausalLM.from_pretrained(hf_model_path, torch_dtype=torch.bfloat16)
    hf_state_dict = hf_model.state_dict()

    # load hf state dict to megatron model
    if "Qwen2MoeForCausalLM" in hf_config.architectures:
        convert_checkpoint_from_transformers_to_megatron(hf_model, model[0].module, hf_config)
    elif "Qwen3MoeForCausalLM" in hf_config.architectures:
        convert_checkpoint_from_transformers_to_megatron(hf_model, model[0].module, hf_config)
    else:
        assert not use_cpu_initialization, "use_cpu_initialization is only supported for MoE model"
        from verl.models.mcore.loader import load_state_dict_to_megatron_gptmodel

        load_state_dict_to_megatron_gptmodel(
            state_dict=hf_state_dict,
            wrapped_models=model,
            config=hf_config,
            params_dtype=torch.bfloat16,
            is_value_model=False,
        )

    megatron_state_dict = model[0].module.sharded_state_dict()
    del hf_state_dict, hf_model

    # save megatron model
    if len(os.listdir(output_path)) == 0:
<<<<<<< HEAD
        dist_checkpointing.save(ssd, output_path, sharded_strategy=None, async_sharded_save=False)
        print(f"Saved Megatron model to {output_path}")
=======
        dist_checkpointing.save(megatron_state_dict, output_path, sharded_strategy=None, async_sharded_save=False)
>>>>>>> d6e1c6e3
    if test:
        test_conversion(megatron_model_provider, tfconfig, output_path, model)


if __name__ == "__main__":
    args = _init_args()
    convert_hf_to_mcore(args.hf_model_path, args.output_path, args.use_cpu_initialization, args.test)<|MERGE_RESOLUTION|>--- conflicted
+++ resolved
@@ -96,52 +96,33 @@
 
 def convert_checkpoint_from_transformers_to_megatron(hf_model, model, hf_config):
     num_attention_heads = hf_config.num_attention_heads
-<<<<<<< HEAD
-    num_key_value_heads = hf_config.num_key_value_heads # qwen2-mha, qwen3-gqa
-    hidden_size = hf_config.hidden_size
-    head_dim = getattr(hf_config, "head_dim", hidden_size // num_attention_heads)
-    has_qkv_bias = getattr(hf_config, "qkv_bias", False) or getattr(hf_config, "attention_bias", False)
-    has_share_expert = getattr(hf_config, "shared_expert_intermediate_size", None)
-=======
     hidden_dim = hf_config.hidden_size
     head_dim = hidden_dim // num_attention_heads
     num_key_value_heads = hf_config.num_key_value_heads
     kv_channels = hidden_dim // num_key_value_heads
     if head_dim != num_key_value_heads:
         print("[WARNING] Converting GQA model")
->>>>>>> d6e1c6e3
+    has_qkv_bias = getattr(hf_config, "qkv_bias", False) or getattr(hf_config, "attention_bias", False)
+    has_share_expert = getattr(hf_config, "shared_expert_intermediate_size", None)
     with torch.no_grad():
         model.embedding.word_embeddings.weight.copy_(hf_model.model.embed_tokens.weight)
         for layer, hf_layer in zip(model.decoder.layers, hf_model.model.layers):
             layer.self_attention.linear_qkv.layer_norm_weight.copy_(hf_layer.input_layernorm.weight)
 
-<<<<<<< HEAD
-            q = hf_layer.self_attn.q_proj.weight.view([num_key_value_heads, -1, head_dim, hidden_size])
-            k = hf_layer.self_attn.k_proj.weight.view([num_key_value_heads, -1, head_dim, hidden_size])
-            v = hf_layer.self_attn.v_proj.weight.view([num_key_value_heads, -1, head_dim, hidden_size])
-            qkv = torch.cat([q, k, v], dim=1).view(-1, hidden_size).contiguous()
-=======
             q = hf_layer.self_attn.q_proj.weight.view([num_key_value_heads, kv_channels * num_attention_heads // num_key_value_heads, -1])
             k = hf_layer.self_attn.k_proj.weight.view([num_key_value_heads, kv_channels, -1])
             v = hf_layer.self_attn.v_proj.weight.view([num_key_value_heads, kv_channels, -1])
             qkv = torch.cat([q, k, v], dim=1).view(-1, hidden_dim).contiguous()
-
-            q_bias = hf_layer.self_attn.q_proj.bias.view([num_key_value_heads, -1])
-            k_bias = hf_layer.self_attn.k_proj.bias.view([num_key_value_heads, -1])
-            v_bias = hf_layer.self_attn.v_proj.bias.view([num_key_value_heads, -1])
-            qkv_bias = torch.cat([q_bias, k_bias, v_bias], dim=1).view(-1).contiguous()
-
->>>>>>> d6e1c6e3
             layer.self_attention.linear_qkv.weight.copy_(qkv)
 
-            if has_qkv_bias:    # qwen2-yes, qwen3-no
+            if has_qkv_bias:
                 q_bias = hf_layer.self_attn.q_proj.bias.view([num_key_value_heads, -1])
                 k_bias = hf_layer.self_attn.k_proj.bias.view([num_key_value_heads, -1])
                 v_bias = hf_layer.self_attn.v_proj.bias.view([num_key_value_heads, -1])
                 qkv_bias = torch.cat([q_bias, k_bias, v_bias], dim=1).view(-1).contiguous()
                 layer.self_attention.linear_qkv.bias.copy_(qkv_bias)
             
-            if hasattr(hf_layer.self_attn, "q_norm"):   # qwen2-no, qwen3-yes
+            if hasattr(hf_layer.self_attn, "q_norm"):
                 layer.self_attention.q_layernorm.weight.copy_(hf_layer.self_attn.q_norm.weight.data)
                 layer.self_attention.k_layernorm.weight.copy_(hf_layer.self_attn.k_norm.weight.data)
 
@@ -155,7 +136,7 @@
                 layer.mlp.experts.linear_fc1._parameters[f"weight{idx}"].copy_(fc1_weight)
                 layer.mlp.experts.linear_fc2._parameters[f"weight{idx}"].copy_(hf_expert.down_proj.weight)
 
-            if has_share_expert:        # qwen2-yes, qwen3-no
+            if has_share_expert:
                 layer.mlp.shared_experts.gate_weight.copy_(hf_layer.mlp.shared_expert_gate.weight)
                 shared_fc1_weight = torch.cat([hf_layer.mlp.shared_expert.gate_proj.weight, hf_layer.mlp.shared_expert.up_proj.weight])
                 layer.mlp.shared_experts.linear_fc1.weight.copy_(shared_fc1_weight)
@@ -245,12 +226,7 @@
 
     # save megatron model
     if len(os.listdir(output_path)) == 0:
-<<<<<<< HEAD
-        dist_checkpointing.save(ssd, output_path, sharded_strategy=None, async_sharded_save=False)
-        print(f"Saved Megatron model to {output_path}")
-=======
         dist_checkpointing.save(megatron_state_dict, output_path, sharded_strategy=None, async_sharded_save=False)
->>>>>>> d6e1c6e3
     if test:
         test_conversion(megatron_model_provider, tfconfig, output_path, model)
 
