--- conflicted
+++ resolved
@@ -20,14 +20,9 @@
 import torch.distributed
 from omegaconf import DictConfig, OmegaConf
 
-<<<<<<< HEAD
 from recipe.one_step_off_policy.distributed_util import vllm_stateless_init_process_group
 from verl.single_controller.base.decorator import Dispatch, register
-=======
-from verl.single_controller.base.decorator import Dispatch, make_nd_compute_dataproto_dispatch_fn, register
-from verl.utils.config import omega_conf_to_dataclass
-from verl.utils.debug import log_gpu_memory_usage
->>>>>>> 7dd12452
+
 from verl.utils.device import get_device_name, get_torch_device
 from verl.utils.megatron_utils import load_megatron_model_to_gpu, offload_megatron_model_to_cpu
 from verl.utils.ray_utils import get_event_loop
@@ -170,77 +165,8 @@
 
 class DetachAsyncRolloutWorker(DetachSync):
     def __init__(self, config: DictConfig, role: str):
-<<<<<<< HEAD
         print(f"[DetachAsyncRolloutWorker] {DetachAsyncRolloutWorker.__mro__}")
         ActorRolloutRefWorker.__init__(self, config, role)
-=======
-        assert role == "rollout"
-        ARRWorker.__init__(self, config, role)
-
-    @register(dispatch_mode=Dispatch.ONE_TO_ALL)
-    def init_model(self):
-        if self.config.model.get("external_lib", None) is not None:
-            # This is used to import external_lib into the huggingface systems
-            import importlib
-
-            importlib.import_module(self.config.model.external_lib)
-
-        from verl.utils.fs import copy_to_local
-        from verl.utils.model import get_generation_config
-
-        self.local_path = copy_to_local(self.config.model.path)
-        self.generation_config = get_generation_config(self.local_path)
-
-        from torch.distributed.device_mesh import init_device_mesh
-
-        assert self.config.rollout.name == "vllm"
-        assert self.config.rollout.mode == "sync"
-
-        from .vllm_sharding_manager import VLLMShardingManager
-
-        # NOTE(sgm): If the QKV and gate_up projection layer are concate together in actor,
-        # we will reorganize their weight format when resharding from actor to rollout.
-
-        infer_tp = self.config.rollout.tensor_model_parallel_size
-        dp = self.world_size // infer_tp
-        assert self.world_size % infer_tp == 0, (
-            f"rollout world_size: {self.world_size} is not divisible by infer_tp: {infer_tp}"
-        )
-        rollout_device_mesh = init_device_mesh(
-            get_device_name(), mesh_shape=(dp, infer_tp), mesh_dim_names=["dp", "infer_tp"]
-        )
-        is_collect = rollout_device_mesh["infer_tp"].get_local_rank() == 0
-        self._register_dispatch_collect_info(
-            "rollout", dp_rank=rollout_device_mesh["dp"].get_local_rank(), is_collect=is_collect
-        )
-        log_gpu_memory_usage("Before building vllm rollout", logger=None)
-
-        rollout_config: RolloutConfig = omega_conf_to_dataclass(self.config.rollout)
-        # Convert megatron lora config to HFModelConfig
-        model_config_dict = OmegaConf.to_container(self.config.model)
-        model_config_dict.pop("lora", None)
-
-        model_config: HFModelConfig = omega_conf_to_dataclass(
-            OmegaConf.create(model_config_dict), dataclass_type=HFModelConfig
-        )
-        rollout = get_rollout_class(rollout_config.name, rollout_config.mode)(
-            config=rollout_config, model_config=model_config, device_mesh=rollout_device_mesh
-        )
-        log_gpu_memory_usage("After building vllm rollout", logger=logger)
-
-        sharding_manager = VLLMShardingManager(
-            inference_engine=rollout.inference_engine,
-            device_mesh=rollout_device_mesh,
-        )
-        log_gpu_memory_usage("After building sharding manager", logger=logger)
-
-        self.rollout, self.sharding_manager = rollout, sharding_manager
-        self.rollout.sharding_manager = sharding_manager
-
-    @register(dispatch_mode=make_nd_compute_dataproto_dispatch_fn(mesh_name="rollout"), blocking=False)
-    def async_generate_sequences(self, *args, **kwargs):
-        return super().generate_sequences(*args, **kwargs)
->>>>>>> 7dd12452
 
     @register(dispatch_mode=Dispatch.ONE_TO_ALL)
     def set_actor_weights_info(self, weights_info):
