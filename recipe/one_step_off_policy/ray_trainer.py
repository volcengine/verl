# Copyright 2024 Bytedance Ltd. and/or its affiliates
# Copyright 2023-2024 SGLang Team
# Copyright 2025 ModelBest Inc. and/or its affiliates
# Copyright 2025 Meituan Ltd. and/or its affiliates
#
# Licensed under the Apache License, Version 2.0 (the "License");
# you may not use this file except in compliance with the License.
# You may obtain a copy of the License at
#
#     http://www.apache.org/licenses/LICENSE-2.0
#
# Unless required by applicable law or agreed to in writing, software
# distributed under the License is distributed on an "AS IS" BASIS,
# WITHOUT WARRANTIES OR CONDITIONS OF ANY KIND, either express or implied.
# See the License for the specific language governing permissions and
# limitations under the License.
"""
This trainer supports model-agonistic model initialization with huggingface
"""

import asyncio
import uuid
from pprint import pprint

import numpy as np
import ray
import torch
from omegaconf import OmegaConf
from ray.util.collective import collective
from torch.utils.data import Dataset, Sampler
from tqdm import tqdm

from recipe.one_step_off_policy.utils import need_critic
from verl import DataProto
from verl.experimental.dataset.sampler import AbstractCurriculumSampler
from verl.single_controller.ray import RayClassWithInitArgs, RayWorkerGroup
from verl.single_controller.ray.base import create_colocated_worker_cls
from verl.trainer.ppo import core_algos
from verl.trainer.ppo.core_algos import agg_loss
from verl.trainer.ppo.metric_utils import (
    compute_data_metrics,
    compute_throughout_metrics,
    compute_timing_metrics,
)
from verl.trainer.ppo.ray_trainer import (
    RayPPOTrainer,
    ResourcePoolManager,
    apply_kl_penalty,
    compute_advantage,
    compute_response_mask,
)
from verl.trainer.ppo.reward import compute_reward, compute_reward_async
from verl.trainer.ppo.utils import Role, WorkerType, need_reference_policy, need_reward_model
from verl.utils import omega_conf_to_dataclass
from verl.utils.checkpoint.checkpoint_manager import should_save_ckpt_esi
from verl.utils.debug import marked_timer
from verl.utils.metric import (
    reduce_metrics,
)
from verl.utils.tracking import ValidationGenerationsLogger


class OneStepOffRayTrainer(RayPPOTrainer):
    # TODO: support each role have individual ray_worker_group_cls,
    # i.e., support different backend of different role
    def __init__(
        self,
        config,
        tokenizer,
        role_worker_mapping: dict[Role, WorkerType],
        resource_pool_manager: ResourcePoolManager,
        ray_worker_group_cls: RayWorkerGroup = RayWorkerGroup,
        processor=None,
        reward_fn=None,
        val_reward_fn=None,
        train_dataset: Dataset | None = None,
        val_dataset: Dataset | None = None,
        collate_fn=None,
        train_sampler: Sampler | None = None,
        device_name="cuda",
    ):
        """
        Initialize distributed PPO trainer with Ray backend.
        Note that this trainer runs on the driver process on a single CPU/GPU node.

        Args:
            config: Configuration object containing training parameters.
            tokenizer: Tokenizer used for encoding and decoding text.
            role_worker_mapping (dict[Role, WorkerType]): Mapping from roles to worker classes.
            resource_pool_manager (ResourcePoolManager): Manager for Ray resource pools.
            ray_worker_group_cls (RayWorkerGroup, optional): Class for Ray worker groups. Defaults to RayWorkerGroup.
            processor: Optional data processor, used for multimodal data
            reward_fn: Function for computing rewards during training.
            val_reward_fn: Function for computing rewards during validation.
            train_dataset (Optional[Dataset], optional): Training dataset. Defaults to None.
            val_dataset (Optional[Dataset], optional): Validation dataset. Defaults to None.
            collate_fn: Function to collate data samples into batches.
            train_sampler (Optional[Sampler], optional): Sampler for the training dataset. Defaults to None.
            device_name (str, optional): Device name for training (e.g., "cuda", "cpu"). Defaults to "cuda".
        """

        # Store the tokenizer for text processing
        self.tokenizer = tokenizer
        self.processor = processor
        self.config = config
        self.reward_fn = reward_fn
        self.val_reward_fn = val_reward_fn

        self.hybrid_engine = config.actor_rollout_ref.hybrid_engine

        assert not self.hybrid_engine

        self.role_worker_mapping = role_worker_mapping
        self.resource_pool_manager = resource_pool_manager
        self.use_reference_policy = need_reference_policy(self.role_worker_mapping)
        self.use_rm = need_reward_model(self.role_worker_mapping)
        self.use_critic = need_critic(config)
        self.ray_worker_group_cls = ray_worker_group_cls
        self.device_name = device_name
        self.validation_generations_logger = ValidationGenerationsLogger()

        # if ref_in_actor is True, the reference policy will be actor without lora applied
        self.ref_in_actor = config.actor_rollout_ref.model.get("lora_rank", 0) > 0

        # define in-reward KL control
        # kl loss control currently not suppoorted
        if config.algorithm.use_kl_in_reward:
            self.kl_ctrl_in_reward = core_algos.get_kl_controller(config.algorithm.kl_ctrl)

        self._create_dataloader(train_dataset, val_dataset, collate_fn, train_sampler)

    def _validate(self):
        self.actor_rollout_wg = self.rollout_wg
        ret = super()._validate()
        self.actor_rollout_wg = self.actor_wg
        return ret

    def init_workers(self):
        """Initialize distributed training workers using Ray backend.

        Creates:
        1. Ray resource pools from configuration
        2. Worker groups for each role (actor, critic, etc.)
        """
        self._init_resource_pools()
        self._create_worker_classes()
        self._init_worker_groups()
        self._init_models()
        self._init_async_rollout_manager()

    def _init_resource_pools(self):
        self.resource_pool_manager.create_resource_pool()

        self.resource_pool_to_cls = {pool: {} for pool in self.resource_pool_manager.resource_pool_dict.values()}

    def _create_worker_classes(self):
        self._create_actor_rollout_classes()
        self._create_critic_class()
        self._create_reference_policy_class()
        self._create_reward_model_class()

    def _create_actor_rollout_classes(self):
        for role in [Role.Actor, Role.Rollout]:
            resource_pool = self.resource_pool_manager.get_resource_pool(role)
            role_cls = RayClassWithInitArgs(
                cls=self.role_worker_mapping[role],
                config=self.config.actor_rollout_ref,
                role=str(role),
            )
            self.resource_pool_to_cls[resource_pool][str(role)] = role_cls

    def _create_critic_class(self):
        # create critic
        if self.use_critic:
            resource_pool = self.resource_pool_manager.get_resource_pool(Role.Critic)
            critic_cfg = omega_conf_to_dataclass(self.config.critic)
            critic_cls = RayClassWithInitArgs(cls=self.role_worker_mapping[Role.Critic], config=critic_cfg)
            self.resource_pool_to_cls[resource_pool][str(Role.Critic)] = critic_cls

    def _create_reference_policy_class(self):
        # create reference policy if needed
        if self.use_reference_policy:
            resource_pool = self.resource_pool_manager.get_resource_pool(Role.RefPolicy)
            ref_policy_cls = RayClassWithInitArgs(
                self.role_worker_mapping[Role.RefPolicy],
                config=self.config.actor_rollout_ref,
                role=str(Role.RefPolicy),
                # profile_option=self.config.trainer.npu_profile.options,
            )
            self.resource_pool_to_cls[resource_pool][str(Role.RefPolicy)] = ref_policy_cls

    def _create_reward_model_class(self):
        # create a reward model if reward_fn is None
        if self.use_rm:
            # we create a RM here
            resource_pool = self.resource_pool_manager.get_resource_pool(Role.RewardModel)
            rm_cls = RayClassWithInitArgs(self.role_worker_mapping[Role.RewardModel], config=self.config.reward_model)
            self.resource_pool_to_cls[resource_pool][str(Role.RewardModel)] = rm_cls

    def _init_worker_groups(self):
        # initialize WorkerGroup
        # NOTE: if you want to use a different resource pool for each role, which can support different parallel size,
        # you should not use `create_colocated_worker_cls`.
        # Instead, directly pass different resource pool to different worker groups.
        # See https://github.com/volcengine/verl/blob/master/examples/ray/tutorial.ipynb for more information.
        all_wg = {}
        wg_kwargs = {}  # Setting up kwargs for RayWorkerGroup
        if OmegaConf.select(self.config.trainer, "ray_wait_register_center_timeout") is not None:
            wg_kwargs["ray_wait_register_center_timeout"] = self.config.trainer.ray_wait_register_center_timeout
        if OmegaConf.select(self.config.global_profiler, "steps") is not None:
            wg_kwargs["profile_steps"] = OmegaConf.select(self.config.global_profiler, "steps")
            # Only require nsight worker options when tool is nsys
            if OmegaConf.select(self.config.global_profiler, "tool") == "nsys":
                assert (
                    OmegaConf.select(self.config.global_profiler.global_tool_config.nsys, "worker_nsight_options")
                    is not None
                ), "worker_nsight_options must be set when using nsys with profile_steps"
                wg_kwargs["worker_nsight_options"] = OmegaConf.to_container(
                    OmegaConf.select(self.config.global_profiler.global_tool_config.nsys, "worker_nsight_options")
                )
        wg_kwargs["device_name"] = self.device_name

        for resource_pool, class_dict in self.resource_pool_to_cls.items():
            worker_dict_cls = create_colocated_worker_cls(class_dict=class_dict)
            wg_dict = self.ray_worker_group_cls(
                resource_pool=resource_pool,
                ray_cls_with_init=worker_dict_cls,
                **wg_kwargs,
            )
            spawn_wg = wg_dict.spawn(prefix_set=class_dict.keys())
            all_wg.update(spawn_wg)
        self.all_wg = all_wg

    def _init_models(self):
        if self.use_critic:
            self.critic_wg = self.all_wg[str(Role.Critic)]
            self.critic_wg.init_model()

        if self.use_reference_policy and not self.ref_in_actor:
            self.ref_policy_wg = self.all_wg[str(Role.RefPolicy)]
            self.ref_policy_wg.init_model()

        self.rm_wg = None
        if self.use_rm:
            self.rm_wg = self.all_wg[str(Role.RewardModel)]
            self.rm_wg.init_model()

        self.actor_wg = self.all_wg[str(Role.Actor)]
        self.rollout_wg = self.all_wg[str(Role.Rollout)]
        self.actor_wg.init_model()
        self.rollout_wg.init_model()
        self.actor_rollout_wg = self.actor_wg
        weights_info = self.actor_wg.get_actor_weights_info()[0]
        self.rollout_wg.set_actor_weights_info(weights_info)
        self._create_weight_sync_group()

    def _create_weight_sync_group(self):
        # TODO: NPU support
        from verl.utils.device import get_nccl_backend

        actor_rollout_workers = self.actor_wg.workers + self.rollout_wg.workers
        n_workers = len(actor_rollout_workers)

        # Create Ray collective group for fallback communication
        collective.create_collective_group(
            actor_rollout_workers,
            n_workers,
            list(range(0, n_workers)),
            backend=get_nccl_backend(),
            group_name="actor_rollout",
        )

    def _init_async_rollout_manager(self):
        # create async rollout manager and request scheduler
        assert self.config.actor_rollout_ref.rollout.mode == "async"
        from recipe.one_step_off_policy.agent_loop import OneStepOffAgentLoopManager

        self.async_rollout_mode = True

        if self.config.reward_model.enable and self.config.reward_model.enable_resource_pool:
            rm_resource_pool = self.resource_pool_manager.get_resource_pool(Role.RewardModel)
        else:
            rm_resource_pool = None

        self.async_rollout_manager = OneStepOffAgentLoopManager(
            config=self.config, worker_group=self.rollout_wg, rm_resource_pool=rm_resource_pool
        )

    def sync_rollout_weights(self):
        self.actor_wg.sync_rollout_weights()
        ray.get(self.rollout_wg.sync_rollout_weights())

    def _create_continuous_iterator(self):
        """
        Create a continuous data iterator across epoch
        """
        for epoch in range(self.config.trainer.total_epochs):
            iterator = iter(self.train_dataloader)
            for batch_dict in iterator:
                yield epoch, batch_dict

    async def _async_gen_next_batch(self, continuous_iterator):
        """
        Call parameter synchronization and asynchronous sequence generation.
        """
        try:
            epoch, batch_dict = next(continuous_iterator)
        except StopIteration:
            return None
        except Exception as e:
            print(f"Error in async_gen_next_batch: {e}")
            return None

        metrics = {}
        timing_raw = {}

        # Create the initial batch from the data loader
        batch = DataProto.from_single_dict(batch_dict)

        # add uid to batch
        batch.non_tensor_batch["uid"] = np.array([str(uuid.uuid4()) for _ in range(len(batch.batch))], dtype=object)

        gen_batch = self._get_gen_batch(batch)

        # pass global_steps to trace
        gen_batch.meta_info["global_steps"] = self.global_steps
        gen_batch_output = gen_batch.repeat(repeat_times=self.config.actor_rollout_ref.rollout.n, interleave=True)

        # async generation
        with marked_timer("generate_async", timing_raw, color="purple"):
            gen_batch_output = await self.async_rollout_manager.generate_sequences_async(gen_batch_output)

        # repeat to align with repeated responses in rollout
        batch = batch.repeat(repeat_times=self.config.actor_rollout_ref.rollout.n, interleave=True)
        batch = batch.union(gen_batch_output)

        if "response_mask" not in batch.batch.keys():
            batch.batch["response_mask"] = compute_response_mask(batch)
        # Balance the number of valid tokens across DP ranks.
        # NOTE: This usually changes the order of data in the `batch`,
        # which won't affect the advantage calculation (since it's based on uid),
        # but might affect the loss calculation (due to the change of mini-batching).
        if self.config.trainer.balance_batch:
            self._balance_batch(batch, metrics=metrics)

        # compute global_valid tokens
        batch.meta_info["global_token_num"] = torch.sum(batch.batch["attention_mask"], dim=-1).tolist()

        # Launch individual reward computations as each generation completes
        future_reward = None
        if self.config.reward_model.launch_reward_fn_async:
            # Store the object reference and set up callback
            future_reward = self._launch_individual_rewards.remote(batch, self.config, self.tokenizer)

        # Return the original, now-modified `batch` and the `future_reward`
        return metrics, timing_raw, epoch, batch, future_reward

    @staticmethod
    @ray.remote
    def _launch_individual_rewards(batch, config, tokenizer):
        # Get generation results
        gen_batch_result = batch
        original_non_tensor_batch = batch.non_tensor_batch

        # Repeat non_tensor_batch to match the number of responses
        n = config.actor_rollout_ref.rollout.n
        repeated_non_tensor_batch = {}
        for key, value in original_non_tensor_batch.items():
            repeated_non_tensor_batch[key] = np.repeat(value, n, axis=0)

        # Split into individual responses with preserved non_tensor_batch
        responses_split = []
        for i in range(len(gen_batch_result)):
            response_data = gen_batch_result[i : i + 1]  # Get single response
            # Add repeated non_tensor_batch values
            for key in repeated_non_tensor_batch:
                response_data.non_tensor_batch[key] = repeated_non_tensor_batch[key][i : i + 1]
            responses_split.append(response_data)

        # Launch async reward computation
        reward_futures = [
            compute_reward_async.remote(response_data, config, tokenizer) for response_data in responses_split
        ]

        # Wait for results and combine
        results = ray.get(reward_futures)
        rewards_list = [r[0] for r in results]
        extras_list = [r[1] for r in results]

        combined_reward_tensor = torch.cat(rewards_list, dim=0)
        combined_extras_dict = {}
        if extras_list and extras_list[0]:
            for key in extras_list[0].keys():
                combined_extras_dict[key] = [d[key] for d in extras_list if key in d]

        return combined_reward_tensor, combined_extras_dict

    async def fit(self):
        """
        The training loop of PPO.
        The driver process only need to call the compute functions of the worker group through RPC
        to construct the PPO dataflow.
        The light-weight advantage computation is done on the driver process.
        """

        from omegaconf import OmegaConf

        from verl.utils.tracking import Tracking

        logger = Tracking(
            project_name=self.config.trainer.project_name,
            experiment_name=self.config.trainer.experiment_name,
            default_backend=self.config.trainer.logger,
            config=OmegaConf.to_container(self.config, resolve=True),
        )

        self.global_steps = 0

        # load checkpoint before doing anything
        self._load_checkpoint()

        # after load checkpoint sync rollout weights
        self.sync_rollout_weights()
        await self.async_rollout_manager.clear_kv_cache()

        # perform validation before training
        # currently, we only support validation using the reward_function.
        if self.val_reward_fn is not None and self.config.trainer.get("val_before_train", True):
            val_metrics = self._validate()
            assert val_metrics, f"{val_metrics=}"
            pprint(f"Initial validation metrics: {val_metrics}")
            logger.log(data=val_metrics, step=self.global_steps)
            if self.config.trainer.get("val_only", False):
                return

        # add tqdm
        progress_bar = tqdm(total=self.total_training_steps, initial=self.global_steps, desc="Training Progress")

        # we start from step 1
        self.global_steps += 1
        last_val_metrics = None
        self.max_steps_duration = 0

        prev_step_profile = False
        curr_step_profile = (
            self.global_steps in self.config.global_profiler.steps
            if self.config.global_profiler.steps is not None
            else False
        )

        # across epoch iterator
        continuous_iterator = self._create_continuous_iterator()

        # Start the first asynchronous generation task.
        batch_data_future = asyncio.create_task(self._async_gen_next_batch(continuous_iterator))

        while batch_data_future is not None:
            do_profile = (
                self.global_steps in self.config.global_profiler.steps
                if self.config.global_profiler.steps is not None
                else False
            )
            if do_profile:
                self.actor_wg.start_profile()
                if not self.hybrid_engine:
                    self.rollout_wg.start_profile()
                if self.use_reference_policy:
                    self.ref_policy_wg.start_profile()
                if self.use_critic:
                    self.critic_wg.start_profile()
                if self.use_rm:
                    self.rm_wg.start_profile()

            metrics = {}
            timing_raw = {}
            is_last_step = self.global_steps >= self.total_training_steps

            with marked_timer("start_profile", timing_raw):
                self._start_profiling(
                    not prev_step_profile and curr_step_profile
                    if self.config.global_profiler.profile_continuous_steps
                    else curr_step_profile
                )

            with marked_timer("step", timing_raw):
                # wait for the previous batch
                with marked_timer("gen", timing_raw, color="red"):
                    _metrics, _timing_raw, epoch, batch, future_reward = await batch_data_future
                    timing_raw.update(batch.meta_info["timing"])
                    timing_raw.update(_timing_raw)
                    metrics.update(_metrics)
                    batch.meta_info.pop("timing", None)

                # sync weights from actor to rollout
                with marked_timer("sync_rollout_weights", timing_raw, color="purple"):
                    self.sync_rollout_weights()
                    await self.async_rollout_manager.clear_kv_cache()

                # async next generation
                if not is_last_step:
                    batch_data_future = asyncio.create_task(self._async_gen_next_batch(continuous_iterator))
                    await asyncio.sleep(0)

                with marked_timer("reward", timing_raw, color="yellow"):
                    # compute reward model score
                    if self.use_rm and "rm_scores" not in batch.batch.keys():
                        reward_tensor = self.rm_wg.compute_rm_score(batch)
                        batch = batch.union(reward_tensor)

                    if self.config.reward_model.launch_reward_fn_async:
                        future_reward = compute_reward_async.remote(
                            data=batch, config=self.config, tokenizer=self.tokenizer
                        )
                    else:
                        reward_tensor, reward_extra_infos_dict = compute_reward(batch, self.reward_fn)

<<<<<<< HEAD
                # await asyncio.sleep(0) ensures:
                # Asynchronous tasks can start executing immediately
                # The event loop can handle other pending coroutines
                # Prevents computations in a certain phase from blocking the entire asynchronous workflow
                #
                # The purpose here is to ensure that after triggering self.async_rollout_manager.generate_sequences_async(gen_batch_output),
                # the subsequent relevant logic can proceed in a timely manner
                await asyncio.sleep(0)

                # Operating Mode Selection:
                # - Bypass mode: Sets old_log_probs = rollout_log_probs (2 policies: π_rollout, π_θ)
                # - Decoupled mode: Recomputes old_log_probs as proximal anchor (3 policies: π_rollout, π_old, π_θ)
                #   Note: π_old computed once per data batch, serves as stable reference during mini-batch updates
                rollout_corr_config = self.config.algorithm.get("rollout_correction", None)
                bypass_recomputing_logprobs = rollout_corr_config and rollout_corr_config.get("bypass_mode", False)
                if bypass_recomputing_logprobs:  # Use `rollout_log_probs`
                    from verl.trainer.ppo.rollout_corr_helper import apply_rollout_correction

                    apply_rollout_correction(
                        batch=batch,
                        rollout_corr_config=rollout_corr_config,
                        policy_loss_config=self.config.actor_rollout_ref.actor.policy_loss,
                    )
                else:  # Recompute old_log_probs
                    with marked_timer("old_log_prob", timing_raw, color="blue"):
                        old_log_prob = self.actor_rollout_wg.compute_log_prob(batch)
                        entropys = old_log_prob.batch["entropys"]
                        response_masks = batch.batch["response_mask"]
                        loss_agg_mode = self.config.actor_rollout_ref.actor.loss_agg_mode
                        entropy_agg = agg_loss(loss_mat=entropys, loss_mask=response_masks, loss_agg_mode=loss_agg_mode)
                        old_log_prob_metrics = {"actor/entropy": entropy_agg.detach().item()}
                        metrics.update(old_log_prob_metrics)
                        old_log_prob.batch.pop("entropys")
                        batch = batch.union(old_log_prob)
                        if "rollout_log_probs" in batch.batch.keys():
                            # TODO: we may want to add diff of probs too.
                            from verl.utils.debug.metrics import calculate_debug_metrics

                            metrics.update(calculate_debug_metrics(batch))

                assert "old_log_probs" in batch.batch, f'"old_log_prob" not in {batch.batch.keys()=}'
                await asyncio.sleep(0)
=======
                # recompute old_log_probs
                with marked_timer("old_log_prob", timing_raw, color="blue"):
                    old_log_prob = self.actor_wg.compute_log_prob(batch)
                    entropys = old_log_prob.batch["entropys"]
                    response_masks = batch.batch["response_mask"]
                    actor_config = self.config.actor_rollout_ref.actor
                    entropy_agg = agg_loss(
                        loss_mat=entropys,
                        loss_mask=response_masks,
                        loss_agg_mode=actor_config.loss_agg_mode,
                        loss_scale_factor=actor_config.loss_scale_factor,
                    )
                    old_log_prob_metrics = {"actor/entropy": entropy_agg.detach().item()}
                    metrics.update(old_log_prob_metrics)
                    old_log_prob.batch.pop("entropys")
                    batch = batch.union(old_log_prob)

                    if "rollout_log_probs" in batch.batch.keys():
                        # TODO: we may want to add diff of probs too.
                        rollout_old_log_probs = batch.batch["rollout_log_probs"]
                        actor_old_log_probs = batch.batch["old_log_probs"]
                        attention_mask = batch.batch["attention_mask"]
                        responses = batch.batch["responses"]
                        response_length = responses.size(1)
                        response_mask = attention_mask[:, -response_length:]

                        rollout_probs = torch.exp(rollout_old_log_probs)
                        actor_probs = torch.exp(actor_old_log_probs)
                        rollout_probs_diff = torch.abs(rollout_probs - actor_probs)
                        rollout_probs_diff = torch.masked_select(rollout_probs_diff, response_mask.bool())
                        rollout_probs_diff_max = torch.max(rollout_probs_diff)
                        rollout_probs_diff_mean = torch.mean(rollout_probs_diff)
                        rollout_probs_diff_std = torch.std(rollout_probs_diff)
                        metrics.update(
                            {
                                "training/rollout_probs_diff_max": rollout_probs_diff_max.detach().item(),
                                "training/rollout_probs_diff_mean": rollout_probs_diff_mean.detach().item(),
                                "training/rollout_probs_diff_std": rollout_probs_diff_std.detach().item(),
                            }
                        )
>>>>>>> 9d772002

                if self.use_reference_policy:
                    # compute reference log_prob
                    with marked_timer(str(Role.RefPolicy), timing_raw, color="olive"):
                        if not self.ref_in_actor:
                            ref_log_prob = self.ref_policy_wg.compute_ref_log_prob(batch)
                        else:
                            ref_log_prob = self.actor_rollout_wg.compute_ref_log_prob(batch)
                        batch = batch.union(ref_log_prob)
                await asyncio.sleep(0)

                # compute values
                if self.use_critic:
                    with marked_timer("values", timing_raw, color="cyan"):
                        values = self.critic_wg.compute_values(batch)
                        batch = batch.union(values)
                await asyncio.sleep(0)

                with marked_timer("adv", timing_raw, color="brown"):
                    # we combine with rule-based rm
                    reward_extra_infos_dict: dict[str, list]
                    if self.config.reward_model.launch_reward_fn_async:
                        reward_tensor, reward_extra_infos_dict = ray.get(future_reward)
                    batch.batch["token_level_scores"] = reward_tensor

                    if reward_extra_infos_dict:
                        batch.non_tensor_batch.update({k: np.array(v) for k, v in reward_extra_infos_dict.items()})

                    # compute rewards. apply_kl_penalty if available
                    if self.config.algorithm.use_kl_in_reward:
                        batch, kl_metrics = apply_kl_penalty(
                            batch, kl_ctrl=self.kl_ctrl_in_reward, kl_penalty=self.config.algorithm.kl_penalty
                        )
                        metrics.update(kl_metrics)
                    else:
                        batch.batch["token_level_rewards"] = batch.batch["token_level_scores"]

                    # Compute rollout correction: IS weights, rejection sampling, and metrics
                    # Only runs in decoupled mode (computes once per batch using stable π_old)
                    # In bypass mode, this is skipped - actor computes metrics from evolving π_θ vs π_rollout
                    if (
                        rollout_corr_config is not None
                        and "rollout_log_probs" in batch.batch
                        and not bypass_recomputing_logprobs  # Only in decoupled mode
                    ):
                        from verl.trainer.ppo.rollout_corr_helper import compute_rollout_correction_and_add_to_batch

                        # Compute IS weights, apply rejection sampling, compute metrics
                        batch, is_metrics = compute_rollout_correction_and_add_to_batch(batch, rollout_corr_config)
                        # IS and off-policy metrics already have rollout_corr/ prefix
                        metrics.update(is_metrics)

                    # compute advantages, executed on the driver process
                    norm_adv_by_std_in_grpo = self.config.algorithm.get(
                        "norm_adv_by_std_in_grpo", True
                    )  # GRPO adv normalization factor

                    batch = compute_advantage(
                        batch,
                        adv_estimator=self.config.algorithm.adv_estimator,
                        gamma=self.config.algorithm.gamma,
                        lam=self.config.algorithm.lam,
                        num_repeat=self.config.actor_rollout_ref.rollout.n,
                        norm_adv_by_std_in_grpo=norm_adv_by_std_in_grpo,
                        config=self.config.algorithm,
                    )
                await asyncio.sleep(0)

                # update critic
                if self.use_critic:
                    with marked_timer("update_critic", timing_raw, color="pink"):
                        critic_output = self.critic_wg.update_critic(batch)
                    critic_output_metrics = reduce_metrics(critic_output.meta_info["metrics"])
                    metrics.update(critic_output_metrics)
                await asyncio.sleep(0)

                # implement critic warmup
                if self.config.trainer.critic_warmup <= self.global_steps:
                    # update actor
                    with marked_timer("update_actor", timing_raw, color="red"):
                        rollout_config = self.config.actor_rollout_ref.rollout
                        batch.meta_info["multi_turn"] = rollout_config.multi_turn.enable
                        # TODO: Make "temperature" single source of truth from generation.
                        batch.meta_info["temperature"] = rollout_config.temperature
                        actor_output = self.actor_rollout_wg.update_actor(batch)
                    actor_output_metrics = reduce_metrics(actor_output.meta_info["metrics"])
                    metrics.update(actor_output_metrics)
                await asyncio.sleep(0)

                # Log rollout generations if enabled
                rollout_data_dir = self.config.trainer.get("rollout_data_dir", None)
                if rollout_data_dir:
                    self._log_rollout_data(batch, reward_extra_infos_dict, timing_raw, rollout_data_dir)

            await asyncio.sleep(0)
            # validate
            if (
                self.val_reward_fn is not None
                and self.config.trainer.test_freq > 0
                and (is_last_step or self.global_steps % self.config.trainer.test_freq == 0)
            ):
                with marked_timer("testing", timing_raw, color="green"):
                    val_metrics: dict = self._validate()
                    if is_last_step:
                        last_val_metrics = val_metrics
                metrics.update(val_metrics)
            await asyncio.sleep(0)

            # Check if the ESI (Elastic Server Instance)/training plan is close to expiration.
            esi_close_to_expiration = should_save_ckpt_esi(
                max_steps_duration=self.max_steps_duration,
                redundant_time=self.config.trainer.esi_redundant_time,
            )
            # Check if the conditions for saving a checkpoint are met.
            # The conditions include a mandatory condition (1) and
            # one of the following optional conditions (2/3/4):
            # 1. The save frequency is set to a positive value.
            # 2. It's the last training step.
            # 3. The current step number is a multiple of the save frequency.
            # 4. The ESI(Elastic Server Instance)/training plan is close to expiration.
            if self.config.trainer.save_freq > 0 and (
                is_last_step or self.global_steps % self.config.trainer.save_freq == 0 or esi_close_to_expiration
            ):
                if esi_close_to_expiration:
                    print("Force saving checkpoint: ESI instance expiration approaching.")
                with marked_timer("save_checkpoint", timing_raw, color="green"):
                    self._save_checkpoint()

            with marked_timer("stop_profile", timing_raw):
                next_step_profile = (
                    self.global_steps + 1 in self.config.global_profiler.steps
                    if self.config.global_profiler.steps is not None
                    else False
                )
                self._stop_profiling(
                    curr_step_profile and not next_step_profile
                    if self.config.global_profiler.profile_continuous_steps
                    else curr_step_profile
                )
                prev_step_profile = curr_step_profile
                curr_step_profile = next_step_profile

            steps_duration = timing_raw["step"]
            self.max_steps_duration = max(self.max_steps_duration, steps_duration)

            # training metrics
            metrics.update(
                {
                    "training/global_step": self.global_steps,
                    "training/epoch": epoch,
                }
            )
            # collect metrics
            metrics.update(compute_data_metrics(batch=batch, use_critic=self.use_critic))
            metrics.update(compute_timing_metrics(batch=batch, timing_raw=timing_raw))
            # TODO: implement actual tflpo and theoretical tflpo
            n_gpus = self.resource_pool_manager.get_n_gpus()
            metrics.update(compute_throughout_metrics(batch=batch, timing_raw=timing_raw, n_gpus=n_gpus))
            # Note: mismatch metrics (KL, PPL, etc.) are collected at line 1179 after advantage computation

            # this is experimental and may be changed/removed in the future in favor of a general-purpose one
            if isinstance(self.train_dataloader.sampler, AbstractCurriculumSampler):
                self.train_dataloader.sampler.update(batch=batch)

            # TODO: make a canonical logger that supports various backend
            logger.log(data=metrics, step=self.global_steps)

            progress_bar.update(1)
            self.global_steps += 1

            if (
                hasattr(self.config.actor_rollout_ref.actor, "profiler")
                and self.config.actor_rollout_ref.actor.profiler.tool == "torch_memory"
            ):
                self.actor_rollout_wg.dump_memory_snapshot(
                    tag=f"post_update_step{self.global_steps}", sub_dir=f"step{self.global_steps}"
                )

            if is_last_step:
                pprint(f"Final validation metrics: {last_val_metrics}")
                progress_bar.close()
                return

            # this is experimental and may be changed/removed in the future
            # in favor of a general-purpose data buffer pool
            if hasattr(self.train_dataset, "on_batch_end"):
                # The dataset may be changed after each training batch
                self.train_dataset.on_batch_end(batch=batch)<|MERGE_RESOLUTION|>--- conflicted
+++ resolved
@@ -514,7 +514,6 @@
                     else:
                         reward_tensor, reward_extra_infos_dict = compute_reward(batch, self.reward_fn)
 
-<<<<<<< HEAD
                 # await asyncio.sleep(0) ensures:
                 # Asynchronous tasks can start executing immediately
                 # The event loop can handle other pending coroutines
@@ -543,8 +542,13 @@
                         old_log_prob = self.actor_rollout_wg.compute_log_prob(batch)
                         entropys = old_log_prob.batch["entropys"]
                         response_masks = batch.batch["response_mask"]
-                        loss_agg_mode = self.config.actor_rollout_ref.actor.loss_agg_mode
-                        entropy_agg = agg_loss(loss_mat=entropys, loss_mask=response_masks, loss_agg_mode=loss_agg_mode)
+                        actor_config = self.config.actor_rollout_ref.actor
+                        entropy_agg = agg_loss(
+                            loss_mat=entropys,
+                            loss_mask=response_masks,
+                            loss_agg_mode=actor_config.loss_agg_mode,
+                            loss_scale_factor=actor_config.loss_scale_factor,
+                        )
                         old_log_prob_metrics = {"actor/entropy": entropy_agg.detach().item()}
                         metrics.update(old_log_prob_metrics)
                         old_log_prob.batch.pop("entropys")
@@ -557,48 +561,6 @@
 
                 assert "old_log_probs" in batch.batch, f'"old_log_prob" not in {batch.batch.keys()=}'
                 await asyncio.sleep(0)
-=======
-                # recompute old_log_probs
-                with marked_timer("old_log_prob", timing_raw, color="blue"):
-                    old_log_prob = self.actor_wg.compute_log_prob(batch)
-                    entropys = old_log_prob.batch["entropys"]
-                    response_masks = batch.batch["response_mask"]
-                    actor_config = self.config.actor_rollout_ref.actor
-                    entropy_agg = agg_loss(
-                        loss_mat=entropys,
-                        loss_mask=response_masks,
-                        loss_agg_mode=actor_config.loss_agg_mode,
-                        loss_scale_factor=actor_config.loss_scale_factor,
-                    )
-                    old_log_prob_metrics = {"actor/entropy": entropy_agg.detach().item()}
-                    metrics.update(old_log_prob_metrics)
-                    old_log_prob.batch.pop("entropys")
-                    batch = batch.union(old_log_prob)
-
-                    if "rollout_log_probs" in batch.batch.keys():
-                        # TODO: we may want to add diff of probs too.
-                        rollout_old_log_probs = batch.batch["rollout_log_probs"]
-                        actor_old_log_probs = batch.batch["old_log_probs"]
-                        attention_mask = batch.batch["attention_mask"]
-                        responses = batch.batch["responses"]
-                        response_length = responses.size(1)
-                        response_mask = attention_mask[:, -response_length:]
-
-                        rollout_probs = torch.exp(rollout_old_log_probs)
-                        actor_probs = torch.exp(actor_old_log_probs)
-                        rollout_probs_diff = torch.abs(rollout_probs - actor_probs)
-                        rollout_probs_diff = torch.masked_select(rollout_probs_diff, response_mask.bool())
-                        rollout_probs_diff_max = torch.max(rollout_probs_diff)
-                        rollout_probs_diff_mean = torch.mean(rollout_probs_diff)
-                        rollout_probs_diff_std = torch.std(rollout_probs_diff)
-                        metrics.update(
-                            {
-                                "training/rollout_probs_diff_max": rollout_probs_diff_max.detach().item(),
-                                "training/rollout_probs_diff_mean": rollout_probs_diff_mean.detach().item(),
-                                "training/rollout_probs_diff_std": rollout_probs_diff_std.detach().item(),
-                            }
-                        )
->>>>>>> 9d772002
 
                 if self.use_reference_policy:
                     # compute reference log_prob
@@ -778,6 +740,8 @@
                 )
 
             if is_last_step:
+                if hasattr(self.actor_rollout_wg, "async_calls_finalize_fn_exec"):
+                    self.actor_rollout_wg.async_calls_finalize_fn_exec(blocking=True)
                 pprint(f"Final validation metrics: {last_val_metrics}")
                 progress_bar.close()
                 return
