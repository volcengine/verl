# Copyright 2024 Bytedance Ltd. and/or its affiliates
#
# Licensed under the Apache License, Version 2.0 (the "License");
# you may not use this file except in compliance with the License.
# You may obtain a copy of the License at
#
#     http://www.apache.org/licenses/LICENSE-2.0
#
# Unless required by applicable law or agreed to in writing, software
# distributed under the License is distributed on an "AS IS" BASIS,
# WITHOUT WARRANTIES OR CONDITIONS OF ANY KIND, either express or implied.
# See the License for the specific language governing permissions and
# limitations under the License.
"""
FSDP PPO Trainer with Ray-based single controller.
This trainer supports model-agonistic model initialization with huggingface
"""

import uuid
from collections import defaultdict
from copy import deepcopy
from pprint import pprint

import numpy as np
import torch
from tqdm import tqdm

from verl import DataProto
from verl.trainer.ppo.core_algos import agg_loss
from verl.trainer.ppo.metric_utils import (
    compute_data_metrics,
    compute_throughout_metrics,
    compute_timing_metrics,
    reduce_metrics,
)
from verl.trainer.ppo.ray_trainer import (
    AdvantageEstimator,
    RayPPOTrainer,
    apply_kl_penalty,
    compute_advantage,
    compute_response_mask,
)
from verl.utils.profiler import marked_timer


class RayDAPOTrainer(RayPPOTrainer):
    """
    Note that this trainer runs on the driver process on a single CPU/GPU node.
    """

    def fit(self):
        """
        The training loop of PPO.
        The driver process only need to call the compute functions of the worker group through RPC
        to construct the PPO dataflow.
        The light-weight advantage computation is done on the driver process.
        """
        from omegaconf import OmegaConf

        from verl.utils.tracking import Tracking

        logger = Tracking(
            project_name=self.config.trainer.project_name,
            experiment_name=self.config.trainer.experiment_name,
            default_backend=self.config.trainer.logger,
            config=OmegaConf.to_container(self.config, resolve=True),
        )

        self.global_steps = 0

        # load checkpoint before doing anything
        self._load_checkpoint()

        # perform validation before training
        # currently, we only support validation using the reward_function.
        if self.val_reward_fn is not None and self.config.trainer.get("val_before_train", True):
            val_metrics = self._validate()
            assert val_metrics, f"{val_metrics=}"
            pprint(f"Initial validation metrics: {val_metrics}")
            logger.log(data=val_metrics, step=self.global_steps)
            if self.config.trainer.get("val_only", False):
                return

        # add tqdm
        progress_bar = tqdm(total=self.total_training_steps, initial=self.global_steps, desc="Training Progress")

        # we start from step 1
        self.global_steps += 1
        last_val_metrics = None

        timing_raw = defaultdict(float)
        reward_extra_infos_dict_keys = set()
        filtered_prompt_metrics = []
        batch = None
        num_prompt_in_batch = 0
        num_gen_batches = 0
        for epoch in range(self.config.trainer.total_epochs):
            for batch_dict in self.train_dataloader:
                metrics = {}

                do_profile = (
                    self.global_steps in self.config.trainer.profile_steps
                    if self.config.trainer.profile_steps is not None
                    else False
                )
                with marked_timer("start_profile", timing_raw):
                    if do_profile:
                        self.actor_rollout_wg.start_profile(role="e2e", profile_step=self.global_steps)
                        if self.use_reference_policy:
                            self.ref_policy_wg.start_profile()
                        if self.use_critic:
                            self.critic_wg.start_profile()
                        if self.use_rm:
                            self.rm_wg.start_profile()

                new_batch: DataProto = DataProto.from_single_dict(batch_dict)
                num_gen_batches += 1
                # pop those keys for generation
                if "multi_modal_data" in new_batch.non_tensor_batch.keys():
                    gen_batch = new_batch.pop(
                        batch_keys=["input_ids", "attention_mask", "position_ids"],
                        non_tensor_batch_keys=["raw_prompt_ids", "multi_modal_data"],
                    )
                else:
                    gen_batch = new_batch.pop(
                        batch_keys=["input_ids", "attention_mask", "position_ids"],
                        non_tensor_batch_keys=["raw_prompt_ids"],
                    )
                gen_batch = gen_batch.repeat(repeat_times=self.config.actor_rollout_ref.rollout.n, interleave=True)

                is_last_step = self.global_steps >= self.total_training_steps

                with marked_timer("step", timing_raw):
                    # generate a batch
                    with marked_timer("gen", timing_raw, color="red"):
                        if not self.async_rollout_mode:
                            gen_batch_output = self.actor_rollout_wg.generate_sequences(gen_batch)
                        else:
                            self.async_rollout_manager.wake_up()
                            gen_batch_output = self.async_rollout_manager.generate_sequences(gen_batch)
                            self.async_rollout_manager.sleep()
                        timing_raw.update(gen_batch_output.meta_info["timing"])
                        gen_batch_output.meta_info.pop("timing", None)

                    if self.config.algorithm.adv_estimator == AdvantageEstimator.REMAX:
                        with marked_timer("gen_max", timing_raw, color="purple"):
                            gen_baseline_batch = deepcopy(gen_batch)
                            gen_baseline_batch.meta_info["do_sample"] = False
                            gen_baseline_output = self.actor_rollout_wg.generate_sequences(gen_baseline_batch)

                            new_batch = new_batch.union(gen_baseline_output)
                            reward_baseline_tensor = self.reward_fn(new_batch)
                            reward_baseline_tensor = reward_baseline_tensor.sum(dim=-1)

                            new_batch.pop(batch_keys=list(gen_baseline_output.batch.keys()))

                            new_batch.batch["reward_baselines"] = reward_baseline_tensor

                            del gen_baseline_batch, gen_baseline_output

                    new_batch.non_tensor_batch["uid"] = np.array(
                        [str(uuid.uuid4()) for _ in range(len(new_batch.batch))], dtype=object
                    )
                    # repeat to align with repeated responses in rollout
                    new_batch = new_batch.repeat(repeat_times=self.config.actor_rollout_ref.rollout.n, interleave=True)
                    new_batch = new_batch.union(gen_batch_output)

                    with marked_timer("reward", timing_raw, "yellow"):
                        # compute scores. Support both model and function-based.
                        # We first compute the scores using reward model. Then, we call reward_fn to combine
                        # the results from reward model and rule-based results.
                        if self.use_rm:
                            # we first compute reward model score
                            reward_tensor = self.rm_wg.compute_rm_score(new_batch)
                            new_batch = new_batch.union(reward_tensor)

                        # we combine with rule-based rm
                        reward_extra_infos_dict: dict[str, list]
                        try:
                            reward_result = self.reward_fn(new_batch, return_dict=True)
                            reward_tensor = reward_result["reward_tensor"]
                            reward_extra_infos_dict = reward_result.get("reward_extra_info", {})
                        except Exception as e:
                            print(f"Error in reward_fn: {e}")
                            reward_tensor = self.reward_fn(new_batch)
                            reward_extra_infos_dict = {}

                        new_batch.batch["token_level_scores"] = reward_tensor

                        if reward_extra_infos_dict:
                            new_batch.non_tensor_batch.update(
                                {k: np.array(v) for k, v in reward_extra_infos_dict.items()}
                            )
                            for k in reward_extra_infos_dict:
                                reward_extra_infos_dict_keys.add(k)

                        # compute rewards. apply_kl_penalty if available
                        if self.config.algorithm.use_kl_in_reward:
                            new_batch, kl_metrics = apply_kl_penalty(
                                new_batch, kl_ctrl=self.kl_ctrl_in_reward, kl_penalty=self.config.algorithm.kl_penalty
                            )
                            metrics.update(
                                kl_metrics
                            )  # TODO: This will be cleared if we use multiple genenration batches
                        else:
                            new_batch.batch["token_level_rewards"] = new_batch.batch["token_level_scores"]

                    if not self.config.algorithm.filter_groups.enable:
                        batch = new_batch
                    else:  # NOTE: When prompts after filtering is less than train batch size,
                        # we skip to the next generation batch
                        metric_name = self.config.algorithm.filter_groups.metric
                        if metric_name == "seq_final_reward":
                            # Turn to numpy for easier filtering
                            new_batch.non_tensor_batch["seq_final_reward"] = (
                                new_batch.batch["token_level_rewards"].sum(dim=-1).numpy()
                            )
                        elif metric_name == "seq_reward":
                            new_batch.non_tensor_batch["seq_reward"] = (
                                new_batch.batch["token_level_scores"].sum(dim=-1).numpy()
                            )

                        # Collect the sequence reward for each trajectory
                        prompt_uid2metric_vals = defaultdict(list)
                        for uid, metric_val in zip(
                            new_batch.non_tensor_batch["uid"], new_batch.non_tensor_batch[metric_name], strict=True
                        ):
                            prompt_uid2metric_vals[uid].append(metric_val)

                        prompt_uid2metric_std = {}
                        for prompt_uid, metric_vals in prompt_uid2metric_vals.items():
                            prompt_uid2metric_std[prompt_uid] = np.std(metric_vals)

                        kept_prompt_uids = [
                            uid
                            for uid, std in prompt_uid2metric_std.items()
                            if std > 0 or len(prompt_uid2metric_vals[uid]) == 1
                        ]
                        num_prompt_in_batch += len(kept_prompt_uids)
                        filtered_prompt_metrics.extend(
                            [
                                np.mean(metric_val)
                                for uid, metric_val in prompt_uid2metric_vals.items()
                                if uid not in kept_prompt_uids
                            ]
                        )

                        kept_traj_idxs = []
                        for idx, traj_from_prompt_uid in enumerate(new_batch.non_tensor_batch["uid"]):
                            if traj_from_prompt_uid in kept_prompt_uids:
                                kept_traj_idxs.append(idx)

                        new_batch = new_batch[kept_traj_idxs]
                        batch = new_batch if batch is None else DataProto.concat([batch, new_batch])

                        prompt_bsz = self.config.data.train_batch_size
                        if num_prompt_in_batch < prompt_bsz:
                            print(f"{num_prompt_in_batch=} < {prompt_bsz=}")
                            max_num_gen_batches = self.config.algorithm.filter_groups.max_num_gen_batches
                            if max_num_gen_batches <= 0 or num_gen_batches < max_num_gen_batches:
                                print(f"{num_gen_batches=}. Keep generating...")
                                progress_bar.update(1)
                                continue
                            else:
                                raise ValueError(
                                    f"{num_gen_batches=} >= {max_num_gen_batches=}."
                                    + " Generated too many. Please check if your data are too difficult."
                                    + " You could also try set max_num_gen_batches=0 to enable endless trials."
                                )
                        else:
                            # Align the batch
                            traj_bsz = self.config.data.train_batch_size * self.config.actor_rollout_ref.rollout.n
                            batch = batch[:traj_bsz]

                    # === Updating ===

                    batch.batch["response_mask"] = compute_response_mask(batch)
                    # Balance the number of valid tokens across DP ranks.
                    # NOTE: This usually changes the order of data in the `batch`,
                    # which won't affect the advantage calculation (since it's based on uid),
                    # but might affect the loss calculation (due to the change of mini-batching).
                    # TODO: Decouple the DP balancing and mini-batching.
                    if self.config.trainer.balance_batch:
                        self._balance_batch(batch, metrics=metrics)

                    # compute global_valid tokens
                    batch.meta_info["global_token_num"] = torch.sum(batch.batch["attention_mask"], dim=-1).tolist()

                    # recompute old_log_probs
                    with marked_timer("old_log_prob", timing_raw, color="blue"):
                        old_log_prob = self.actor_rollout_wg.compute_log_prob(batch)
                        entropys = old_log_prob.batch["entropys"]
                        response_masks = batch.batch["response_mask"]
                        loss_agg_mode = self.config.actor_rollout_ref.actor.loss_agg_mode
                        entropy_agg = agg_loss(loss_mat=entropys, loss_mask=response_masks, loss_agg_mode=loss_agg_mode)
                        old_log_prob_metrics = {"actor/entropy": entropy_agg.detach().item()}
                        metrics.update(old_log_prob_metrics)
                        old_log_prob.batch.pop("entropys")
                        batch = batch.union(old_log_prob)

                    if self.use_reference_policy:
                        # compute reference log_prob
                        with marked_timer("ref", timing_raw, color="olive"):
                            if not self.ref_in_actor:
                                ref_log_prob = self.ref_policy_wg.compute_ref_log_prob(batch)
                            else:
                                ref_log_prob = self.actor_rollout_wg.compute_ref_log_prob(batch)
                            batch = batch.union(ref_log_prob)

                    # compute values
                    if self.use_critic:
                        with marked_timer("values", timing_raw, color="cyan"):
                            values = self.critic_wg.compute_values(batch)
                            batch = batch.union(values)

                    with marked_timer("adv", timing_raw, color="brown"):
                        # compute advantages, executed on the driver process

                        norm_adv_by_std_in_grpo = self.config.algorithm.get(
                            "norm_adv_by_std_in_grpo", True
                        )  # GRPO adv normalization factor

                        batch = compute_advantage(
                            batch,
                            adv_estimator=self.config.algorithm.adv_estimator,
                            gamma=self.config.algorithm.gamma,
                            lam=self.config.algorithm.lam,
                            num_repeat=self.config.actor_rollout_ref.rollout.n,
                            norm_adv_by_std_in_grpo=norm_adv_by_std_in_grpo,
                            multi_turn=self.config.actor_rollout_ref.rollout.multi_turn.enable,
                            config=self.config.algorithm,
                        )

                    # update critic
                    if self.use_critic:
                        with marked_timer("update_critic", timing_raw, color="pink"):
                            critic_output = self.critic_wg.update_critic(batch)
                        critic_output_metrics = reduce_metrics(critic_output.meta_info["metrics"])
                        metrics.update(critic_output_metrics)

                    # implement critic warmup
                    if self.config.trainer.critic_warmup <= self.global_steps:
                        # update actor
                        with marked_timer("update_actor", timing_raw, color="red"):
                            batch.meta_info["multi_turn"] = self.config.actor_rollout_ref.rollout.multi_turn.enable
                            actor_output = self.actor_rollout_wg.update_actor(batch)
                        actor_output_metrics = reduce_metrics(actor_output.meta_info["metrics"])
                        metrics.update(actor_output_metrics)

                    # Log rollout generations if enabled
                    rollout_data_dir = self.config.trainer.get("rollout_data_dir", None)
                    if rollout_data_dir:
                        with marked_timer("dump_rollout_generations", timing_raw, color="green"):
                            print(batch.batch.keys())
                            inputs = self.tokenizer.batch_decode(batch.batch["prompts"], skip_special_tokens=True)
                            outputs = self.tokenizer.batch_decode(batch.batch["responses"], skip_special_tokens=True)
                            scores = batch.batch["token_level_scores"].sum(-1).cpu().tolist()
                            reward_extra_infos_dict = {
                                k: batch.non_tensor_batch[k]
                                for k in reward_extra_infos_dict_keys
                                if k in batch.non_tensor_batch
                            }
                            self._dump_generations(
                                inputs=inputs,
                                outputs=outputs,
                                scores=scores,
                                reward_extra_infos_dict=reward_extra_infos_dict,
                                dump_path=rollout_data_dir,
                            )

                    # validate
                    if (
                        self.val_reward_fn is not None
                        and self.config.trainer.test_freq > 0
                        and (is_last_step or self.global_steps % self.config.trainer.test_freq == 0)
                    ):
                        with marked_timer("testing", timing_raw, color="green"):
                            val_metrics: dict = self._validate()
                            if is_last_step:
                                last_val_metrics = val_metrics
                        metrics.update(val_metrics)

                    if self.config.trainer.save_freq > 0 and (
                        is_last_step or self.global_steps % self.config.trainer.save_freq == 0
                    ):
                        with marked_timer("save_checkpoint", timing_raw, color="green"):
                            self._save_checkpoint()

<<<<<<< HEAD
                # training metrics
                metrics.update(
                    {
                        "training/global_step": self.global_steps,
                        "training/progress_step": progress_bar.n,
                        "training/filtered_pomrpts": len(filtered_prompt_metrics),
                        "training/epoch": epoch,
                    }
                )
                if filtered_prompt_metrics:
                    metrics.update(
                        {
                            "training/filtered_prompt_mean_metric": np.mean(filtered_prompt_metrics),
                        }
                    )
=======
                with marked_timer("stop_profile", timing_raw):
                    if do_profile:
                        self.actor_rollout_wg.stop_profile()
                        if self.use_reference_policy:
                            self.ref_policy_wg.stop_profile()
                        if self.use_critic:
                            self.critic_wg.stop_profile()
                        if self.use_rm:
                            self.rm_wg.stop_profile()
>>>>>>> 21829872

                # collect metrics
                metrics.update(compute_data_metrics(batch=batch, use_critic=self.use_critic))
                metrics.update(compute_timing_metrics(batch=batch, timing_raw=timing_raw))
                # TODO: implement actual tflpo and theoretical tflpo
                n_gpus = self.resource_pool_manager.get_n_gpus()
                metrics.update(compute_throughout_metrics(batch=batch, timing_raw=timing_raw, n_gpus=n_gpus))
                timing_raw = defaultdict(float)  # clear timing

                metrics["training/num_gen_batches"] = num_gen_batches
                batch = None
                filtered_prompt_metrics = []
                num_prompt_in_batch = 0
                num_gen_batches = 0

                # TODO: make a canonical logger that supports various backend
                logger.log(data=metrics, step=self.global_steps)

<<<<<<< HEAD
                progress_bar.update(1)
                self.global_steps += 1

                if do_profile:
                    self.actor_rollout_wg.stop_profile()
                    if self.use_reference_policy:
                        self.ref_policy_wg.stop_profile()
                    if self.use_critic:
                        self.critic_wg.stop_profile()
                    if self.use_rm:
                        self.rm_wg.stop_profile()

=======
>>>>>>> 21829872
                if is_last_step:
                    pprint(f"Final validation metrics: {last_val_metrics}")
                    progress_bar.close()
                    return<|MERGE_RESOLUTION|>--- conflicted
+++ resolved
@@ -386,7 +386,18 @@
                         with marked_timer("save_checkpoint", timing_raw, color="green"):
                             self._save_checkpoint()
 
-<<<<<<< HEAD
+
+                with marked_timer("stop_profile", timing_raw):
+                    if do_profile:
+                        self.actor_rollout_wg.stop_profile()
+                        if self.use_reference_policy:
+                            self.ref_policy_wg.stop_profile()
+                        if self.use_critic:
+                            self.critic_wg.stop_profile()
+                        if self.use_rm:
+                            self.rm_wg.stop_profile()
+
+
                 # training metrics
                 metrics.update(
                     {
@@ -401,18 +412,7 @@
                         {
                             "training/filtered_prompt_mean_metric": np.mean(filtered_prompt_metrics),
                         }
-                    )
-=======
-                with marked_timer("stop_profile", timing_raw):
-                    if do_profile:
-                        self.actor_rollout_wg.stop_profile()
-                        if self.use_reference_policy:
-                            self.ref_policy_wg.stop_profile()
-                        if self.use_critic:
-                            self.critic_wg.stop_profile()
-                        if self.use_rm:
-                            self.rm_wg.stop_profile()
->>>>>>> 21829872
+                    )                            
 
                 # collect metrics
                 metrics.update(compute_data_metrics(batch=batch, use_critic=self.use_critic))
@@ -431,21 +431,9 @@
                 # TODO: make a canonical logger that supports various backend
                 logger.log(data=metrics, step=self.global_steps)
 
-<<<<<<< HEAD
                 progress_bar.update(1)
                 self.global_steps += 1
 
-                if do_profile:
-                    self.actor_rollout_wg.stop_profile()
-                    if self.use_reference_policy:
-                        self.ref_policy_wg.stop_profile()
-                    if self.use_critic:
-                        self.critic_wg.stop_profile()
-                    if self.use_rm:
-                        self.rm_wg.stop_profile()
-
-=======
->>>>>>> 21829872
                 if is_last_step:
                     pprint(f"Final validation metrics: {last_val_metrics}")
                     progress_bar.close()
