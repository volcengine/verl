# Copyright 2024 Bytedance Ltd. and/or its affiliates
#
# Licensed under the Apache License, Version 2.0 (the "License");
# you may not use this file except in compliance with the License.
# You may obtain a copy of the License at
#
#     http://www.apache.org/licenses/LICENSE-2.0
#
# Unless required by applicable law or agreed to in writing, software
# distributed under the License is distributed on an "AS IS" BASIS,
# WITHOUT WARRANTIES OR CONDITIONS OF ANY KIND, either express or implied.
# See the License for the specific language governing permissions and
# limitations under the License.
"""
LangGraph React Agent Loop.

This implementation is exact same as `ToolAgentLoop`.

Ref: https://langchain-ai.github.io/langgraph/tutorials/workflows/
"""

from typing import Any, Literal

from langchain_core.runnables import RunnableConfig
from langgraph.graph import END, MessagesState, StateGraph
from langgraph.prebuilt import ToolNode

from recipe.langgraph_agent.chat_model import (
    ChatModel,
    MaxTokenExceededError,
    convert_to_agent_output,
)
from verl.experimental.agent_loop.agent_loop import AgentLoopBase, AgentLoopOutput


async def call_model(state: MessagesState, config: RunnableConfig):
    model = config["configurable"]["model"]
    sampling_params = config["configurable"]["sampling_params"]
    try:
        message = await model.ainvoke(state["messages"], sampling_params=sampling_params)
        return {"messages": [message]}
    except MaxTokenExceededError:
        # last message is ToolMessage
        return {"messages": []}


def should_continue(state: MessagesState, config: RunnableConfig) -> Literal["tools", END]:
    max_assistant_turns = config["configurable"]["max_assistant_turns"]
    num_assistant_turns = 0
    for message in state["messages"]:
        if message.type == "ai":
            num_assistant_turns += 1

    last_message = state["messages"][-1]

    # LLM call failed, e.g: max response length exceeded
    if last_message.type == "tool":
        return END

    # max assistant turns exceeded
    if max_assistant_turns and num_assistant_turns >= max_assistant_turns:
        return END

    # no tool calls
    if not last_message.tool_calls:
        return END

    return "tools"


class ReactAgentLoop(AgentLoopBase):
    # Recursion limit calculation constants
    DEFAULT_MAX_ASSISTANT_TURNS = 25
    MIN_RECURSION_LIMIT = 50
    NODES_PER_TURN = 2  # Each AI turn involves agent + tools nodes
    RECURSION_LIMIT_SAFETY_FACTOR = 1.5  # 50% buffer for edge cases

    @classmethod
    def init_class(cls, config, tokenizer, **kwargs):
        if cls._class_initialized:
            return
        cls._class_initialized = True
        print("Performing class-level ReactAgentLoop initialization")

        # build graph
        cls.graph = cls.build_graph()

    @classmethod
    def build_graph(cls) -> StateGraph:
        workflow = StateGraph(MessagesState)

        workflow.add_node("agent", call_model)
        workflow.add_node("tools", ToolNode(cls.tools))
        workflow.set_entry_point("agent")
        workflow.add_conditional_edges(
            "agent",
            should_continue,
            {
                "tools": "tools",
                END: END,
            },
        )

        workflow.add_edge("tools", "agent")
        graph = workflow.compile()
        return graph

    async def run(self, sampling_params: dict[str, Any], **kwargs) -> AgentLoopOutput:
        messages = list(kwargs["raw_prompt"])

        model_path = self.config.actor_rollout_ref.model.path
        model_name = "/".join(model_path.split("/")[-2:])

        rollout = self.config.actor_rollout_ref.rollout
        model = ChatModel(
            model=model_name,
            client=self.server_manager,
            tokenizer=self.tokenizer,
            max_tokens=rollout.response_length,
            max_parallel_calls=rollout.multi_turn.max_parallel_calls,
            tool_parser=rollout.multi_turn.format,
        )

        model = model.bind_tools(self.tools, tool_choice="any")

        # Calculate recursion_limit dynamically based on max_assistant_turns
        max_assistant_turns = (
            rollout.multi_turn.max_assistant_turns
            if rollout.multi_turn.max_assistant_turns
            else self.DEFAULT_MAX_ASSISTANT_TURNS
        )

        # Formula: nodes_per_turn * max_turns * safety_buffer, with minimum threshold
        recursion_limit = max(
            self.MIN_RECURSION_LIMIT,
            int(max_assistant_turns * self.NODES_PER_TURN * self.RECURSION_LIMIT_SAFETY_FACTOR),
        )
        logger.info(f"Configured recursion_limit={recursion_limit} (max_assistant_turns={max_assistant_turns})")

        config = {
            "configurable": {
                "model": model,
                "sampling_params": sampling_params,
                "max_user_turns": rollout.multi_turn.max_user_turns,
                "max_assistant_turns": rollout.multi_turn.max_assistant_turns,
            },
            "recursion_limit": recursion_limit,
        }

        # TODO: how to handle multiple trajectories in an graph invocation?
        # Each graph node may has its own LLM calls and state, e.g:
        # https://github.com/google-gemini/gemini-fullstack-langgraph-quickstart
<<<<<<< HEAD
        state = await self.graph.ainvoke(input={"messages": messages}, config=config)
=======
        try:
            state = await self.graph.ainvoke(input={"messages": messages}, config=config)
        except Exception as e:
            logger.error(f"Agent loop execution failed: {type(e).__name__}: {e}")
            logger.error("Attempting to recover by extracting last valid trajectory.")

            # Strategy: Find the last valid AI message with complete metadata
            # This preserves any partial progress made before the error
            last_valid_ai_message = None
            for msg in reversed(messages):
                if (
                    msg.type == "ai"
                    and hasattr(msg, "response_metadata")
                    and "prompt_ids" in msg.response_metadata
                    and "response_mask" in msg.response_metadata
                ):
                    last_valid_ai_message = msg
                    break

            if last_valid_ai_message:
                logger.info("Recovered valid trajectory from existing messages.")
                state = {"messages": messages}
            else:
                logger.warning("No valid trajectory found. Creating minimal fallback.")
                fallback_message = AIMessage(
                    content="[Agent execution failed - no valid trajectory]",
                    response_metadata={
                        "request_id": "fallback",
                        "prompt_ids": [],
                        "response_mask": [],
                    },
                )
                state = {"messages": messages + [fallback_message]}
>>>>>>> d951de46

        output = convert_to_agent_output(state["messages"], rollout.response_length)
        return output<|MERGE_RESOLUTION|>--- conflicted
+++ resolved
@@ -150,9 +150,6 @@
         # TODO: how to handle multiple trajectories in an graph invocation?
         # Each graph node may has its own LLM calls and state, e.g:
         # https://github.com/google-gemini/gemini-fullstack-langgraph-quickstart
-<<<<<<< HEAD
-        state = await self.graph.ainvoke(input={"messages": messages}, config=config)
-=======
         try:
             state = await self.graph.ainvoke(input={"messages": messages}, config=config)
         except Exception as e:
@@ -186,7 +183,6 @@
                     },
                 )
                 state = {"messages": messages + [fallback_message]}
->>>>>>> d951de46
 
         output = convert_to_agent_output(state["messages"], rollout.response_length)
         return output