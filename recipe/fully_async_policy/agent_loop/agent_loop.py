--- conflicted
+++ resolved
@@ -15,16 +15,9 @@
 import logging
 import os
 
+from recipe.fully_async_policy.vllm_rollout.vllm_async_server import vLLMReplicaForPartial
 from verl.experimental.agent_loop.agent_loop import AgentLoopOutput, _agent_loop_registry, _DummyConfig
 from verl.protocol import DataProto
-<<<<<<< HEAD
-=======
-from verl.single_controller.ray.base import RayWorkerGroup
-from verl.utils import hf_tokenizer
-from verl.utils.fs import copy_to_local
-from verl.utils.rollout_trace import RolloutTraceConfig, rollout_trace_attr, rollout_trace_op
-from verl.workers.rollout.async_server import AsyncServerBase
->>>>>>> e49f6b62
 
 logger = logging.getLogger(__file__)
 logger.setLevel(os.getenv("VERL_LOGGING_LEVEL", "WARN"))
@@ -32,7 +25,7 @@
 from verl.experimental.agent_loop.agent_loop import *
 
 
-class PartialAsyncLLMServerManager(AsyncLLMServerManager):
+class FullyAsyncLLMServerManager(AsyncLLMServerManager):
     async def generate_for_partial(self, request_id, prompt_ids, sampling_params) -> TokenOutput:
         """Generate tokens from prompt ids. with partial rollout function"""
         server = self._choose_server(request_id)
@@ -51,22 +44,57 @@
     """Indicates whether the request was interrupted"""
     log_probs: list[float] = None
     """Response token log probs including LLM generated token, tool response token."""
-    param_version_start: int = 0
-    """Indicate start parameter version when this response is generated"""
-    param_version_end: int = 0
-    """Indicate end parameter version when this response is generated, used for partial rollout"""
 
 
 @ray.remote
-class PartialAgentLoopWorker(AgentLoopWorkerBase):
+class FullyAsyncAgentLoopWorker(AgentLoopWorkerBase):
     def __init__(
-        self, config: DictConfig, server_handles: list[ray.actor.ActorHandle], rm_executor: BatchExecutor = None
+            self, config: DictConfig, server_handles: list[ray.actor.ActorHandle], rm_executor: BatchExecutor = None
     ):
-        self.AsyncLLMServerManager = PartialAsyncLLMServerManager
-        super().__init__(config, server_handles, rm_executor)
+        """Initialize agent loop manager.
+
+        Args:
+            config (DictConfig): YAML config.
+            server_handles (List[ray.actor.ActorHandle]): OpenAI compatible LLM server actor handles.
+        """
+        self.config = config
+
+        self.server_manager = FullyAsyncLLMServerManager(config, server_handles)
+        self.rm_executor = rm_executor
+
+        model_path = config.actor_rollout_ref.model.path
+        self.model_name = "/".join(model_path.split("/")[-2:])
+        local_path = copy_to_local(config.actor_rollout_ref.model.path)
+        self.tokenizer = hf_tokenizer(local_path, trust_remote_code=True)
+        self.processor = hf_processor(local_path, trust_remote_code=True)
+
+        agent_loop_config_path = config.actor_rollout_ref.rollout.agent.agent_loop_config_path
+        if agent_loop_config_path:
+            agent_loop_configs = OmegaConf.load(agent_loop_config_path)
+            for agent_loop_config in agent_loop_configs:
+                _agent_loop_registry[agent_loop_config.name] = agent_loop_config
+        if self.config.actor_rollout_ref.model.get("custom_chat_template", None) is not None:
+            if self.processor is not None:
+                self.processor.chat_template = self.config.actor_rollout_ref.model.custom_chat_template
+            self.tokenizer.chat_template = self.config.actor_rollout_ref.model.custom_chat_template
+
+        self.reward_manager_worker = RewardManagerWorker.options(
+            scheduling_strategy=ray.util.scheduling_strategies.NodeAffinitySchedulingStrategy(
+                node_id=ray.get_runtime_context().get_node_id(),
+                soft=False,
+            ),
+        ).remote(self.config, local_path, self.rm_executor)
+
+        trace_config = self.config.actor_rollout_ref.rollout.get("trace", {})
+        RolloutTraceConfig.init(
+            self.config.trainer.project_name,
+            self.config.trainer.experiment_name,
+            trace_config.get("backend"),
+            trace_config.get("token2text", False),
+        )
 
     async def generate_sequences_no_post(
-        self, batch: DataProto, param_version: int, partial_output_list: Optional[list[AgentLoopOutput]]
+            self, batch: DataProto, partial_output_list: Optional[list[AgentLoopOutput]]
     ) -> list[AgentLoopOutput]:
         """Generate sequences from agent loop.
 
@@ -117,37 +145,24 @@
             kwargs = {k: v[i] for k, v in batch.non_tensor_batch.items()}
             kwargs["output"] = partial_output_list[i]
             tasks.append(
-<<<<<<< HEAD
                 asyncio.create_task(self._partial_run_agent_loop(sampling_params, trajectory_info[i], **kwargs))
-=======
-                asyncio.create_task(
-                    self._run_agent_loop(
-                        agent_name, messages.tolist(), sampling_params, trajectory, param_version, partial_output
-                    )
-                )
->>>>>>> e49f6b62
             )
         return await asyncio.gather(*tasks)
 
     async def _partial_run_agent_loop(
-        self,
-        sampling_params: dict[str, Any],
-        trajectory: dict[str, Any],
-<<<<<<< HEAD
-        *,
-        agent_name: str,
-        **kwargs,
-=======
-        param_version: Optional[int] = None,
-        partial_output: Optional[AgentLoopOutput] = None,
->>>>>>> e49f6b62
+            self,
+            sampling_params: dict[str, Any],
+            trajectory: dict[str, Any],
+            *,
+            agent_name: str,
+            **kwargs,
     ) -> AgentLoopOutput:
         with rollout_trace_attr(
-            step=trajectory["step"],
-            sample_index=trajectory["sample_index"],
-            rollout_n=trajectory["rollout_n"],
-            validate=trajectory["validate"],
-            name="agent_loop",
+                step=trajectory["step"],
+                sample_index=trajectory["sample_index"],
+                rollout_n=trajectory["rollout_n"],
+                validate=trajectory["validate"],
+                name="agent_loop",
         ):
             assert agent_name in _agent_loop_registry, (
                 f"Agent loop {agent_name} not registered, registered agent loops: {_agent_loop_registry.keys()}"
@@ -161,59 +176,129 @@
                 tokenizer=self.tokenizer,
                 processor=self.processor,
             )
-<<<<<<< HEAD
             return await agent_loop.run(sampling_params, **kwargs)
-=======
-            if agent_name == "partial_single_turn_agent":
-                output = await agent_loop.run(messages, sampling_params, param_version, partial_output)
-            else:
-                output = await agent_loop.run(messages, sampling_params)
-            return output
-
-
-async def get_trajectory_info(step, index, validate):
-    """Get trajectory info.
-
-    Args:
-        step (int): global steps in the trainer.
-        index (list): form datastore extra_info.index column.
-        validate (bool): whether is a validate step.
-
-    Returns:
-        list: trajectory.
-    """
-    trajectory_info = []
-    rollout_n = 0
-    for i in range(len(index)):
-        if i > 0 and index[i - 1] == index[i]:
-            rollout_n += 1
-        else:
-            rollout_n = 0
-        trajectory_info.append({"step": step, "sample_index": index[i], "rollout_n": rollout_n, "validate": validate})
-    return trajectory_info
->>>>>>> e49f6b62
 
 
 class PartialAgentLoopManager(AgentLoopManager):
     def __init__(self, config: DictConfig, worker_group: RayWorkerGroup = None, rm_wg: RayWorkerGroup = None):
-        self.AgentLoopWorker = PartialAgentLoopWorker
-        super().__init__(config, worker_group, rm_wg)
+        # 初始化基本属性，但不执行异步操作
+        self.config = config
+        self.worker_group = worker_group
+        self.rm_executor = None
+        self.rm_micro_batch_size = None
+        self.agent_loop_workers_class = FullyAsyncAgentLoopWorker
+        self.rollout_replica_class = vLLMReplicaForPartial
+
+        # 初始化其他必要属性为None，稍后在异步初始化中设置
+        self.rm_wg = rm_wg
+        self.rollout_replicas = None
+        self.server_handles = None
+        self.server_addresses = None
+        self.agent_loop_workers = None
+
+    @classmethod
+    async def create(cls, config: DictConfig, worker_group: RayWorkerGroup = None, rm_wg: RayWorkerGroup = None):
+        """异步工厂方法来创建和初始化 PartialAgentLoopManager 实例"""
+        print("异步工厂方法来创建和初始化 PartialAgentLoopManager 实例")
+        instance = cls(config, worker_group, rm_wg)
+        await instance._async_init()
+        return instance
+
+    async def _async_init(self):
+        """异步初始化方法"""
+        # 处理 rm_wg 相关初始化
+        print("处理 rm_wg 相关初始化")
+        if self.rm_wg:
+            def batch_fn(data_list: list[DataProto]) -> list[torch.Tensor]:
+                new_data_list = []
+                for data in data_list:
+                    temp_non_tensor_batch = {"__num_turns__": data.non_tensor_batch["__num_turns__"]}
+                    temp_data = DataProto(batch=data.batch, non_tensor_batch=temp_non_tensor_batch)
+                    new_data_list.append(temp_data)
+
+                new_batch = DataProto.concat(new_data_list)
+                out_data = self.rm_wg.compute_rm_score(new_batch)
+                return out_data.split(1)
+
+            self.rm_executor = BatchExecutor.options(
+                scheduling_strategy=ray.util.scheduling_strategies.NodeAffinitySchedulingStrategy(
+                    node_id=ray.get_runtime_context().get_node_id(),
+                    soft=False,
+                ),
+            ).remote(batch_fn, self.rm_wg.world_size)
+
+            self.rm_micro_batch_size = self.rm_wg.world_size
+
+        # 初始化 LLM 服务器
+        print("初始化 LLM 服务器")
+        await self._initialize_llm_servers_async()
+        await self._init_agent_loop_workers_async()
+
+        # 最初处于睡眠模式
+        if self.config.actor_rollout_ref.rollout.free_cache_engine:
+            await self.sleep()
+
+    async def _initialize_llm_servers_async(self):
+        """异步初始化 LLM 服务器"""
+        rollout_world_size = self.config.actor_rollout_ref.rollout.tensor_model_parallel_size
+        world_size = (
+            self.worker_group.world_size
+            if self.worker_group
+            else self.config.trainer.n_gpus_per_node * self.config.trainer.nnodes
+        )
+        num_replicas = world_size // rollout_world_size
+
+        self.rollout_replicas = [
+            self.rollout_replica_class(
+                replica_rank=replica_rank, config=self.config, gpus_per_node=self.config.trainer.n_gpus_per_node
+            )
+            for replica_rank in range(num_replicas)
+        ]
+
+        if self.worker_group:
+            print("await asyncio.gather(*[server.init_hybrid(self.worker_group) for server in self.rollout_replicas])")
+            await asyncio.gather(*[server.init_hybrid(self.worker_group) for server in self.rollout_replicas])
+        else:
+            print("asyncio.gather(*[server.init_standalone() for server in self.rollout_replicas])")
+            await asyncio.gather(*[server.init_standalone() for server in self.rollout_replicas])
+
+        self.server_handles = [server._server_handle for server in self.rollout_replicas]
+        self.server_addresses = [server._server_address for server in self.rollout_replicas]
+
+    async def _init_agent_loop_workers_async(self):
+        """异步初始化 agent loop workers"""
+        self.agent_loop_workers = []
+        num_workers = self.config.actor_rollout_ref.rollout.agent.num_workers
+
+        node_ids = [node["NodeID"] for node in ray.nodes() if node["Alive"] and node["Resources"].get("CPU", 0) > 0]
+        tasks = []
+        for i in range(num_workers):
+            # Round-robin scheduling over the all nodes
+            node_id = node_ids[i % len(node_ids)]
+            worker = self.agent_loop_workers_class.options(
+                name=f"agent_loop_worker_{i}",
+                scheduling_strategy=ray.util.scheduling_strategies.NodeAffinitySchedulingStrategy(
+                    node_id=node_id, soft=True
+                ),
+            ).remote(self.config, self.server_handles, self.rm_executor)
+            self.agent_loop_workers.append(worker)
 
     async def generate_single_sample_async(
-        self,
-        sample: DataProto,
-        param_version: int,
-        partial_output_list: Optional[list[AgentLoopOutput]],
+            self,
+            sample: DataProto,
+            param_version: int,
+            partial_output_list: Optional[list[AgentLoopOutput]],
     ) -> list[AgentLoopOutput]:
         """
-        异步处理单个样本, 需要复制n次
+        异步处理单个样本
 
         Args:
             sample: 单个样本数据
-            partial_output_list: Optional[List[AgentLoopOutput]]: already rollout result.
+            param_version: 参数版本
+            partial_output_list: Optional[List[AgentLoopOutput]]: 已经 rollout 的结果
 
         Returns:
-            tuple[AgentLoopOutput, float]: 处理结果和处理时间
+            list[AgentLoopOutput]: 处理结果列表
         """
         # 使用负载均衡选择 worker
         worker = self._select_best_worker()
@@ -230,62 +315,70 @@
         self._worker_index = (self._worker_index + 1) % len(self.agent_loop_workers)
         return worker
 
+    async def cancel(self):
+        await asyncio.gather(*[replica.cancel() for replica in self.rollout_replicas])
+
+    async def resume(self):
+        await asyncio.gather(*[replica.resume() for replica in self.rollout_replicas])
+
+    async def wake_up(self):
+        await asyncio.gather(*[replica.wake_up() for replica in self.rollout_replicas])
+
     async def sleep(self):
-        futures = [replica.sleep.remote() for replica in self.rollout_replicas]
-        await asyncio.gather(*[asyncio.wrap_future(future.future()) for future in futures], return_exceptions=True)
-
-    async def wake_up(self):
-        futures = [replica.wake_up.remote() for replica in self.rollout_replicas]
-        await asyncio.gather(*[asyncio.wrap_future(future.future()) for future in futures], return_exceptions=True)
-
-    async def cancel_async(self):
-        """Cancel all rollout tasks asynchronously."""
-        futures = [replica.cancel.remote() for replica in self.rollout_replicas]
-        await asyncio.gather(*[asyncio.wrap_future(future.future()) for future in futures], return_exceptions=True)
-
-    async def resume_async(self):
-<<<<<<< HEAD
-        """Cancel all rollout tasks asynchronously."""
-        futures = [replica.resume.remote() for replica in self.rollout_replicas]
-        await asyncio.gather(*[asyncio.wrap_future(future.future()) for future in futures], return_exceptions=True)
-
-    def _run_all(self, tasks: list[asyncio.Task]):
-        pass
-=======
-        """Resume all rollout tasks asynchronously."""
-        futures = [server.resume.remote() for server in self.async_llm_servers]
-        await asyncio.gather(*[asyncio.wrap_future(future.future()) for future in futures], return_exceptions=True)
-
-
-def async_server_class(
-    rollout_backend: str, rollout_backend_module: Optional[str] = None, rollout_backend_class: Optional[str] = None
-) -> type[AsyncServerBase]:
-    """Get async server class.
-
-    Args:
-        rollout_backend: str, rollout backend type (alias), should be "vllm".
-        rollout_backend_module: Optional[str], import path of the rollout backend.
-        rollout_backend_class: Optional[str], class name of the rollout backend.
-
-    Returns:
-        Type[AsyncServerBase]: async server class.
-    """
-    if rollout_backend_class is None and rollout_backend_module is None:
-        # If both are None, use the default backend class
-        # Do not change the original import behavior
-        # importlib.import_module and from ... import ... have subtle differences in ray
-
-        if rollout_backend == "vllm":
-            from recipe.fully_async_policy.vllm_rollout.vllm_async_server import AsyncvLLMServer
-
-            return AsyncvLLMServer
-        else:
-            raise NotImplementedError(f"rollout backend {rollout_backend} is not supported")
-
-    if rollout_backend_module is None or rollout_backend_class is None:
-        raise ValueError("rollout_backend_module and rollout_backend_class must be both provided for customization")
-
-    from verl.utils.import_utils import load_extern_type
-
-    return load_extern_type(rollout_backend_module, rollout_backend_class)
->>>>>>> e49f6b62
+        await asyncio.gather(*[replica.sleep() for replica in self.rollout_replicas])
+
+# class PartialAgentLoopManager(AgentLoopManager):
+#     def __init__(self, config: DictConfig, worker_group: RayWorkerGroup = None, rm_wg: RayWorkerGroup = None):
+#         self.agent_loop_workers_class = FullyAsyncAgentLoopWorker
+#         self.rollout_replica_class = vLLMReplicaForPartial
+#         super().__init__(config, worker_group, rm_wg)
+#
+#     async def generate_single_sample_async(
+#             self,
+#             sample: DataProto,
+#             param_version: int,
+#             partial_output_list: Optional[list[AgentLoopOutput]],
+#     ) -> list[AgentLoopOutput]:
+#         """
+#         异步处理单个样本, 需要复制n次
+#
+#         Args:
+#             sample: 单个样本数据
+#             partial_output_list: Optional[List[AgentLoopOutput]]: already rollout result.
+#
+#         Returns:
+#             tuple[AgentLoopOutput, float]: 处理结果和处理时间
+#         """
+#         # 使用负载均衡选择 worker
+#         worker = self._select_best_worker()
+#         # 异步处理单个样本 - 使用无后处理版本获取原始AgentLoopOutput
+#         output_future = worker.generate_sequences_no_post.remote(sample, param_version, partial_output_list)
+#         return await asyncio.wrap_future(output_future.future())
+#
+#     def _select_best_worker(self):
+#         """选择最佳的 worker（简单的轮询负载均衡）"""
+#         if not hasattr(self, "_worker_index"):
+#             self._worker_index = 0
+#
+#         worker = self.agent_loop_workers[self._worker_index]
+#         self._worker_index = (self._worker_index + 1) % len(self.agent_loop_workers)
+#         return worker
+#
+#     def cancel(self):
+#         """Cancel all rollout tasks asynchronously."""
+#         self._run_all([replica.cancel() for replica in self.rollout_replicas])
+#
+#     def resume(self):
+#         """Resume all rollout tasks asynchronously."""
+#         self._run_all([replica.resume() for replica in self.rollout_replicas])
+#
+#     def _run_all(self, tasks: list[asyncio.Task]):
+#         async def run_all():
+#             await asyncio.gather(*tasks)
+#
+#         try:
+#             loop = asyncio.get_running_loop()
+#             future = asyncio.run_coroutine_threadsafe(run_all(), loop)
+#             future.result()
+#         except RuntimeError:
+#             asyncio.run(run_all())