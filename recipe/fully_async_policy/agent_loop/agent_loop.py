--- conflicted
+++ resolved
@@ -21,7 +21,9 @@
 import ray
 from omegaconf import DictConfig
 
-from recipe.fully_async_policy.vllm_rollout.vllm_async_server import FullyAsyncvLLMReplica
+from recipe.fully_async_policy.vllm_rollout.vllm_async_server import (
+    FullyAsyncvLLMReplica,
+)
 from verl.experimental.agent_loop.agent_loop import (
     AgentLoopManager,
     AgentLoopOutput,
@@ -34,20 +36,13 @@
 from verl.experimental.agent_loop.prometheus_utils import update_prometheus_config
 from verl.protocol import DataProto
 from verl.single_controller.ray import RayWorkerGroup
-from verl.utils.rollout_trace import (
-    rollout_trace_attr,
-    rollout_trace_op,
-)
+from verl.utils.rollout_trace import rollout_trace_attr, rollout_trace_op
 
 logger = logging.getLogger(__file__)
 logger.setLevel(os.getenv("VERL_LOGGING_LEVEL", "WARN"))
 
 
 class FullyAsyncLLMServerManager(AsyncLLMServerManager):
-<<<<<<< HEAD
-    async def generate_for_partial(self, request_id, prompt_ids, sampling_params) -> TokenOutput:
-        """Generate tokens from prompt ids. with partial rollout function"""
-=======
     @rollout_trace_op
     async def generate_for_partial(
         self,
@@ -70,16 +65,12 @@
             - Element 1 (list[float]): Log probabilities for the response token IDs.
             - Element 2 (bool): A flag or status indicating cancellation.
         """
->>>>>>> d951de46
         server = self._choose_server(request_id)
         output = await server.generate_for_partial.remote(
             request_id=request_id,
             prompt_ids=prompt_ids,
             sampling_params=sampling_params,
-<<<<<<< HEAD
-=======
             image_data=image_data,
->>>>>>> d951de46
         )
         return output
 
