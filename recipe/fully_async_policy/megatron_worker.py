# Copyright 2025 Bytedance Ltd. and/or its affiliates
# Copyright 2025 Meituan Ltd. and/or its affiliates
# Copyright 2025 NVIDIA Ltd. and/or its affiliates
#
# Licensed under the Apache License, Version 2.0 (the "License");
# you may not use this file except in compliance with the License.
# You may obtain a copy of the License at
#
#     http://www.apache.org/licenses/LICENSE-2.0
#
# Unless required by applicable law or agreed to in writing, software
# distributed under the License is distributed on an "AS IS" BASIS,
# WITHOUT WARRANTIES OR CONDITIONS OF ANY KIND, either express or implied.
# See the License for the specific language governing permissions and
# limitations under the License.

import logging
import os
import time

import torch
import torch.distributed
from omegaconf import DictConfig

from recipe.fully_async_policy.megatron_utils import copy_megatron_model_to_cpu, restore_megatron_model_from_cpu
from verl.single_controller.base.decorator import Dispatch, register
from verl.utils.device import (
    get_device_name,
    get_torch_device,
)
from verl.utils.megatron_utils import load_megatron_model_to_gpu, offload_megatron_model_to_cpu, per_tensor_generator
from verl.workers.megatron_workers import ActorRolloutRefWorker, AsyncActorRolloutRefWorker, CriticWorker

from .checkpoint_engine import CheckpointEngine
from .distributed_util import stateless_init_process_group

logger = logging.getLogger(__file__)
logger.setLevel(os.getenv("VERL_LOGGING_LEVEL", "WARN"))

device_name = get_device_name()

__all__ = ["DetachActorWorker", "DetachAsyncRolloutWorker", "CriticWorker"]


def get_inference_model(rollout):
    """
    get models according to different types of inference_engine
    Args:
        rollout: rollout object
    Returns:
        model: model object
    """
    inference_engine = rollout.inference_engine
    if hasattr(inference_engine, "llm_engine"):
        inference_model = inference_engine.llm_engine.model_executor.driver_worker.worker.model_runner.model
    elif hasattr(inference_engine, "worker"):
        inference_model = inference_engine.worker.model_runner.model
    else:
        raise AttributeError(
            f"Unsupported inference_engine type: {type(inference_engine)}. "
            f"Expected LLM (with llm_engine attribute) or WorkerWrapperBase (with worker attribute)."
        )
    return inference_model


class DetachNcclSync(AsyncActorRolloutRefWorker):
    def __init__(self, config: DictConfig, role: str, **kwargs):
        super().__init__(config, role, **kwargs)
        self._weight_sync_group = None

    @register(dispatch_mode=Dispatch.ONE_TO_ALL, blocking=False)
    def init_checkpoint_engine(self, rank_offset: int, actor_num: int, rollout_num: int):
        current_rank = torch.distributed.get_rank() + rank_offset
        actor_ranks = list(range(actor_num))
        rollout_ranks = [rank + actor_num for rank in range(rollout_num)]
        assert rank_offset == 0 or rank_offset == actor_num

        self.checkpoint_engine = CheckpointEngine(
            current_rank,
            actor_ranks,
            rollout_ranks,
            self.config.checkpoint_engine.device_buffer_size_M,
            self._weight_sync_group,
        )

    def _get_actor_params(self):
        pass

    @register(dispatch_mode=Dispatch.ONE_TO_ALL, blocking=False)
    def sync_rollout_weights(self, sync_group_name="actor_rollout"):
        assert (self._is_actor or self._is_rollout) and not self.config.hybrid_engine
        assert hasattr(self, "_weights_info") and self._weights_info is not None
        if self._is_actor and self._is_offload_param:
            load_megatron_model_to_gpu(self.actor_module)
        params_generator = self._get_actor_params_generator() if self._is_actor else None
        if self._is_rollout:
            inference_model = get_inference_model(self.rollout)
            from verl.utils.vllm.patch import patch_vllm_moe_model_weight_loader

            patch_vllm_moe_model_weight_loader(inference_model)
        for key, shape, dtype in self._weights_info:
            if self._is_actor:
                weight_key, weight = next(params_generator)
                assert key == weight_key
                assert shape == weight.size()
                assert dtype == weight.dtype

            tensor = torch.empty(shape, dtype=dtype, device=get_torch_device().current_device())
            if self._is_actor and torch.distributed.get_rank() == 0:
                tensor.copy_(weight)

            self._weight_sync_group.broadcast(tensor, src=0, stream=get_torch_device().current_stream())
            if self._is_rollout:
                inference_model.load_weights([(key, tensor)])
        if self._is_actor and self._is_offload_param:
            offload_megatron_model_to_cpu(self.actor_module)

    @register(dispatch_mode=Dispatch.ONE_TO_ALL)
    def save_model_to_cpu(self, n):
        if not hasattr(self, "cpu_saved_models"):
            self.cpu_saved_models = {}
        self.cpu_saved_models[n] = copy_megatron_model_to_cpu(self.actor.actor_module)

    @register(dispatch_mode=Dispatch.ONE_TO_ALL)
    def restore_model_from_cpu(self, n):
        if n in self.cpu_saved_models:
            restore_megatron_model_from_cpu(self.actor.actor_module, self.cpu_saved_models[n])

    @register(dispatch_mode=Dispatch.ONE_TO_ALL)
    def clear_cpu_model(self, n):
        if n in self.cpu_saved_models:
            del self.cpu_saved_models[n]

    def cache_actor_weights_to_cpu(self):
        self.cpu_named_params = {}
        if self._is_actor:
            params_generator = self._get_actor_params_generator()
            local_rank = torch.distributed.get_rank()
            world_size = torch.distributed.get_world_size()
            print(f"cache_actor_weights_to_cpu, local_rank:{local_rank}, world_size:{world_size}")
            for tensor_idx, (key, tensor) in enumerate(params_generator):
                if tensor_idx % world_size == local_rank:
                    self.cpu_named_params[key] = tensor.to("cpu", non_blocking=True)
            get_torch_device().synchronize()

    @register(dispatch_mode=Dispatch.ONE_TO_ALL, blocking=False)
    def sync_rollout_weights_by_checkpoint(self, sync_group_name="actor_rollout"):
        assert (self._is_actor or self._is_rollout) and not self.config.hybrid_engine
        assert hasattr(self, "_weights_info") and self._weights_info is not None

<<<<<<< HEAD
=======
        # Load model to GPU
        load_start_time = time.time()
        if self._is_actor and self._is_offload_param:
            load_megatron_model_to_gpu(self.actor_module)
        load_duration = time.time() - load_start_time

        from ray.util.collective import collective

>>>>>>> bf9b7e41
        # Cache actor weights to CPU and measure the time taken
        cache_start_time = time.time()
        self.cache_actor_weights_to_cpu()
        cache_end_time = time.time()
        cache_duration = cache_end_time - cache_start_time

        # Register the cached weights into the checkpoint engine
        self.checkpoint_engine.register_checkpoint(self._weights_info, self.cpu_named_params)
        register_end_time = time.time()
        register_duration = register_end_time - cache_end_time
        self.cpu_named_params = {}

        dummy_tensor = torch.tensor([1.0], device=get_torch_device().current_device())
        self._weight_sync_group.all_reduce(dummy_tensor)
        update_start_time = time.time()

        inference_model = None
        if self._is_rollout:
            inference_model = get_inference_model(self.rollout)
            from verl.utils.vllm.patch import patch_vllm_moe_model_weight_loader

            patch_vllm_moe_model_weight_loader(inference_model)

        # Update the checkpoint with the inference model and broadcast weights
        self.checkpoint_engine.update_checkpoint(
            inference_model=inference_model,
            group_name=sync_group_name,
            overlap_broadcast_and_consume=self.config.checkpoint_engine.overlap_broadcast_and_consume,
        )

        update_end_time = time.time()
        update_duration = update_end_time - update_start_time

        offload_start_time = time.time()
        if self._is_actor and self._is_offload_param:
            offload_megatron_model_to_cpu(self.actor_module)
        offload_duration = time.time() - offload_start_time

        print(
            f"sync_rollout_weights_by_checkpoint finish!, rank:{torch.distributed.get_rank()},"
            f" is_actor:{self._is_actor}, is_rollout:{self._is_rollout},"
            f" total cost:{update_end_time - cache_start_time} seconds, while cache cost {cache_duration} seconds, "
            f" register cost {register_duration} seconds, update cost {update_duration} seconds"
        )

<<<<<<< HEAD
    @register(dispatch_mode=Dispatch.ONE_TO_ALL, blocking=False)
    def init_weight_sync_group(self, master_addr, master_port, rank_offset: int, actor_num: int, rollout_num: int):
        current_rank = torch.distributed.get_rank() + rank_offset
        actor_ranks = list(range(actor_num))
        rollout_ranks = [rank + actor_num for rank in range(rollout_num)]
        assert rank_offset == 0 or rank_offset == actor_num
        self._weight_sync_group = stateless_init_process_group(
            master_addr,
            master_port,
            current_rank,
            len(actor_ranks) + len(rollout_ranks),
            get_torch_device().current_device(),
        )
=======
        if self._is_actor and self._is_offload_param:
            print(
                f"sync_rollout_weights_by_checkpoint load model to gpu cost {load_duration} seconds,"
                f" offload model to cpu cost {offload_duration} seconds"
            )
>>>>>>> bf9b7e41


class DetachActorWorker(DetachNcclSync):
    def _get_actor_params_generator(self):
        assert self._is_actor
        if self.bridge is not None:
            generator = self.bridge.export_weights(self.actor.actor_module)
        else:
            generator = per_tensor_generator(
                self.actor.actor_module,
                self.actor_model_config,
                self.weight_converter,
                self.tf_config,
                self.layer_name_mapping,
            )

        return generator

    @register(dispatch_mode=Dispatch.ONE_TO_ALL)
    def get_actor_weights_info(self):
        assert self._is_actor
        if hasattr(self, "_weights_info"):
            return self._weights_info
        if self._is_offload_param:
            load_megatron_model_to_gpu(self.actor_module)
        params_generator = self._get_actor_params_generator()
        ret = []
        for key, tensor in params_generator:
            ret.append((key, tensor.size(), tensor.dtype))

        self._weights_info = ret
        # Here, we only call this function at the beginning,
        # and immediately afterwards we call sync_rollout_weights.
        # So we no longer call offload in this.
        return ret


class DetachAsyncRolloutWorker(DetachNcclSync):
    def __init__(self, config: DictConfig, role: str):
        print(f"[DetachAsyncRolloutWorker] {DetachAsyncRolloutWorker.__mro__}")
        ActorRolloutRefWorker.__init__(self, config, role)

    @register(dispatch_mode=Dispatch.ONE_TO_ALL)
    def set_actor_weights_info(self, weights_info):
        assert self._is_rollout
        self._weights_info = weights_info<|MERGE_RESOLUTION|>--- conflicted
+++ resolved
@@ -148,8 +148,6 @@
         assert (self._is_actor or self._is_rollout) and not self.config.hybrid_engine
         assert hasattr(self, "_weights_info") and self._weights_info is not None
 
-<<<<<<< HEAD
-=======
         # Load model to GPU
         load_start_time = time.time()
         if self._is_actor and self._is_offload_param:
@@ -158,7 +156,6 @@
 
         from ray.util.collective import collective
 
->>>>>>> bf9b7e41
         # Cache actor weights to CPU and measure the time taken
         cache_start_time = time.time()
         self.cache_actor_weights_to_cpu()
@@ -204,7 +201,11 @@
             f" register cost {register_duration} seconds, update cost {update_duration} seconds"
         )
 
-<<<<<<< HEAD
+        if self._is_actor and self._is_offload_param:
+            print(
+                f"sync_rollout_weights_by_checkpoint load model to gpu cost {load_duration} seconds,"
+                f" offload model to cpu cost {offload_duration} seconds"
+            )
     @register(dispatch_mode=Dispatch.ONE_TO_ALL, blocking=False)
     def init_weight_sync_group(self, master_addr, master_port, rank_offset: int, actor_num: int, rollout_num: int):
         current_rank = torch.distributed.get_rank() + rank_offset
@@ -218,13 +219,6 @@
             len(actor_ranks) + len(rollout_ranks),
             get_torch_device().current_device(),
         )
-=======
-        if self._is_actor and self._is_offload_param:
-            print(
-                f"sync_rollout_weights_by_checkpoint load model to gpu cost {load_duration} seconds,"
-                f" offload model to cpu cost {offload_duration} seconds"
-            )
->>>>>>> bf9b7e41
 
 
 class DetachActorWorker(DetachNcclSync):
