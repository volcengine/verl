--- conflicted
+++ resolved
@@ -183,17 +183,11 @@
         update_end_time = time.time()
         update_duration = update_end_time - update_start_time
 
-<<<<<<< HEAD
-        # collective.barrier(group_name=sync_group_name)
-        dummy_tensor = torch.tensor([1.0], device=get_torch_device().current_device())
-        self._weight_sync_group.all_reduce(dummy_tensor)
-=======
         offload_start_time = time.time()
         if self._is_actor and self._is_offload_param:
             offload_fsdp_model_to_cpu(self.actor_module_fsdp)
         offload_duration = time.time() - offload_start_time
 
->>>>>>> bf9b7e41
         print(
             f"sync_rollout_weights_by_checkpoint finish!, rank:{torch.distributed.get_rank()},"
             f" is_actor:{self._is_actor}, is_rollout:{self._is_rollout},"
@@ -201,7 +195,12 @@
             f" register cost {register_duration} seconds, update cost {update_duration} seconds"
         )
 
-<<<<<<< HEAD
+        if self._is_actor and self._is_offload_param:
+            print(
+                f"sync_rollout_weights_by_checkpoint load model to gpu cost {load_duration} seconds,"
+                f" offload model to cpu cost {offload_duration} seconds"
+            )
+        
     @register(dispatch_mode=Dispatch.ONE_TO_ALL, blocking=False)
     def init_weight_sync_group(self, master_addr, master_port, rank_offset: int, actor_num: int, rollout_num: int):
         current_rank = torch.distributed.get_rank() + rank_offset
@@ -214,14 +213,8 @@
             current_rank,
             len(actor_ranks) + len(rollout_ranks),
             get_torch_device().current_device(),
-        )
-=======
-        if self._is_actor and self._is_offload_param:
-            print(
-                f"sync_rollout_weights_by_checkpoint load model to gpu cost {load_duration} seconds,"
-                f" offload model to cpu cost {offload_duration} seconds"
-            )
->>>>>>> bf9b7e41
+
+
 
 
 class DetachActorWorker(DetachNcclSync):
