# Copyright 2025 Meituan Ltd. and/or its affiliates
#
# Licensed under the Apache License, Version 2.0 (the "License");
# you may not use this file except in compliance with the License.
# You may obtain a copy of the License at
#
#     http://www.apache.org/licenses/LICENSE-2.0
#
# Unless required by applicable law or agreed to in writing, software
# distributed under the License is distributed on an "AS IS" BASIS,
# WITHOUT WARRANTIES OR CONDITIONS OF ANY KIND, either express or implied.
# See the License for the specific language governing permissions and
# limitations under the License.
import time
from collections import defaultdict
from dataclasses import dataclass
from typing import Any, Optional

import numpy as np
import torch
from tensordict import TensorDict

from verl import DataProto
from verl.experimental.agent_loop.agent_loop import AgentLoopOutput
from verl.trainer.ppo.ray_trainer import compute_response_mask
from verl.utils.model import compute_position_id_with_mask


def postprocess_agent_loop_outputs(rs: "RolloutSample", tokenizer, config, processor) -> DataProto:
    """Static method to postprocess a list of AgentLoopOutput into DataProto

    Args:
        rs: RolloutSample
        tokenizer: Tokenizer instance
        config: Configuration object

    Returns:
        DataProto: Processed batch data
    """
    inputs: list[AgentLoopOutput] = rs.agent_loop_output_list
    full_batch = rs.full_batch
    # NOTE: consistent with batch version of generate_sequences in vllm_rollout_spmd.py
    # prompts: left pad
    # responses: right pad
    # input_ids: prompt + response
    # attention_mask: [0,0,0,0,1,1,1,1, | 1,1,1,0,0,0,0,0]
    # position_ids:   [0,0,0,0,0,1,2,3, | 4,5,6,7,8,9,10,11]

    # prompts
    tokenizer.padding_side = "left"
    outputs = tokenizer.pad(
        [{"input_ids": input.prompt_ids} for input in inputs],
        padding="max_length",
        max_length=config.actor_rollout_ref.rollout.prompt_length,
        return_tensors="pt",
        return_attention_mask=True,
    )
    prompt_ids, prompt_attention_mask = outputs["input_ids"], outputs["attention_mask"]

    # responses
    tokenizer.padding_side = "right"
    outputs = tokenizer.pad(
        [{"input_ids": input.response_ids} for input in inputs],
        padding="max_length",
        max_length=config.actor_rollout_ref.rollout.response_length,
        return_tensors="pt",
        return_attention_mask=True,
    )
    response_ids, response_attention_mask = outputs["input_ids"], outputs["attention_mask"]

    # response_mask
    outputs = tokenizer.pad(
        [{"input_ids": input.response_mask} for input in inputs],
        padding="max_length",
        max_length=config.actor_rollout_ref.rollout.response_length,
        return_tensors="pt",
        return_attention_mask=False,
    )
    response_mask = outputs["input_ids"]
    assert response_ids.shape == response_mask.shape, (
        f"mismatch in response_ids and response_mask shape: {response_ids.shape} vs {response_mask.shape}"
    )
    response_mask = response_mask * response_attention_mask

    # Handle multi-modal inputs and position_ids calculation
    # Only support Qwen2VLImageProcessor for multi-modal processing currently
    # TODO: support other multi-modal inputs
    multi_modal_inputs = None
    if processor is not None and "Qwen2VLImageProcessor" in processor.image_processor.__class__.__name__:
        # qwen-vl mrope
        if "Qwen3VLProcessor" in processor.__class__.__name__:
            pass
        else:
            pass

        images = [one.get("image", None) for one in full_batch.non_tensor_batch.get("multi_modal_data")]
        current_text = [tokenizer.decode(input.prompt_ids, skip_special_tokens=False) for input in inputs]
        multi_modal_inputs = processor(
            text=current_text,
            images=images,
            return_tensors="pt",
            max_length=config.actor_rollout_ref.rollout.prompt_length,
            padding="max_length",
            padding_side="left",
        )

        prompt_ids = multi_modal_inputs.pop("input_ids")
        prompt_attention_mask = multi_modal_inputs.pop("attention_mask")

        # TODO: megatron will cauculate rope position_ids in the forward pass, so we don't need to calculate it here
        #       but for FSDP support, we need to calculate it here

        # # We must use dict(multi_modal_inputs) to convert BatchFeature values to a new dict
        # # because np.array() only keeps the keys for BatchFeature.
        # multi_modal_inputs = dict(multi_modal_inputs)

        # image_grid_thw = multi_modal_inputs.get("image_grid_thw")
        # video_grid_thw = multi_modal_inputs.get("video_grid_thw")
        # second_per_grid_ts = multi_modal_inputs.get("second_per_grid_ts")

        # vision_position_ids = get_rope_index(
        #     processor,
        #     input_ids=input_ids.squeeze(0),
        #     image_grid_thw=image_grid_thw,
        #     video_grid_thw=video_grid_thw,
        #     second_per_grid_ts=second_per_grid_ts,
        #     attention_mask=attention_mask.squeeze(0),
        # ).unsqueeze(0)  # (1, 3, seq_len)

        # valid_mask = attention_mask[0].bool()
        # text_position_ids = torch.ones((1, len(input_ids[0])), dtype=torch.long)
        # text_position_ids[0, valid_mask] = torch.arange(valid_mask.sum().item())
        # text_position_ids = text_position_ids.unsqueeze(0)
        # position_ids = torch.cat((text_position_ids, vision_position_ids), dim=1)  # (1, 4, seq_length)
    else:
        pass
    input_ids = torch.cat([prompt_ids, response_ids], dim=1)
    attention_mask = torch.cat([prompt_attention_mask, response_attention_mask], dim=1)
    position_ids = compute_position_id_with_mask(attention_mask)  # (1, seq_len)

    batch = TensorDict(
        {
            "prompts": prompt_ids,  # [bsz, prompt_length]
            "responses": response_ids,  # [bsz, response_length]
            "response_mask": response_mask,  # [bsz, response_length]
            "input_ids": input_ids,  # [bsz, prompt_length + response_length]
            "attention_mask": attention_mask,  # [bsz, prompt_length + response_length]
            "position_ids": position_ids,  # [bsz, prompt_length + response_length]
        },
        batch_size=len(input_ids),
    )
    
    if inputs[0].response_logprobs is not None:
        response_logprobs_list = []
        for input in inputs:
            pad_size = config.actor_rollout_ref.rollout.response_length - len(input.response_logprobs)
            response_logprobs = torch.tensor(input.response_logprobs + [0.0] * pad_size).unsqueeze(0)
            response_logprobs_list.append(response_logprobs)
        rollout_log_probs = torch.cat(response_logprobs_list, dim=0)
        batch["rollout_log_probs"] = rollout_log_probs  # [bsz, response_length]

    num_turns = np.array([input.num_turns for input in inputs], dtype=np.int32)
    metrics = [input.metrics.model_dump() for input in inputs]
    return DataProto(batch=batch, non_tensor_batch={"__num_turns__": num_turns}, meta_info={"metrics": metrics})


@dataclass
class RolloutSample:
    """Enhanced rollout sample containing both original batch info and AgentLoopOutput"""

    # Original batch information
    full_batch: Any

    # AgentLoopOutput from generation
    agent_loop_output_list: list[AgentLoopOutput]

    # Metadata
    sample_id: str
    epoch: int

    # Processing metadata
    processing_times: list[float]
    tool_calls: list[float]
    param_version: int
    param_version_start: list[int]
    param_version_end: list[int]
    rollout_status: dict[str, Any]


@dataclass
class ValidateMetrics:
    """Metrics for validation"""

    timing_raw: dict[str, Any]
    metrics: Optional[dict[str, Any]] = None
    global_steps: Optional[int] = None
    param_version: Optional[int] = None


def prepare_single_generation_data(batch_dict, multi_turn, rollout_n) -> DataProto:
    """
    Similar to the logic of ray_trainer._prepare_generate_batch, but for a single sample.
    Separate the data used for generation from the original data.

    Returns:
        tuple: (original_batch_dict, gen_data_for_single_sample)
    """

    full_batch = DataProto.from_single_dict(batch_dict)

    batch_keys_to_pop = ["input_ids", "attention_mask", "position_ids"]
    non_tensor_batch_keys_to_pop = ["raw_prompt_ids"]

    full_batch.pop(
        batch_keys=batch_keys_to_pop,
        non_tensor_batch_keys=non_tensor_batch_keys_to_pop,
    )

    # Setting selected agent, that supports partial
    if multi_turn:
        full_batch.non_tensor_batch["agent_name"] = np.array(
            ["async_partial_tool_agent"] * len(full_batch), dtype=object
        )
    else:
        full_batch.non_tensor_batch["agent_name"] = np.array(
            ["partial_single_turn_agent"] * len(full_batch), dtype=object
        )

    # Add global step count to generated data
    full_batch = full_batch.repeat(repeat_times=rollout_n, interleave=True)
    return full_batch


def process_rollout_log_probs(data_proto: DataProto, rollout_log_probs: list[list[float]]) -> torch.Tensor:
    """
    Process rollout_log_probs according to the mask in DataProto
    mask: [0,0,0,0,1,1,1,1, | 1,1,1,0,0,0,0,0]

    Args:
        data_proto: A DataProto object containing batch information
        rollout_log_probs: A two-dimensional list, each sublist containing the log_probs of a sample

    Returns:
        torch.Tensor: The processed log_probs tensor, with shape: [bsz, response_length]
    """

    batch = data_proto.batch
    response_mask = batch["response_mask"]
    rollout_log_probs_tensor = torch.zeros(response_mask.shape, dtype=torch.float32) - 1

    for i, log_probs_seq in enumerate(rollout_log_probs):
        # Get the effective length of the current sample (the number of positions with 1 in the mask)
        valid_length = response_mask[i].sum().item()

        # Ensure that the length of log_probs_seq does not exceed the valid length
        actual_length = min(len(log_probs_seq), valid_length)

        # Fill log_probs into the corresponding position
        if actual_length > 0:
            rollout_log_probs_tensor[i, :actual_length] = torch.tensor(log_probs_seq[:actual_length])

    rollout_log_probs_tensor = rollout_log_probs_tensor.to(torch.float32)
    return rollout_log_probs_tensor


def merge_rollout_sample(config, tokenizer, rs: RolloutSample, processor):
    """
    Supplement and refine the RolloutSample object,
    """
    # Step 1: Create a DataProto from the AgentLoopOutput to generate the result
<<<<<<< HEAD
    gen_batch_output = postprocess_agent_loop_outputs(rs.agent_loop_output_list, tokenizer, config)
=======
    gen_batch_output = postprocess_agent_loop_outputs(rs, tokenizer, config, processor)
    rollout_log_probs = [x.log_probs for x in rs.agent_loop_output_list]
    rollout_log_probs = process_rollout_log_probs(gen_batch_output, rollout_log_probs)
    gen_batch_output.batch["rollout_log_probs"] = rollout_log_probs.to(torch.float32)
>>>>>>> facd9fb5

    # Step 2: Add uid
    rs.full_batch.non_tensor_batch["uid"] = np.array([f"uid_{rs.sample_id}"] * len(rs.full_batch), dtype=object)

    # Step 2: Merge batches
    # Merge the non_tensor_batch and meta_info of original_batch into final_batch
    for key, value in rs.full_batch.non_tensor_batch.items():
        gen_batch_output.non_tensor_batch[key] = value
    gen_batch_output.meta_info.update(rs.full_batch.meta_info)

    # Step 3, set full_batch
    rs.full_batch = gen_batch_output
    rs.processing_times = []
    rs.tool_calls =[]
    for agent_loop in rs.agent_loop_output_list:
        rs.processing_times.append(agent_loop.metrics.generate_sequences)
        rs.tool_calls.append(agent_loop.metrics.tool_calls)
    rs.param_version_start = [
        agent_loop.extra_fields.get("param_version_start", 0) for agent_loop in rs.agent_loop_output_list
    ]
    rs.param_version_end = [
        agent_loop.extra_fields.get("param_version_end", 0) for agent_loop in rs.agent_loop_output_list
    ]
    # Step 4, clear agent_loop_output_list
    rs.agent_loop_output_list = []
    return rs


def assemble_batch_from_rollout_samples(
    rollout_samples: list[RolloutSample], tokenizer, config, balance_batch=None
) -> DataProto:
    """
    Assemble gen_batch_output from RolloutSample objects
    Assembles batches from RolloutSample objects, similar to the _post_generate_batch logic in ray_trainer.

    Args:
        rollout_samples: List of RolloutSample objects
        tokenizer: Tokenizer instance
        config: Configuration object containing trainer settings
        balance_batch: Whether to balance the batch (simplified version)

    Returns:
        DataProto: Assembled gen_batch_output

    Raises:
        ValueError: If rollout_samples is empty
    """
    start_time = time.time()

    if not rollout_samples:
        raise ValueError("Empty rollout_samples provided for batch assembly")

    print(f"[BatchUtils] Assembling batch from {len(rollout_samples)} RolloutSample objects")

    rollout_samples_batch = []
    processing_times = []
    tool_calls =[]
    rollout_status = rollout_samples[0].rollout_status
    # Add a prefix to all rollout_status keys
    rollout_status = {f"fully_async/{key}": value for key, value in rollout_status.items()}

    for rs in rollout_samples:
        rollout_samples_batch.append(rs.full_batch)
        processing_times.extend(rs.processing_times)
        tool_calls.extend(rs.tool_calls)
    final_batch = DataProto.concat(rollout_samples_batch)

    # Calculate response_mask (if not present)
    if "response_mask" not in final_batch.batch.keys():
        final_batch.batch["response_mask"] = compute_response_mask(final_batch)

    if balance_batch:
        balance_batch(final_batch, metrics={})

    # Calculate the global valid token number
    if "attention_mask" in final_batch.batch:
        final_batch.meta_info["global_token_num"] = torch.sum(final_batch.batch["attention_mask"], dim=-1).tolist()

    # Collect statistics
    param_versions = [rs.param_version for rs in rollout_samples]
    trajectorys_param_versions = [version for rs in rollout_samples for version in rs.param_version_end]

    processing_time_stats = {
        "processing_time/avg": np.mean(processing_times),
        "processing_time/max": np.max(processing_times),
        "processing_time/min": np.min(processing_times),
        "processing_time/tp50": np.percentile(processing_times, 50),
        "processing_time/tp99": np.percentile(processing_times, 99),
        "processing_time/tp95": np.percentile(processing_times, 95),
    }
    tool_calls_stats= {
        "timing_s/agent_loop/tool_calls/max": np.max(tool_calls),
        "timing_s/agent_loop/tool_calls/min": np.min(tool_calls),
        "timing_s/agent_loop/tool_calls/mean": np.mean(tool_calls),
    }
    processing_time_stats = {f"fully_async/{key}": value for key, value in processing_time_stats.items()}

    param_version_diff = [abs(a - b) for a, b in zip(rs.param_version_end, rs.param_version_start, strict=False)]
    num_diff0 = param_version_diff.count(0)
    partial_stats = {
        "fully_async/partial/total_partial_num": len(param_version_diff) - num_diff0,
        "fully_async/partial/partial_ratio": (len(param_version_diff) - num_diff0) / len(param_version_diff),
        "fully_async/partial/max_partial_span": max(param_version_diff),
    }
    # add meta_info
    final_batch.meta_info.update(
        {
            "rollout_param_versions": param_versions,
            "param_version_diversity": len(set(param_versions)) if param_versions else 0,
            "trajectory_param_versions": trajectorys_param_versions,
            **processing_time_stats,
            **rollout_status,
            **partial_stats,
            **tool_calls_stats,
        }
    )

    print(f"[BatchUtils] Batch assembly completed in {time.time() - start_time:.2f}s")

    return final_batch


class MetricsAggregator:
    """Metrics aggregator, used to combine metrics from multiple training steps"""

    def __init__(self, total_gpus: int):
        # Store all values ​​for each metric
        self.metric_values: dict[str, list[float]] = defaultdict(list)
        # Store the number of samples at each step for weighted averaging
        self.sample_counts: list[int] = []
        # Store the timestamp of each step for time-related calculations
        self.timestamps: list[float] = []
        # Step Count
        self.step_count = 0
        # total num gpus used
        self.total_gpus = total_gpus

        # Metric aggregation rule configuration
        self.aggregation_rules = self._init_aggregation_rules()

    def _init_aggregation_rules(self) -> dict[str, dict[str, list[str]]]:
        """Initialize metrics aggregation rules"""
        return {
            # Time-Based metrics, can add metrics here
            "time_sum": ["perf/time_per_step"],
            "last": [
                "fully_async/count/total_generated_samples",
                "fully_async/count/stale_samples_processed",
                "fully_async/count/stale_trajectory_processed",
                "fully_async/count/current_param_version",
                "fully_async/count/dropped_stale_samples",
                "training/global_step",  # TODO change name to: total_step
            ],
        }

    def add_step_metrics(self, metrics: dict[str, Any], sample_count: int, timestamp: float = None):
        """Adding a single-step metrics"""
        if timestamp is None:
            timestamp = time.time()

        self.sample_counts.append(sample_count)
        self.timestamps.append(timestamp)
        self.step_count += 1

        # Store all metrics values
        for key, value in metrics.items():
            if isinstance(value, int | float | np.number):
                self.metric_values[key].append(float(value))
            elif isinstance(value, torch.Tensor):
                self.metric_values[key].append(float(value.item()))

    def _get_aggregation_type(self, metric_name: str) -> str:
        """Determine the aggregation type based on the metric name"""
        for agg_type, metric_list in self.aggregation_rules.items():
            if metric_name in metric_list:
                return agg_type

        metric_lower = metric_name.lower()
        if any(keyword in metric_lower for keyword in ["mean", "avg", "average"]):
            return "avg"
        if any(keyword in metric_lower for keyword in ["max", "maximum"]):
            return "max"
        if any(keyword in metric_lower for keyword in ["min", "minimum"]):
            return "min"
        if any(keyword in metric_lower for keyword in ["sum", "total"]):
            return "sum"
        if any(keyword in metric_lower for keyword in ["weighted_avg"]):
            return "weighted_avg"
        if any(keyword in metric_lower for keyword in ["timing_s/"]):
            return "time_sum"

        return "avg"

    def _aggregate_single_metric(self, metric_name: str, values: list[float]) -> float:
        """Aggregating a single metric"""
        if not values:
            return 0.0

        agg_type = self._get_aggregation_type(metric_name)

        if agg_type == "last":
            return values[-1]

        elif agg_type == "weighted_avg":
            # Weighted average
            if len(values) != len(self.sample_counts):
                # If the lengths do not match, use a simple average
                return sum(values) / len(values)

            total_samples = sum(self.sample_counts)
            if total_samples == 0:
                return sum(values) / len(values)

            weighted_sum = sum(v * c for v, c in zip(values, self.sample_counts, strict=False))
            return weighted_sum / total_samples

        elif agg_type == "sum" or agg_type == "time_sum":
            return sum(values)

        elif agg_type == "avg":
            return sum(values) / len(values)

        elif agg_type == "max":
            return max(values)

        elif agg_type == "min":
            return min(values)

        else:
            # Default average
            return sum(values) / len(values)

    def get_aggregated_metrics(self) -> dict[str, Any]:
        """aggregated metrics"""
        t = time.time()
        if self.step_count == 0:
            return {}

        aggregated = {}

        # Aggregate all metrics
        for metric_name, values in self.metric_values.items():
            aggregated[metric_name] = self._aggregate_single_metric(metric_name, values)

        # Aggregate special metrics
        aggregated = self._special_metrics_aggergate(aggregated)

        print(f"aggregated metrics done. cost {time.time() - t}")

        return aggregated

    def _special_metrics_aggergate(self, aggregated: dict[str, Any]) -> dict[str, Any]:
        """calculate special metrics"""

        # global_seqlen/minmax_diff
        if "global_seqlen/minmax_diff" in aggregated.keys():
            aggregated["global_seqlen/minmax_diff"] = aggregated["global_seqlen/max"] - aggregated["global_seqlen/min"]

        # perf/throughput
        REQUIRED_PERF_KEYS = {"perf/throughput", "perf/total_num_tokens", "perf/time_per_step"}
        if REQUIRED_PERF_KEYS.issubset(aggregated):
            aggregated["perf/throughput"] = aggregated["perf/total_num_tokens"] / (
                aggregated["perf/time_per_step"] * self.total_gpus
            )

        # trainer/idle_ratio
        if "timing_s/gen" in aggregated.keys() and "timing_s/step" in aggregated.keys():
            aggregated["trainer/idle_ratio"] = aggregated["timing_s/gen"] / aggregated["timing_s/step"]

        return aggregated

    def reset(self):
        """Reset Aggregator"""
        self.metric_values.clear()
        self.sample_counts.clear()
        self.timestamps.clear()
        self.step_count = 0

    def get_current_stats(self) -> dict[str, Any]:
        """Get statistics about the current aggregation state (for debugging)"""
        return {
            "step_count": self.step_count,
            "metric_count": len(self.metric_values),
            "total_samples": sum(self.sample_counts),
            "metric_names": list(self.metric_values.keys()),
        }<|MERGE_RESOLUTION|>--- conflicted
+++ resolved
@@ -268,14 +268,7 @@
     Supplement and refine the RolloutSample object,
     """
     # Step 1: Create a DataProto from the AgentLoopOutput to generate the result
-<<<<<<< HEAD
-    gen_batch_output = postprocess_agent_loop_outputs(rs.agent_loop_output_list, tokenizer, config)
-=======
     gen_batch_output = postprocess_agent_loop_outputs(rs, tokenizer, config, processor)
-    rollout_log_probs = [x.log_probs for x in rs.agent_loop_output_list]
-    rollout_log_probs = process_rollout_log_probs(gen_batch_output, rollout_log_probs)
-    gen_batch_output.batch["rollout_log_probs"] = rollout_log_probs.to(torch.float32)
->>>>>>> facd9fb5
 
     # Step 2: Add uid
     rs.full_batch.non_tensor_batch["uid"] = np.array([f"uid_{rs.sample_id}"] * len(rs.full_batch), dtype=object)
