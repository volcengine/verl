# Copyright 2025 Meituan Ltd. and/or its affiliates
#
# Licensed under the Apache License, Version 2.0 (the "License");
# you may not use this file except in compliance with the License.
# You may obtain a copy of the License at
#
#     http://www.apache.org/licenses/LICENSE-2.0
#
# Unless required by applicable law or agreed to in writing, software
# distributed under the License is distributed on an "AS IS" BASIS,
# WITHOUT WARRANTIES OR CONDITIONS OF ANY KIND, either express or implied.
# See the License for the specific language governing permissions and
# limitations under the License.
import asyncio
import time
from pprint import pformat

import ray
from omegaconf import OmegaConf
from tqdm import tqdm

from recipe.fully_async_policy.detach_utils import (
    RolloutSample,
    calculate_one_step_size,
<<<<<<< HEAD
    prepare_single_generation_data, ValidateMetrics,
=======
    prepare_single_generation_data,
    merge_rollout_sample,
>>>>>>> 167c58cd
)
from recipe.fully_async_policy.message_queue import MessageQueueClient
from verl.single_controller.ray import RayClassWithInitArgs, RayWorkerGroup
from verl.trainer.ppo.ray_trainer import RayPPOTrainer, ResourcePoolManager, Role, WorkerType
from verl.utils.profiler import marked_timer
from verl.utils.tracking import ValidationGenerationsLogger


@ray.remote(num_cpus=10, max_concurrency=100)
class FullyAsyncRollouter(RayPPOTrainer):
    """
    Asynchronous sample generator, responsible for continuously generating training samples
    and putting them into MessageQueue
    Based on the mature implementation improvements of OneStepOffRayTrainer
    """

    def __init__(
        self,
        config,
        tokenizer,
        role_worker_mapping: dict[Role, WorkerType],
        resource_pool_manager: ResourcePoolManager,
        ray_worker_group_cls: RayWorkerGroup = RayWorkerGroup,
        processor=None,
        reward_fn=None,
        val_reward_fn=None,
        device_name=None,
    ):
        # Store the tokenizer for text processing
        self.tokenizer = tokenizer
        self.processor = processor
        self.config = config
        self.reward_fn = reward_fn
        self.val_reward_fn = val_reward_fn

        self.hybrid_engine = config.actor_rollout_ref.hybrid_engine

        assert not self.hybrid_engine
        assert self.config.data.train_batch_size == 0, "train_batch_size must be zero"
        assert self.config.data.gen_batch_size == 1, "gen_batch_size must be one"
        assert self.config.async_training.staleness_threshold >= 0, "staleness_threshold must larger than 0"
        assert self.config.async_training.trigger_parameter_sync_step >= 1, (
            "trigger_parameter_sync_step must larger than 1"
        )

        self.role_worker_mapping = role_worker_mapping
        self.resource_pool_manager = resource_pool_manager
        self.ray_worker_group_cls = ray_worker_group_cls
        self.device_name = device_name if device_name else self.config.trainer.device
        self.validation_generations_logger = ValidationGenerationsLogger(
            project_name=self.config.trainer.project_name,
            experiment_name=self.config.trainer.experiment_name,
        )

        self.ref_in_actor = False
        self.kl_ctrl_in_reward = False
        self.use_critic = False
        self.use_reference_policy = False
        self.use_rm = False

        print("[FullyAsyncRollouter] Creating datasets...")
        from verl.trainer.main_ppo import create_rl_dataset, create_rl_sampler
        from verl.utils.dataset.rl_dataset import collate_fn

        train_dataset = create_rl_dataset(config.data.train_files, config.data, tokenizer, processor)
        val_dataset = create_rl_dataset(config.data.val_files, config.data, tokenizer, processor)
        train_sampler = create_rl_sampler(config.data, train_dataset)

        self._validate_config()
        print(f"[FullyAsyncRollouter] Rollouter _create_dataloader...\n{train_dataset}\n{val_dataset}")

        self._create_dataloader(train_dataset, val_dataset, collate_fn, train_sampler)

        self.total_rollout_steps = len(self.train_dataloader) * self.config.trainer.total_epochs
        if self.config.rollout.total_rollout_steps is not None:
            self.total_rollout_steps = min(self.config.rollout.total_rollout_steps, self.total_rollout_steps)
        print(f"[FullyAsyncRollouter] Total rollout steps: {self.total_rollout_steps}")

        # Rollouter parameter configuration
        self.message_queue_client = None

        self.current_param_version = 0

        # Freshness control - improved configuration management
        async_config = config.async_training
        self.staleness_threshold = async_config.get("staleness_threshold", 3)

        # Statistics
        self.total_generated_samples = 0
        self.staleness_samples = 0
        self.dropped_stale_samples = 0

        # Worker groups
        self.rollout_wg = None
        self.message_queue_client = None

        # Concurrency control
        self.paused = False
        self.running = True

        # Initialize async locks directly
        self.lock = asyncio.Lock()
        self.condition = asyncio.Condition(self.lock)

        # Pause/resume statistics
        self.total_pause_time = 0.0
        self.last_pause_time = None

        # Parameter synchronization related
        self.param_synchronizer = None

        self.async_rollout_manager = None

        # Calculate the samples needed for a train, used to calculate staleness and interrupt rollout
        self.required_samples = calculate_one_step_size(
            self.minimal_bsz, config.actor_rollout_ref.actor.ppo_mini_batch_size
        )
        self.max_required_samples = (
            self.required_samples * (self.staleness_threshold + 1) * config.async_training.trigger_parameter_sync_step
        )
        print(
            f"[FullyAsyncRollouter] required_samples : {self.required_samples} "
            f"max_required_samples: {self.max_required_samples}"
        )

        # 单次最多扔一次更新需要的样本
        self.max_concurrent_samples = self.required_samples

        # 流式处理统计
        self.processed_sample_count = 0  # 已处理的样本计数
        self.active_sample_count = 0  # 当前正在处理的样本数
        self.queue_full_pause_count = 0  # 队列满导致的暂停次数

        # queue size
        self.max_queue_size = self.max_required_samples * 10  # x 10 avoid deadlock
        print(f"[FullyAsyncRollouter] {self.max_queue_size}")

        # 初始化异步队列
        self.pending_queue = asyncio.Queue(maxsize=100)
        self.active_tasks = set()
        self.result_queue = asyncio.Queue()
        self.cancel_queue = asyncio.Queue()

        # 通过 pause 和 resume 控制 monitor_loop 中，是否进行 尝试恢复 操作
        self.monitor_loop_trigger = True

        self.update_param_version_time = 0
        self.global_steps = 0

        self.progress_bar = tqdm(
            total=self.total_rollout_steps / (
                    self.required_samples * self.config.async_training.trigger_parameter_sync_step),
            initial=self.global_steps, desc="Training Progress"
        )

    async def set_message_queue_client(self, message_queue_client: MessageQueueClient):
        """Set message queue client"""
        async with self.lock:
            self.message_queue_client = message_queue_client

    async def set_parameter_synchronizer(self, param_synchronizer):
        """Set parameter synchronizer"""
        async with self.lock:
            self.param_synchronizer = param_synchronizer

    def get_rollout_wg(self):
        """Get rollout worker group"""
        return self.rollout_wg

    def get_max_queue_size(self):
        return self.max_queue_size

    async def update_param_version(self, version: int):
        """Update current parameter version"""
        async with self.lock:
            old_version = self.current_param_version
            self.current_param_version = version
            # every time param change, reset staleness_samples
            self.staleness_samples = 0
            print(
                f"[FullyAsyncRollouter][Public][update_param_version] "
                f"Parameter version updated from {old_version} to {version}"
            )
            timing_raw = {}
            self.update_param_version_time += 1
            if (self.val_reward_fn is not None
                    and self.config.trainer.test_freq > 0
                    and (self.is_last_step or self.global_steps % self.config.trainer.test_freq == 0)):
                with marked_timer("testing", timing_raw, color="green"):
                    val_metrics: dict = self._validate()
                    data = ValidateMetrics(timing_raw=timing_raw, metrics=val_metrics)
                    self.message_queue_client.put_validate(ray.cloudpickle.dumps(data))
            if version > 0:
                self.progress_bar.update(1)

    def _validate_config(self):
        # Validate asynchronous training configuration
        if not hasattr(self.config, "async_training"):
            raise ValueError("[FullyAsyncRollouter] Missing async_training configuration")

        super()._validate_config()

    def _create_actor_rollout_classes(self):
        # only create rollout
        for role in [Role.Rollout]:
            resource_pool = self.resource_pool_manager.get_resource_pool(role)
            role_cls = RayClassWithInitArgs(
                cls=self.role_worker_mapping[role],
                config=self.config.actor_rollout_ref,
                role=str(role),
            )
            self.resource_pool_to_cls[resource_pool][str(role)] = role_cls

    def _init_models(self):
        self.rollout_wg = self.all_wg[str(Role.Rollout)]
        self.rollout_wg.init_model()
        self.actor_rollout_wg = self.rollout_wg

    def _create_continuous_iterator(self):
        """
        Create a continuous data iterator across epoch
        """
        for epoch in range(self.config.rollout.total_epochs):
            iterator = iter(self.train_dataloader)
            for batch_dict in iterator:
                yield epoch, batch_dict

    def _init_async_rollout_manager(self):
        # create async rollout manager and request scheduler
        assert self.config.actor_rollout_ref.rollout.mode == "async"
        from verl.experimental.agent_loop import AgentLoopManager

        self.async_rollout_mode = True
        self.async_rollout_manager = AgentLoopManager(
            config=self.config,
            worker_group=self.rollout_wg,
        )

    # 添加样本到待处理队列的协程
    async def _feed_samples(self):
        continuous_iterator = self._create_continuous_iterator()
        sample_count = 0
<<<<<<< HEAD
        should_stop = False
=======
>>>>>>> 167c58cd

        for epoch, batch_dict in continuous_iterator:
            # 类似 _prepare_generate_batch 的逻辑：分离数据
            full_batch = prepare_single_generation_data(
                batch_dict, self.global_steps, self.config.actor_rollout_ref.rollout.n
            )

            sample_id = f"sample_{epoch}_{sample_count}"

<<<<<<< HEAD
                # 检查是否到达最后一步
                if self.global_steps >= self.total_rollout_steps:
                    self.is_last_step = True
                    print(
                        f"[FullyAsyncRollouter][Feed] "
                        f"达到最大步数，停止添加新样本 "
                        f"{self.global_steps} >= {self.total_rollout_steps}"
                    )
                    should_stop = True  # 设置停止标志
                    break

                self.global_steps += 1
=======
            rollout_sample = RolloutSample(
                full_batch=full_batch,
                agent_loop_output_list=[None] * self.config.actor_rollout_ref.rollout.n,  # 待处理后填充
                sample_id=sample_id,
                epoch=epoch,
                param_version=0,  # 待处理后填充
                processing_times=[],
            )

            await self.pending_queue.put(rollout_sample)

            # 检查是否到达最后一步
            if self.global_steps >= self.total_rollout_steps:
                print(
                    f"[FullyAsyncRollouter][Feed] "
                    f"达到最大步数，停止添加新样本 "
                    f"{self.global_steps} >= {self.total_rollout_steps}"
                )
                break
>>>>>>> 167c58cd

            self.global_steps += 1
            sample_count += 1

        # 发送结束信号
        await self.pending_queue.put("DONE")
        print(f"[FullyAsyncRollouter][Feed] 样本添加完成，总共添加了 {self.global_steps} 个步骤的样本")

    async def _processor_worker(self):
        """流式处理工作协程 - 逐个样本立即提交处理，不等待批次"""

        while True:
            simple_from_cancel_queue = False
            if not self.cancel_queue.empty():
                rollout_sample = await self.cancel_queue.get()
                simple_from_cancel_queue = True
            else:
                rollout_sample = await self.pending_queue.get()
                self.staleness_samples += 1

            # 判断是否需要暂停
            # self.paused 由 pause() 和 self._should_pause_generation() 负责修改
            if self.paused or await self._should_pause_generation():
                print("[FullyAsyncRollouter][Processor] 收到暂停信号，等待剩余任务完成...")
                while self.active_tasks:
                    async with self.lock:
                        # 获取锁后，active_tasks 数量会发生变化，需要再次校验
                        if self.active_tasks:
                            done_tasks, self.active_tasks = await asyncio.wait(
                                self.active_tasks, return_when=asyncio.FIRST_COMPLETED
                            )
                        for task in done_tasks:
                            await task
                async with self.lock:
                    self.paused = True

                async with self.lock:
                    while self.paused:
                        await self.condition.wait()

            # 获取待处理的部分 RolloutSample
            if rollout_sample == "DONE":
                print("[FullyAsyncRollouter][Processor] 收到结束信号，等待剩余任务完成...")
                while self.active_tasks:
                    async with self.lock:
                        if self.active_tasks:
                            done_tasks, self.active_tasks = await asyncio.wait(
                                self.active_tasks, return_when=asyncio.FIRST_COMPLETED
                            )
                        for task in done_tasks:
                            await task
                break

            # 检查并发数是否超限
            while len(self.active_tasks) >= self.max_concurrent_samples:
                async with self.lock:
                    if self.active_tasks:
                        done_tasks, self.active_tasks = await asyncio.wait(
                            self.active_tasks, return_when=asyncio.FIRST_COMPLETED
                        )
                    for task in done_tasks:
                        await task

            # 立即提交单个样本处理
            async with self.lock:
                # pause结束后，获取到锁，还需要判断是否是暂停阶段，否则继续等待
                while self.paused:
                    await self.condition.wait()
                task = asyncio.create_task(
                    self._process_single_sample_streaming(rollout_sample),
                    name=rollout_sample.sample_id,
                )
                self.active_tasks.add(task)

            # 标记队列任务完成
            if simple_from_cancel_queue:
                self.cancel_queue.task_done()
            else:
                self.pending_queue.task_done()

    async def _process_single_sample_streaming(self, rollout_sample: RolloutSample):
        """流式处理单个样本"""
        # 调用异步生成方法
        agent_loop_output_list = await self.async_rollout_manager.generate_single_sample_async(
            rollout_sample.full_batch, rollout_sample.agent_loop_output_list
        )
        # 直接更新 RolloutSample 对象，填充剩余字段
        rollout_sample.agent_loop_output_list = agent_loop_output_list
        rollout_sample.param_version = self.current_param_version

<<<<<<< HEAD
        print(
            f"[FullyAsyncRollouter] rollout {rollout_sample.sample_id} "
            f"cost {processing_time:.2f}s  "
            f"len: {len(rollout_sample.agent_loop_output.response_ids)} "
            f"cancel: {agent_loop_output.is_cancel} "
        )
=======
        is_cancel = False
        # 收集所有信息
        for agent_loop in agent_loop_output_list:
            if is_cancel == False and agent_loop.is_cancel:
                is_cancel = True
>>>>>>> 167c58cd

        rollout_data = {
            "cost": [f"{agent_loop.metrics.generate_sequences:.2f}s" for agent_loop in agent_loop_output_list],
            "len": [len(agent_loop.response_ids) for agent_loop in agent_loop_output_list],
        }
        if is_cancel:
            rollout_data["cancel"] = [agent_loop.is_cancel for agent_loop in agent_loop_output_list]
        formatted_data = pformat(rollout_data, width=200, compact=True)
        print(f"[FullyAsyncRollouter] rollout {rollout_sample.sample_id} {formatted_data}")

        if is_cancel:
            # 放入 cancel 队列中，等待恢复生成
            await self.cancel_queue.put(rollout_sample)
        else:
            # 否则放入结果队列
            await self.result_queue.put(rollout_sample)

        self.processed_sample_count += 1

    async def _consumer_worker(self):
        """消费者协程，负责从结果队列获取处理结果并放入消息队列"""
        while True:
            # 从结果队列获取 RolloutSample
            rollout_sample = await self.result_queue.get()
            rollout_sample = merge_rollout_sample(self.config, self.tokenizer, rollout_sample)

            # 直接将 RolloutSample 放入消息队列
            success = await self.message_queue_client.put_sample(
                sample=ray.cloudpickle.dumps(rollout_sample),
                param_version=rollout_sample.param_version,
            )
            if success:
                self.total_generated_samples += 1
            else:
                self.dropped_stale_samples += 1

            # 标记结果队列任务完成
            self.result_queue.task_done()

    async def _streaming_generation_main(self):
        """流式处理的主入口方法，包含初始化和验证逻辑"""
        from verl.utils.tracking import Tracking

        self.logger = Tracking(
            project_name=self.config.trainer.project_name,
            experiment_name=self.config.trainer.experiment_name,
            default_backend=self.config.trainer.logger,
            config=OmegaConf.to_container(self.config, resolve=True),
        )

        # load checkpoint before doing anything
        self._load_checkpoint()

        # perform validation before training
        # currently, we only support validation using the reward_function.
<<<<<<< HEAD
        async with self.lock:
            if self.val_reward_fn is not None and self.config.trainer.get("val_before_train", True):
                print("Initial validation metric")
                val_metrics = self._validate()
                assert val_metrics, f"{val_metrics=}"
                pprint(f"[FullyAsyncRollouter] Initial validation metrics: {val_metrics}")
                if self.config.trainer.get("val_only", False):
                    return
=======
        if self.val_reward_fn is not None and self.config.trainer.get("val_before_train", True):
            val_metrics = self._validate()
            assert val_metrics, f"{val_metrics=}"
            print(f"[FullyAsyncRollouter] Initial validation metrics: \n {pformat(val_metrics)}")
            self.logger.log(data=val_metrics, step=self.global_steps)
            if self.config.trainer.get("val_only", False):
                return
>>>>>>> 167c58cd

        # we start from step 1
        self.global_steps += 1

        # 确保async_rollout_manager已经初始化
        if self.async_rollout_manager is None:
            self._init_async_rollout_manager()

        # 启动流式处理循环
        print(f"[FullyAsyncRollouter] 启动流式处理模式，最大并发样本数: {self.max_concurrent_samples}")

        # 启动流式处理协程和消费者协程
        self.feed_task = asyncio.create_task(self._feed_samples())
        self.processor_task = asyncio.create_task(self._processor_worker())
        self.consumer_task = asyncio.create_task(self._consumer_worker())
        # 启动样本添加协程

        try:
            # 等待样本添加完成
            await self.feed_task
            print("[FullyAsyncRollouter] 样本添加完成")

            # 等待流式处理完成
            await self.processor_task
            print("[FullyAsyncRollouter] 流式处理完成")

            # 等待结果队列清空
            await self.result_queue.join()
            print("[FullyAsyncRollouter] 所有结果处理完成")

        except Exception as e:
            print(f"[FullyAsyncRollouter] 流式处理异常: {e}")

        finally:
            # 取消所有任务
            if self.processor_task:
                self.processor_task.cancel()
            if self.consumer_task:
                self.consumer_task.cancel()

            # 等待任务结束
            await asyncio.gather(self.processor_task, self.consumer_task, return_exceptions=True)

        # 发送终止信号
        await self.message_queue_client.put_sample(
            sample=None,
            param_version=self.current_param_version,
        )

        async with self.lock:
            self.running = False

    async def fit(self):
        """
        Start the async rollouter - entry point that sets up and runs async tasks
        Main async fit method that coordinates all coroutines"""

        print("[FullyAsyncRollouter] Starting FullyAsyncRollouter...")

        if self.message_queue_client is None:
            raise ValueError("MessageQueue client not set. Call set_message_queue_client() first.")
        if self.param_synchronizer is None:
            raise ValueError("param_synchronizer client not set. Call set_parameter_synchronizer() first.")

        # 设置运行状态
        async with self.lock:
            self.paused = False
            self.running = True

        # 创建主要的异步任务
        generation_task = asyncio.create_task(self._streaming_generation_main())
        monitor_task = asyncio.create_task(self._async_monitor_loop())

        try:
            # 并发运行生成和监控任务
            await asyncio.gather(generation_task, monitor_task, return_exceptions=True)
        except Exception as e:
            print(f"[FullyAsyncRollouter] 异步任务执行出错: {e}")
        finally:
            # 清理任务
            if not generation_task.done():
                generation_task.cancel()
            if not monitor_task.done():
                monitor_task.cancel()

            # 等待任务完成
            await asyncio.gather(generation_task, monitor_task, return_exceptions=True)

        print("[FullyAsyncRollouter] Rollouter fit completed")

    async def _async_monitor_loop(self):
        """
        Async coroutine for monitoring:
        Function 1: Log information output
        Function 2: Trigger rollout recovery
        """
        last_stats_time = time.time()
        stats_interval = 30.0
        check_interval = 5.0

        while True:
            async with self.lock:
                if not self.running:
                    break
            await asyncio.sleep(check_interval)
            # 定期打印统计信息
            current_time = time.time()
            if current_time - last_stats_time >= stats_interval:
                stats = await self.get_statistics()
                print(f"[FullyAsyncRollouter][MonitorLoop][Statistics] {pformat(stats)}")
                last_stats_time = current_time

            # pause 和 resume 之间，不进行恢复操作
            if self.monitor_loop_trigger:
                if not await self._should_pause_generation():
                    async with self.lock:
                        self.paused = False
                        self.condition.notify_all()

    async def _should_pause_generation(self) -> bool:
        """Determine whether the build should be paused"""
        queue_stats = self.message_queue_client.get_statistics_sync()
        queue_size = queue_stats["queue_size"]
        current_trainer_version = queue_stats["current_param_version"]

        version_diff = self.current_param_version - current_trainer_version

        if version_diff > self.staleness_threshold:
            if not self.paused:
                print(
                    "[FullyAsyncRollouter][ShouldPause] "
                    f"due to version_diff > self.staleness_threshold: "
                    f"rollout_version={self.current_param_version}, "
                    f"trainer_version={current_trainer_version}, diff={version_diff}"
                )
            return True

        if queue_size >= self.max_queue_size:
            if not self.paused:
                print(
                    f"[FullyAsyncRollouter][ShouldPause]  "
                    f"due to full queue: size={queue_size}, max={self.max_queue_size}"
                )
            return True

        if self.staleness_samples > self.max_required_samples:
            if not self.paused:
                print(
                    "[FullyAsyncRollouter][ShouldPause] "
                    f"due to "
                    f"staleness_samples {self.staleness_samples} > max_required_samples {self.max_required_samples} "
                )
            return True

        return False

    async def pause(self):
        """pause rollout
        TODO async_rollout_manager clear kv cache
        """
        print("[FullyAsyncRollouter][Public][Pause]")
        async with self.lock:
            self.paused = True
            # 取消rollout所有任务
            if self.config.async_training.partial_rollout:
                await self.async_rollout_manager.cancel_async()
            if self.active_tasks:
                await asyncio.gather(*self.active_tasks, return_exceptions=True)
                self.active_tasks.clear()
                print("[FullyAsyncRollouter][Public][Pause] All active tasks completed")
            self.monitor_loop_trigger = False

    async def resume(self):
        print("[FullyAsyncRollouter][Public][Resume]")
        async with self.lock:
            self.paused = False
            self.monitor_loop_trigger = True
            self.condition.notify_all()

            if self.config.async_training.partial_rollout:
                await self.async_rollout_manager.resume_async()

    async def get_statistics(self) -> dict:
        queue_stats = self.message_queue_client.get_statistics_sync()

        stats = {
            "current_param_version": self.current_param_version,
            "total_generated_samples": self.total_generated_samples,
            "staleness_samples": self.staleness_samples,
            "dropped_stale_samples": self.dropped_stale_samples,
            "max_queue_size": self.max_queue_size,
            "queue_size": queue_stats["queue_size"],
            "max_concurrent_samples": self.max_concurrent_samples,
            "pending_queue_size": self.pending_queue.qsize(),
            "active_tasks_size": len(self.active_tasks),
            "result_queue_size": self.result_queue.qsize(),
            "max_required_samples": self.max_required_samples,
            "required_samples": self.required_samples,
            "staleness_threshold": self.staleness_threshold,
            "cancel_queue_size": self.cancel_queue.qsize(),
        }

        return stats<|MERGE_RESOLUTION|>--- conflicted
+++ resolved
@@ -22,12 +22,9 @@
 from recipe.fully_async_policy.detach_utils import (
     RolloutSample,
     calculate_one_step_size,
-<<<<<<< HEAD
-    prepare_single_generation_data, ValidateMetrics,
-=======
+    ValidateMetrics,
     prepare_single_generation_data,
     merge_rollout_sample,
->>>>>>> 167c58cd
 )
 from recipe.fully_async_policy.message_queue import MessageQueueClient
 from verl.single_controller.ray import RayClassWithInitArgs, RayWorkerGroup
@@ -269,11 +266,6 @@
     # 添加样本到待处理队列的协程
     async def _feed_samples(self):
         continuous_iterator = self._create_continuous_iterator()
-        sample_count = 0
-<<<<<<< HEAD
-        should_stop = False
-=======
->>>>>>> 167c58cd
 
         for epoch, batch_dict in continuous_iterator:
             # 类似 _prepare_generate_batch 的逻辑：分离数据
@@ -281,22 +273,8 @@
                 batch_dict, self.global_steps, self.config.actor_rollout_ref.rollout.n
             )
 
-            sample_id = f"sample_{epoch}_{sample_count}"
-
-<<<<<<< HEAD
-                # 检查是否到达最后一步
-                if self.global_steps >= self.total_rollout_steps:
-                    self.is_last_step = True
-                    print(
-                        f"[FullyAsyncRollouter][Feed] "
-                        f"达到最大步数，停止添加新样本 "
-                        f"{self.global_steps} >= {self.total_rollout_steps}"
-                    )
-                    should_stop = True  # 设置停止标志
-                    break
-
-                self.global_steps += 1
-=======
+            sample_id = f"sample_{epoch}_{self.global_steps}"
+
             rollout_sample = RolloutSample(
                 full_batch=full_batch,
                 agent_loop_output_list=[None] * self.config.actor_rollout_ref.rollout.n,  # 待处理后填充
@@ -316,10 +294,8 @@
                     f"{self.global_steps} >= {self.total_rollout_steps}"
                 )
                 break
->>>>>>> 167c58cd
 
             self.global_steps += 1
-            sample_count += 1
 
         # 发送结束信号
         await self.pending_queue.put("DONE")
@@ -407,20 +383,11 @@
         rollout_sample.agent_loop_output_list = agent_loop_output_list
         rollout_sample.param_version = self.current_param_version
 
-<<<<<<< HEAD
-        print(
-            f"[FullyAsyncRollouter] rollout {rollout_sample.sample_id} "
-            f"cost {processing_time:.2f}s  "
-            f"len: {len(rollout_sample.agent_loop_output.response_ids)} "
-            f"cancel: {agent_loop_output.is_cancel} "
-        )
-=======
         is_cancel = False
         # 收集所有信息
         for agent_loop in agent_loop_output_list:
             if is_cancel == False and agent_loop.is_cancel:
                 is_cancel = True
->>>>>>> 167c58cd
 
         rollout_data = {
             "cost": [f"{agent_loop.metrics.generate_sequences:.2f}s" for agent_loop in agent_loop_output_list],
@@ -476,7 +443,6 @@
 
         # perform validation before training
         # currently, we only support validation using the reward_function.
-<<<<<<< HEAD
         async with self.lock:
             if self.val_reward_fn is not None and self.config.trainer.get("val_before_train", True):
                 print("Initial validation metric")
@@ -485,15 +451,6 @@
                 pprint(f"[FullyAsyncRollouter] Initial validation metrics: {val_metrics}")
                 if self.config.trainer.get("val_only", False):
                     return
-=======
-        if self.val_reward_fn is not None and self.config.trainer.get("val_before_train", True):
-            val_metrics = self._validate()
-            assert val_metrics, f"{val_metrics=}"
-            print(f"[FullyAsyncRollouter] Initial validation metrics: \n {pformat(val_metrics)}")
-            self.logger.log(data=val_metrics, step=self.global_steps)
-            if self.config.trainer.get("val_only", False):
-                return
->>>>>>> 167c58cd
 
         # we start from step 1
         self.global_steps += 1
