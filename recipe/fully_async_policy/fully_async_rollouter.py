--- conflicted
+++ resolved
@@ -679,13 +679,10 @@
                 await asyncio.gather(*self.active_tasks, return_exceptions=True)
                 self.active_tasks.clear()
                 print("[FullyAsyncRollouter][Public][Pause] All active tasks completed")
-<<<<<<< HEAD
             print("[FullyAsyncRollouter][Public][Pause] Ready to reset prefix cache")
             await self.async_rollout_manager.reset_prefix_cache()
             print("[FullyAsyncRollouter][Public][Pause] Prefix cache reset")
-=======
             await self.async_rollout_manager.clear_kv_cache()
->>>>>>> 51f3190e
             self.monitor_loop_trigger = False
 
     async def resume(self, dependency_ref: ObjectRef = None):
