# Copyright 2024 PRIME team and/or its affiliates
#
# Licensed under the Apache License, Version 2.0 (the "License");
# you may not use this file except in compliance with the License.
# You may obtain a copy of the License at
#
#     http://www.apache.org/licenses/LICENSE-2.0
#
# Unless required by applicable law or agreed to in writing, software
# distributed under the License is distributed on an "AS IS" BASIS,
# WITHOUT WARRANTIES OR CONDITIONS OF ANY KIND, either express or implied.
# See the License for the specific language governing permissions and
# limitations under the License.

import asyncio
from typing import Any
from collections import defaultdict
from concurrent.futures import ProcessPoolExecutor
from functools import partial
from typing import Callable, Optional

import torch
from transformers import PreTrainedTokenizer

from verl import DataProto
from verl.utils.reward_score import _default_compute_score


async def single_compute_score(evaluation_func, completion, reference, task, task_extra_info, executor, timeout=300.0):
    loop = asyncio.get_running_loop()
    try:
        # Ensure process_completion is called properly
        tasks = [
            asyncio.wait_for(
                loop.run_in_executor(
                    executor,
                    partial(evaluation_func, task, completion, reference, task_extra_info),  # Ensure synchronous
                ),
                timeout=timeout,
            )
        ]
        return await asyncio.gather(*tasks)
    except asyncio.TimeoutError:
        print(f"Timeout occurred for completion: {completion}")
        return None  # Default value for timed-out rows
    except Exception as e:
        print(f"Error processing completion: {completion[:10]}, Error: {e}")
        return None  # Default value for failed rows


<<<<<<< HEAD
async def parallel_compute_score_async(evaluation_func,
                                       completions,
                                       references,
                                       tasks,
                                       extra_info=None,
                                       num_processes=64):
    evaluation_entries = []
=======
async def parallel_compute_score_async(
    evaluation_func, completions, references, tasks, extra_info=None, num_processes=64
):
    scores = []
>>>>>>> 103f9011
    with ProcessPoolExecutor(max_workers=num_processes) as executor:
        if extra_info is None:
            extra_info = [None] * len(tasks)
        # Create tasks for all rows
        tasks_async = [
            single_compute_score(evaluation_func, completion, reference, task, task_extra_info, executor, timeout=300.0)
            for completion, reference, task, task_extra_info in zip(completions, references, tasks, extra_info)
        ]
        # to prevent very occasional starvation caused by some anomalous programs ( like infinite loop ), the exceptions in async programs will instantly halt the evaluation, and all summoned processes will be killed.
        try:
            results = await asyncio.gather(*tasks_async, return_exceptions=False)
        except:
            for pid, proc in executor._processes.items():
                try:
                    proc.kill()
                except Exception as kill_err:
                    print("shut down failed: " + str(kill_err))
            raise

    # Process results
    for result, completion, reference, task in zip(results, completions, references, tasks):
        if isinstance(result, Exception) or result is None:
            # Handle failed or timed-out tasks
            evaluation_entries.append({"score": 0.0})
        elif isinstance(result[0], (int, float, bool)):
            evaluation_entries.append({"score": float(result[0])})
        elif isinstance(result[0], dict):
            assert "score" in result[0], "If reward funtion return a dcit, it must contain a 'score' key"
            evaluation_entries.append(result[0])
        else:
            raise ValueError(
                "Reward function must return either a numeric score (int, float, bool) or a dictionary with a 'score' key"
            )

    all_keys = set()
    for entry in evaluation_entries:
        all_keys.update(entry.keys())

    reward_info = defaultdict(list)
    for entry in evaluation_entries:
        for key in all_keys:
            # If there are some key return by other reward function,
            # and the current entry does not contain this key, we pad it with str 'unkown'.
            reward_info[key].append(entry.get(key, 'unkown'))

    return reward_info


class PrimeRewardManager:
    """
    The Reward Manager used in https://github.com/PRIME-RL/PRIME
    """

    def __init__(
        self,
        tokenizer: PreTrainedTokenizer,
        num_examine: int,
        compute_score: Optional[Callable] = None,
        reward_fn_key: str = "data_source",
    ) -> None:
        self.tokenizer = tokenizer
        self.num_examine = num_examine  # the number of batches of decoded responses to print to the console
        self.compute_score = compute_score or _default_compute_score
        self.reward_fn_key = reward_fn_key

    def verify(self, data) -> dict[str, Any]:
        """
        verify the batch and save as ``acc`` tensor
        """
        # batched scoring
        prompt_ids = data.batch["prompts"]

        response_ids = data.batch["responses"]
        sequences_str = self.tokenizer.batch_decode(response_ids, skip_special_tokens=True)
        ground_truth = [data_item.non_tensor_batch["reward_model"]["ground_truth"] for data_item in data]
        data_sources = data.non_tensor_batch[self.reward_fn_key]
        extra_info = data.non_tensor_batch.get("extra_info", None)

        assert len(sequences_str) == len(ground_truth) == len(data_sources)
        try:
<<<<<<< HEAD
            reward_info = asyncio.run(
                parallel_compute_score_async(self.compute_score,
                                             sequences_str,
                                             ground_truth,
                                             data_sources,
                                             extra_info=extra_info,
                                             num_processes=64))
        except asyncio.TimeoutError as e:
            print('Global timeout in reward computing! Setting all as 0.')
            reward_info["score"] = [0. for _ in range(len(sequences_str))]
        except Exception as e:
            print(f"Unexpected error in batched reward computing. Setting all as 0.: {e}")
            reward_info["score"] = [0. for _ in range(len(sequences_str))]
        data.batch['acc'] = torch.tensor(reward_info["score"], dtype=torch.float32, device=prompt_ids.device)
        return reward_info
=======
            scores = asyncio.run(
                parallel_compute_score_async(
                    self.compute_score,
                    sequences_str,
                    ground_truth,
                    data_sources,
                    extra_info=extra_info,
                    num_processes=64,
                )
            )
        except asyncio.TimeoutError:
            print("Global timeout in reward computing! Setting all as 0.")
            scores = [0.0 for _ in range(len(sequences_str))]
        except Exception as e:
            print(f"Unexpected error in batched reward computing. Setting all as 0.: {e}")
            scores = [0.0 for _ in range(len(sequences_str))]
        data.batch["acc"] = torch.tensor(scores, dtype=torch.float32, device=prompt_ids.device)
        return scores
>>>>>>> 103f9011

    def __call__(self, data: DataProto, return_dict: bool = False):
        """We will expand this function gradually based on the available datasets"""

        # If there is rm score, we directly return rm score. Otherwise, we compute via rm_score_fn
        if "rm_scores" in data.batch.keys():
            return data.batch["rm_scores"]

        reward_tensor = torch.zeros_like(data.batch["responses"], dtype=torch.float32)

        already_print_data_sources = {}

        # batched scoring
        prompt_ids = data.batch["prompts"]
        prompt_length = prompt_ids.shape[-1]

        response_ids = data.batch["responses"]
        valid_response_length = data.batch["attention_mask"][:, prompt_length:].sum(dim=-1)
        sequences_str = self.tokenizer.batch_decode(response_ids, skip_special_tokens=True)
        data_sources = data.non_tensor_batch["data_source"]

        reward_info = self.verify(data)

        for i in range(len(data)):
            data_source = data_sources[i]
            reward_tensor[i, valid_response_length[i].item() - 1] = reward_info["score"][i]

            if data_source not in already_print_data_sources:
                already_print_data_sources[data_source] = 0

            if already_print_data_sources[data_source] < self.num_examine:
                already_print_data_sources[data_source] += 1
                print(sequences_str)

        if return_dict:
            return {"reward_tensor": reward_tensor, "reward_extra_info": reward_info}
        else:
            return reward_tensor<|MERGE_RESOLUTION|>--- conflicted
+++ resolved
@@ -48,20 +48,10 @@
         return None  # Default value for failed rows
 
 
-<<<<<<< HEAD
-async def parallel_compute_score_async(evaluation_func,
-                                       completions,
-                                       references,
-                                       tasks,
-                                       extra_info=None,
-                                       num_processes=64):
-    evaluation_entries = []
-=======
 async def parallel_compute_score_async(
     evaluation_func, completions, references, tasks, extra_info=None, num_processes=64
 ):
-    scores = []
->>>>>>> 103f9011
+    evaluation_entries = []
     with ProcessPoolExecutor(max_workers=num_processes) as executor:
         if extra_info is None:
             extra_info = [None] * len(tasks)
@@ -142,7 +132,6 @@
 
         assert len(sequences_str) == len(ground_truth) == len(data_sources)
         try:
-<<<<<<< HEAD
             reward_info = asyncio.run(
                 parallel_compute_score_async(self.compute_score,
                                              sequences_str,
@@ -158,26 +147,6 @@
             reward_info["score"] = [0. for _ in range(len(sequences_str))]
         data.batch['acc'] = torch.tensor(reward_info["score"], dtype=torch.float32, device=prompt_ids.device)
         return reward_info
-=======
-            scores = asyncio.run(
-                parallel_compute_score_async(
-                    self.compute_score,
-                    sequences_str,
-                    ground_truth,
-                    data_sources,
-                    extra_info=extra_info,
-                    num_processes=64,
-                )
-            )
-        except asyncio.TimeoutError:
-            print("Global timeout in reward computing! Setting all as 0.")
-            scores = [0.0 for _ in range(len(sequences_str))]
-        except Exception as e:
-            print(f"Unexpected error in batched reward computing. Setting all as 0.: {e}")
-            scores = [0.0 for _ in range(len(sequences_str))]
-        data.batch["acc"] = torch.tensor(scores, dtype=torch.float32, device=prompt_ids.device)
-        return scores
->>>>>>> 103f9011
 
     def __call__(self, data: DataProto, return_dict: bool = False):
         """We will expand this function gradually based on the available datasets"""
