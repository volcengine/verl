--- conflicted
+++ resolved
@@ -25,11 +25,6 @@
 
 
 def sft_loss(config: ActorConfig, model_output, data: TensorDict, dp_group=None):
-<<<<<<< HEAD
-    log_prob = model_output["log_probs"]  # [bsz, response_length]
-    response_mask = data["response_mask"][:, 1:].to(bool)
-    loss = -torch.mean(log_prob * response_mask)
-=======
     pad_mode = tu.get_non_tensor_data(data=data, key="pad_mode", default=DatasetPadMode.NO_PADDING)
     dp_size = data["dp_size"]
     batch_num_tokens = data["batch_num_tokens"]
@@ -55,7 +50,6 @@
         response_mask = data["response_mask"].to(bool)
         loss = -masked_sum(log_prob, response_mask) / batch_num_tokens * dp_size
 
->>>>>>> 51d2104e
     return loss, {"loss": loss.detach().item()}
 
 
