--- conflicted
+++ resolved
@@ -101,52 +101,7 @@
         self.timing = {}
         with simple_timer("reshard", self.timing):
             loop = asyncio.get_event_loop()
-<<<<<<< HEAD
-
-            if self.device_mesh["infer_tp"].get_local_rank() == 0 and self.rollout_config.free_cache_engine:
-                if self.multi_stage_wake_up:
-                    loop.run_until_complete(self.inference_engine.resume_memory_occupation(tags=["weights"]))
-                    log_gpu_memory_usage("Before resume SGLang weights in sharding manager", logger=logger)
-                else:
-                    loop.run_until_complete(self.inference_engine.resume_memory_occupation())
-                    log_gpu_memory_usage("Before resume SGLang weights + kv_cache in sharding manager", logger=logger)
-            get_torch_device().empty_cache()
-
-            log_gpu_memory_usage("Before state_dict() in sharding manager memory", logger=logger)
-            if self.offload_param:
-                load_fsdp_model_to_gpu(self.module)
-            params = self.module.state_dict()
-            log_gpu_memory_usage("After state_dict() in sharding manager memory", logger=logger)
-            device = get_device_id()  # used when fsdp2 set cpu_offload_policy
-            params = {
-                k: v.to(device, non_blocking=True) if fsdp_version(self.module) == 2 else v for k, v in params.items()
-            }
-            params = convert_weight_keys(params, getattr(self.module, "_fsdp_wrapped_module", self.module))
-            # Copy, not share memory
-            loop.run_until_complete(self.update_weights(params))
-            log_gpu_memory_usage("After sync model weights in sharding manager", logger=logger)
-
-            del params
-            if self.offload_param:
-                offload_fsdp_model_to_cpu(self.module)
-            get_torch_device().empty_cache()
-            log_gpu_memory_usage("After del state_dict and empty_cache in sharding manager", logger=logger)
-
-            if (
-                self.device_mesh["infer_tp"].get_local_rank() == 0
-                and self.multi_stage_wake_up
-                and self.rollout_config.free_cache_engine
-            ):
-                loop.run_until_complete(self.inference_engine.resume_memory_occupation(tags=["kv_cache"]))
-                log_gpu_memory_usage("After resume SGLang kv_cache in sharding manager", logger=logger)
-
-            # important: need to manually set the random states of each tp to be identical.
-            if self.device_mesh is not None:
-                self.torch_random_states = get_torch_device().get_rng_state()
-                get_torch_device().set_rng_state(self.gen_random_states)
-=======
             loop.run_until_complete(self.wake_up())
->>>>>>> 4c37c974
 
     @GPUMemoryLogger(role="FSDPSGLangShardingManager exit", logger=logger)
     def __exit__(self, exc_type, exc_value, traceback):
