--- conflicted
+++ resolved
@@ -96,7 +96,6 @@
     @GPUMemoryLogger(role="FSDPSGLangShardingManager enter", logger=logger)
     def __enter__(self):
         self.timing = {}
-<<<<<<< HEAD
         with _timer("reshard", self.timing):
             torch.cuda.empty_cache()
             loop = asyncio.get_event_loop()
@@ -108,10 +107,8 @@
                 else:
                     loop.run_until_complete(self.inference_engine.resume_memory_occupation())
                     log_gpu_memory_usage("Before resume SGLang weights + kv_cache in sharding manager", logger=logger)
-=======
-        with simple_timer("reshard", self.timing):
             get_torch_device().empty_cache()
->>>>>>> b4013824
+
             log_gpu_memory_usage("Before state_dict() in sharding manager memory", logger=logger)
             if self.offload_param:
                 load_fsdp_model_to_gpu(self.module)
