# Copyright 2023-2024 SGLang Team
# Copyright 2025 ModelBest Inc. and/or its affiliates
# Copyright 2024 Bytedance Ltd. and/or its affiliates
#
# Licensed under the Apache License, Version 2.0 (the "License");
# you may not use this file except in compliance with the License.
# You may obtain a copy of the License at
#
#     http://www.apache.org/licenses/LICENSE-2.0
#
# Unless required by applicable law or agreed to in writing, software
# distributed under the License is distributed on an "AS IS" BASIS,
# WITHOUT WARRANTIES OR CONDITIONS OF ANY KIND, either express or implied.
# See the License for the specific language governing permissions and
# limitations under the License.

import asyncio
import logging
import os

import torch
import torch.distributed as dist
from sglang.srt.entrypoints.engine import Engine
from sglang.srt.model_executor.model_runner import LocalSerializedTensor
from sglang.srt.utils import MultiprocessingSerializer
from torch.distributed.device_mesh import DeviceMesh
from torch.distributed.fsdp.api import FullStateDictConfig, ShardedStateDictConfig, StateDictType
from torch.distributed.fsdp.fully_sharded_data_parallel import FullyShardedDataParallel as FSDP
from torch.distributed.tensor import DTensor

from verl import DataProto
from verl.protocol import all_gather_data_proto
from verl.utils.device import get_device_id, get_torch_device
from verl.utils.fsdp_utils import fsdp_version, load_fsdp_model_to_gpu, offload_fsdp_model_to_cpu
from verl.utils.model import convert_weight_keys
from verl.utils.profiler import GPUMemoryLogger, log_gpu_memory_usage, simple_timer
from verl.utils.torch_functional import check_device_is_available

from .base import BaseShardingManager

# from vllm.distributed import parallel_state as sglang_ps
logger = logging.getLogger(__file__)
logger.setLevel(os.getenv("VERL_LOGGING_LEVEL", "WARN"))


def _preprocess_tensor_for_update_weights(tensor: torch.Tensor):
    if isinstance(tensor, DTensor):
        return tensor.full_tensor()
    return tensor


class FSDPSGLangShardingManager(BaseShardingManager):
    @check_device_is_available()
    def __init__(
        self,
        module: FSDP,
        inference_engine: Engine,
        model_config,
        rollout_config,
        full_params: bool = False,
        device_mesh: DeviceMesh = None,
        offload_param: bool = False,
        multi_stage_wake_up: bool = False,
    ):
        self.module = module
        self.inference_engine = inference_engine
        self.model_config = model_config
        self.rollout_config = rollout_config
        self.device_mesh = device_mesh
        self.offload_param = offload_param
        self.multi_stage_wake_up = multi_stage_wake_up

        # Full params
        self.full_params = full_params
        if full_params and fsdp_version(self.module) == 1:
            FSDP.set_state_dict_type(
                self.module, state_dict_type=StateDictType.FULL_STATE_DICT, state_dict_config=FullStateDictConfig()
            )
        elif fsdp_version(self.module) == 1:
            FSDP.set_state_dict_type(
                self.module,
                state_dict_type=StateDictType.SHARDED_STATE_DICT,
                state_dict_config=ShardedStateDictConfig(),
            )

        self.tp_size = self.device_mesh["infer_tp"].size()
        self.tp_rank = self.device_mesh["infer_tp"].get_local_rank()

        # Note that torch_random_states may be different on each dp rank
        self.torch_random_states = get_torch_device().get_rng_state()
        # get a random rng states
        if self.device_mesh is not None:
            gen_dp_rank = self.device_mesh["dp"].get_local_rank()
            get_torch_device().manual_seed(gen_dp_rank + 1000)  # make sure all tp ranks have the same random states
            self.gen_random_states = get_torch_device().get_rng_state()
            get_torch_device().set_rng_state(self.torch_random_states)
        else:
            self.gen_random_states = None

    @GPUMemoryLogger(role="FSDPSGLangShardingManager enter", logger=logger)
    def __enter__(self):
        self.timing = {}
        with simple_timer("reshard", self.timing):
            loop = asyncio.get_event_loop()
            loop.run_until_complete(self.wake_up())

    @GPUMemoryLogger(role="FSDPSGLangShardingManager exit", logger=logger)
    def __exit__(self, exc_type, exc_value, traceback):
        loop = asyncio.get_event_loop()
        loop.run_until_complete(self.sleep())

    async def update_weights(self, params):
        # Most naive implementation, can optimize a lot if it is bottleneck from sglang Engine weight update
        named_tensors = [(k, v) for k, v in params.items()]
        load_format = None
        for tensor_index, (name, tensor) in enumerate(named_tensors):
            serialized_tensor = MultiprocessingSerializer.serialize(_preprocess_tensor_for_update_weights(tensor))

            if self.device_mesh["infer_tp"].get_local_rank() == 0:
                gathered_serialized_tensors = [None for _ in range(self.device_mesh["infer_tp"].mesh.size()[0])]
            else:
                gathered_serialized_tensors = None
            dist.gather_object(
                obj=serialized_tensor,
                object_gather_list=gathered_serialized_tensors,
                dst=self.device_mesh["infer_tp"].mesh.tolist()[0],
                group=self.device_mesh["infer_tp"].get_group(),
            )

            if self.device_mesh["infer_tp"].get_local_rank() == 0:
                await self.inference_engine.update_weights_from_tensor(
                    named_tensors=[
                        (
                            name,
                            LocalSerializedTensor(values=gathered_serialized_tensors),
                        )
                    ],
                    load_format=load_format,
                    flush_cache=tensor_index == len(named_tensors) - 1,
                )

    async def release_memory(self):
        if self.device_mesh["infer_tp"].get_local_rank() == 0 and self.rollout_config.free_cache_engine:
            if self.multi_stage_wake_up:
                await self.inference_engine.release_memory_occupation(tags=["kv_cache", "weights"])
            else:
                await self.inference_engine.release_memory_occupation()
            log_gpu_memory_usage("After release memory occupation in sharding manager", logger=logger)

    @GPUMemoryLogger(role="FSDPSGLangShardingManager enter", logger=logger)
    async def wake_up(self):
        get_torch_device().empty_cache()

        if self.device_mesh["infer_tp"].get_local_rank() == 0 and self.rollout_config.free_cache_engine:
            if self.multi_stage_wake_up:
                await self.inference_engine.resume_memory_occupation(tags=["weights"])
                log_gpu_memory_usage("Before resume SGLang weights in sharding manager", logger=logger)
            else:
                await self.inference_engine.resume_memory_occupation()
                log_gpu_memory_usage("Before resume SGLang weights + kv_cache in sharding manager", logger=logger)

        log_gpu_memory_usage("Before state_dict() in sharding manager memory", logger=logger)
        if self.offload_param:
            load_fsdp_model_to_gpu(self.module)
        params = self.module.state_dict()
        log_gpu_memory_usage("After state_dict() in sharding manager memory", logger=logger)
        device = get_device_id()  # used when fsdp2 set cpu_offload_policy
        params = {
            k: v.to(device, non_blocking=True) if fsdp_version(self.module) == 2 else v for k, v in params.items()
        }
<<<<<<< HEAD
=======

>>>>>>> ab11fff3
        # convert weight keys to match the model config
        params = convert_weight_keys(params, getattr(self.module, "_fsdp_wrapped_module", self.module))

        # Copy, not share memory
        await self.update_weights(params)
        log_gpu_memory_usage("After sync model weights in sharding manager", logger=logger)

        del params
        if self.offload_param:
            offload_fsdp_model_to_cpu(self.module)
        get_torch_device().empty_cache()
        log_gpu_memory_usage("After del state_dict and empty_cache in sharding manager", logger=logger)

        if (
            self.multi_stage_wake_up
            and self.rollout_config.free_cache_engine
            and self.device_mesh["infer_tp"].get_local_rank() == 0
        ):
            await self.inference_engine.resume_memory_occupation(tags=["kv_cache"])
            log_gpu_memory_usage("After resume SGLang kv_cache in sharding manager", logger=logger)

        # important: need to manually set the random states of each tp to be identical.
        if self.device_mesh is not None:
            self.torch_random_states = get_torch_device().get_rng_state()
            get_torch_device().set_rng_state(self.gen_random_states)

    @GPUMemoryLogger(role="FSDPSGLangShardingManager exit", logger=logger)
    async def sleep(self):
        if self.rollout_config.free_cache_engine:
            log_gpu_memory_usage("Before SGLang offload in sharding manager", logger=logger)
            await self.release_memory()
            log_gpu_memory_usage("After SGLang offload in sharding manager", logger=logger)

        self.module.train()

        # add empty cache after each compute
        get_torch_device().empty_cache()

        # restore random states
        if self.device_mesh is not None:
            self.gen_random_states = get_torch_device().get_rng_state()
            get_torch_device().set_rng_state(self.torch_random_states)

    def preprocess_data(self, data: DataProto) -> DataProto:
        """All gather across tp group to make each rank has identical input."""
        if self.tp_size == 1:
            return data

        # TODO: Current impl doesn't consider FSDP with torch micro-dp
        group = self.device_mesh["infer_tp"].get_group()

        all_gather_data_proto(data=data, process_group=group)
        return data

    def postprocess_data(self, data: DataProto) -> DataProto:
        """Get chunk data of this tp rank since we do all gather in preprocess."""
        if self.tp_size == 1:
            return data

        return data.chunk(chunks=self.tp_size)[self.tp_rank]<|MERGE_RESOLUTION|>--- conflicted
+++ resolved
@@ -168,10 +168,7 @@
         params = {
             k: v.to(device, non_blocking=True) if fsdp_version(self.module) == 2 else v for k, v in params.items()
         }
-<<<<<<< HEAD
-=======
-
->>>>>>> ab11fff3
+
         # convert weight keys to match the model config
         params = convert_weight_keys(params, getattr(self.module, "_fsdp_wrapped_module", self.module))
 
