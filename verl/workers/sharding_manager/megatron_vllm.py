--- conflicted
+++ resolved
@@ -550,11 +550,8 @@
             self.inference_engine.sleep(level=1)
         for model in self.actor_module:
             model.train()
-<<<<<<< HEAD
         torch.cuda.empty_cache()
         log_gpu_memory_usage("After vllm offload in sharding manager", logger=logger)
-=======
->>>>>>> 7cfd7054
 
 
     @GPUMemoryLogger(role="megatron vllm sharding_manager", logger=logger)
