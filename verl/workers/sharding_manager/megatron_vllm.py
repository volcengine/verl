--- conflicted
+++ resolved
@@ -28,11 +28,7 @@
 from verl import DataProto
 from verl.models.mcore.weight_converter import McoreToHFWeightConverterBase
 from verl.protocol import all_gather_data_proto
-<<<<<<< HEAD
 from verl.third_party.vllm import LLM
-=======
-from verl.third_party.vllm import LLM, customized_vllm
->>>>>>> afee3acb
 from verl.third_party.vllm import parallel_state as vllm_ps
 from verl.utils.debug import GPUMemoryLogger, log_gpu_memory_usage
 from verl.utils.debug.performance import simple_timer
@@ -147,11 +143,11 @@
             if self.offload_param:
                 load_megatron_model_to_gpu(self.actor_module)
 
-<<<<<<< HEAD
-            if "tags" in inspect.signature(self.inference_engine.wake_up).parameters:
-                self.inference_engine.wake_up(tags=["weights"])
-            else:
-                self.inference_engine.wake_up()
+            if self.rollout_config.free_cache_engine:
+                if "tags" in inspect.signature(self.inference_engine.wake_up).parameters:
+                    self.inference_engine.wake_up(tags=["weights"])
+                else:
+                    self.inference_engine.wake_up()
             per_tensor_param = per_tensor_generator(
                 self.actor_module,
                 self.model_config,
@@ -164,30 +160,6 @@
             loaded_params = model.load_weights(per_tensor_param)
             info = f"vLLM load weights, loaded_params: {len(loaded_params)}"
             logger.info(info)
-=======
-            if customized_vllm:
-                per_tensor_param = per_tensor_generator(self.actor_module, self.model_config, self.weight_converter, self.transformer_config, self.layer_name_mapping, convert_qkv_gate_up_by_simple_split=False)
-                self.inference_engine.sync_model_weights(per_tensor_param, load_format="megatron")
-            else:
-                # > 0.7.2
-                if self.rollout_config.free_cache_engine:
-                    if "tags" in inspect.signature(self.inference_engine.wake_up).parameters:
-                        self.inference_engine.wake_up(tags=["weights"])
-                    else:
-                        self.inference_engine.wake_up()
-                per_tensor_param = per_tensor_generator(
-                    self.actor_module,
-                    self.model_config,
-                    self.weight_converter,
-                    self.transformer_config,
-                    self.layer_name_mapping,
-                )
-                model = self.model_runner.model
-                patch_vllm_moe_model_weight_loader(model)
-                loaded_params = model.load_weights(per_tensor_param)
-                info = f"vLLM load weights, loaded_params: {len(loaded_params)}"
-                logger.info(info)
->>>>>>> afee3acb
 
             if self.offload_param:
                 offload_megatron_model_to_cpu(self.actor_module)
@@ -203,14 +175,8 @@
 
     @GPUMemoryLogger(role="megatron vllm sharding_manager", logger=logger)
     def __exit__(self, exc_type, exc_value, traceback):
-<<<<<<< HEAD
-        self.inference_engine.sleep(level=1)
-=======
-        if customized_vllm:
-            self.inference_engine.offload_model_weights()
-        elif self.rollout_config.free_cache_engine:
+        if self.rollout_config.free_cache_engine:
             self.inference_engine.sleep(level=1)
->>>>>>> afee3acb
         for model in self.actor_module:
             model.train()
 
@@ -228,14 +194,7 @@
             return data
 
         # TODO: Current impl doesn't consider FSDP with torch micro-dp
-<<<<<<< HEAD
         group = vllm_ps.get_tensor_model_parallel_group().device_group
-=======
-        if customized_vllm:
-            group = vllm_ps.get_tensor_model_parallel_group()
-        else:
-            group = vllm_ps.get_tensor_model_parallel_group().device_group
->>>>>>> afee3acb
 
         all_gather_data_proto(data=data, process_group=group)
         return data
