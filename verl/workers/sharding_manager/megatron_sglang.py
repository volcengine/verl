--- conflicted
+++ resolved
@@ -84,7 +84,6 @@
 
     @GPUMemoryLogger(role="MegatronSGLangShardingManager enter", logger=logger)
     def __enter__(self):
-<<<<<<< HEAD
         self.timing = {}
         with _timer("reshard", self.timing):
             per_tensor_param = per_tensor_generator(
@@ -94,27 +93,12 @@
                 self.transformer_config,
                 self.layer_name_mapping,
             )
-            self.update_weights(per_tensor_param)
-
+            loop = asyncio.get_event_loop()
+            loop.run_until_complete(self.update_weights(per_tensor_param))
             # important: need to manually set the random states of each tp to be identical.
             if self.device_mesh is not None:
                 self.torch_random_states = torch.cuda.get_rng_state()
                 torch.cuda.set_rng_state(self.gen_random_states)
-=======
-        per_tensor_param = per_tensor_generator(
-            self.actor_module,
-            self.model_config,
-            self.weight_converter,
-            self.transformer_config,
-            self.layer_name_mapping,
-        )
-        loop = asyncio.get_event_loop()
-        loop.run_until_complete(self.update_weights(per_tensor_param))
-        # important: need to manually set the random states of each tp to be identical.
-        if self.device_mesh is not None:
-            self.torch_random_states = torch.cuda.get_rng_state()
-            torch.cuda.set_rng_state(self.gen_random_states)
->>>>>>> fe236341
 
     @GPUMemoryLogger(role="MegatronSGLangShardingManager exit", logger=logger)
     def __exit__(self, exc_type, exc_value, traceback):
