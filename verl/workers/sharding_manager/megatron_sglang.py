# Copyright 2024 Bytedance Ltd. and/or its affiliates
# Copyright 2023-2024 SGLang Team
# Copyright 2025 ModelBest Inc. and/or its affiliates
#
# Licensed under the Apache License, Version 2.0 (the "License");
# you may not use this file except in compliance with the License.
# You may obtain a copy of the License at
#
#     http://www.apache.org/licenses/LICENSE-2.0
#
# Unless required by applicable law or agreed to in writing, software
# distributed under the License is distributed on an "AS IS" BASIS,
# WITHOUT WARRANTIES OR CONDITIONS OF ANY KIND, either express or implied.
# See the License for the specific language governing permissions and
# limitations under the License.
"""
This file contains a Megatron style Hybrid Engine that shares the weights of the actor with the inference engine.
"""

import logging
import os

import torch
from sglang.srt.entrypoints.engine import Engine
from sglang.srt.entrypoints.verl_engine import VerlEngine
from torch import nn
from torch.distributed.device_mesh import DeviceMesh

from verl.protocol import DataProto, all_gather_data_proto
from verl.utils.debug import GPUMemoryLogger, log_gpu_memory_usage
from verl.utils.megatron_utils import per_tensor_generator

from .base import BaseShardingManager

logger = logging.getLogger(__file__)
logger.setLevel(os.getenv("VERL_PPO_LOGGING_LEVEL", "WARN"))


"""
Megatron Hybrid Engine:
- During training, only the current pp stage holds the parameters
- Before inference, broadcast the parameters of the current pp rank to all other pp ranks (all pp ranks holds all the parameters)
- Bind the parameters to the inference engine
- Do inference in tp. pp is treated as additional dp
- After inference, all the parameters that doesn't belong to this pp rank is freed.
"""


class MegatronSGLangShardingManager(BaseShardingManager):
    def __init__(
        self,
        actor_module: nn.ModuleList,
        inference_engine: VerlEngine,
        model_config,
        transformer_config,
        layer_name_mapping,
        weight_converter,
        device_mesh: DeviceMesh | None = None,
    ):
        self.actor_module = actor_module
        self.inference_engine = inference_engine
        self.model_config = model_config
        self.transformer_config = transformer_config
        self.layer_name_mapping = layer_name_mapping
        self.weight_converter = weight_converter
        self.device_mesh = device_mesh

        if self.device_mesh is not None:
            self.infer_tp_size = self.device_mesh["tp"].mesh.size()[0]
        else:
            self.infer_tp_size = self.inference_engine._tp_size

        # Note that torch_random_states may be different on each dp rank
        self.torch_random_states = torch.cuda.get_rng_state()
        # get a random rng states
        if self.device_mesh is not None:
            gen_dp_rank = self.device_mesh["dp"].get_local_rank()
            torch.cuda.manual_seed(gen_dp_rank + 1000)  # make sure all tp ranks have the same random states
            self.gen_random_states = torch.cuda.get_rng_state()
            torch.cuda.set_rng_state(self.torch_random_states)
        else:
            self.gen_random_states = None

    @GPUMemoryLogger(role="MegatronSGLangShardingManager enter", logger=logger)
    def __enter__(self):
<<<<<<< HEAD
        per_tensor_param = per_tensor_generator(self.actor_module, self.model_config, self.weight_converter, self.layer_name_mapping)
        self.inference_engine.resume_memory_occupation()
        
        # Ensure all tensors are detached before passing to inference engine
        def ensure_detached(params):
            for name, param in params:
                if isinstance(param, torch.Tensor):
                    yield name, param.detach()
                elif isinstance(param, (list, tuple)):
                    yield name, [p.detach() if isinstance(p, torch.Tensor) else p for p in param]
                else:
                    yield name, param
                    
        per_tensor_param = ensure_detached(per_tensor_param)
        self.inference_engine.update_weights_from_tensor(per_tensor_param, load_format=None)
=======
        per_tensor_param = per_tensor_generator(
            self.actor_module,
            self.model_config,
            self.weight_converter,
            self.transformer_config,
            self.layer_name_mapping,
        )
        self.update_weights(per_tensor_param)

        # important: need to manually set the random states of each tp to be identical.
        if self.device_mesh is not None:
            self.torch_random_states = torch.cuda.get_rng_state()
            torch.cuda.set_rng_state(self.gen_random_states)
>>>>>>> e23e67ba

    @GPUMemoryLogger(role="MegatronSGLangShardingManager exit", logger=logger)
    def __exit__(self, exc_type, exc_value, traceback):
        log_gpu_memory_usage("Before SGLang offload in sharding manager", logger=logger)
        self.release_memory()
        log_gpu_memory_usage("After SGLang offload in sharding manager", logger=logger)

        for model in self.actor_module:
            model.train()
        # add empty cache after each compute
        torch.cuda.empty_cache()

        # restore random states
        if self.device_mesh is not None:
            self.gen_random_states = torch.cuda.get_rng_state()
            torch.cuda.set_rng_state(self.torch_random_states)

    def update_weights(self, params):
        self.inference_engine.resume_memory_occupation()
        self.inference_engine.update_weights_from_tensor(params, load_format=None)

    def release_memory(self):
        self.inference_engine.release_memory_occupation()

    @GPUMemoryLogger(role="megatron sglang sharding_manager", logger=logger)
    def preprocess_data(self, data: DataProto) -> DataProto:
        # DP_COMPUTE_PROTO: all training ranks are dp, the same as fsdp
        if self.infer_tp_size == 1:
            return data
        all_gather_data_proto(data, self.device_mesh["tp"].get_group())
        return data

    @GPUMemoryLogger(role="megatron sglang sharding_manager", logger=logger)
    def postprocess_data(self, data: DataProto) -> DataProto:
        # DP_COMPUTE_PROTO: all training ranks are dp, the same as fsdp
        if self.infer_tp_size == 1:
            return data
        return data.chunk(chunks=self.infer_tp_size)[self.device_mesh["tp"].get_local_rank()]


class MegatronAsyncSGLangShardingManager(MegatronSGLangShardingManager):
    def __init__(
        self,
        actor_module: nn.ModuleList,
        inference_engine: Engine,
        model_config,
        transformer_config,
        layer_name_mapping,
        weight_converter,
        device_mesh: DeviceMesh = None,
    ):
        super().__init__(
            actor_module,
            inference_engine,
            model_config,
            transformer_config,
            layer_name_mapping,
            weight_converter,
            device_mesh,
        )

    def update_weights(self, params):
        if self.device_mesh["tp"].get_local_rank() == 0:
            self.inference_engine.resume_memory_occupation()

        # Most naive implementation, can optimize a lot if it is bottleneck from sglang Engine weight update
        # named_tensors = [(k, v) for k, v in params.items()]
        named_tensors = params
        load_format = None
        for tensor_index, (name, tensor) in enumerate(named_tensors):
            if self.device_mesh["tp"].get_local_rank() == 0:
                self.inference_engine.update_weights_from_tensor(
                    named_tensors=[
                        (
                            name,
                            tensor.detach(),
                        )
                    ],
                    load_format=load_format,
                    flush_cache=False,
                )

            if self.device_mesh["tp"].get_local_rank() == 0:
                self.inference_engine.flush_cache()

    def release_memory(self):
        if self.device_mesh["tp"].get_local_rank() == 0:
            self.inference_engine.release_memory_occupation()<|MERGE_RESOLUTION|>--- conflicted
+++ resolved
@@ -83,23 +83,6 @@
 
     @GPUMemoryLogger(role="MegatronSGLangShardingManager enter", logger=logger)
     def __enter__(self):
-<<<<<<< HEAD
-        per_tensor_param = per_tensor_generator(self.actor_module, self.model_config, self.weight_converter, self.layer_name_mapping)
-        self.inference_engine.resume_memory_occupation()
-        
-        # Ensure all tensors are detached before passing to inference engine
-        def ensure_detached(params):
-            for name, param in params:
-                if isinstance(param, torch.Tensor):
-                    yield name, param.detach()
-                elif isinstance(param, (list, tuple)):
-                    yield name, [p.detach() if isinstance(p, torch.Tensor) else p for p in param]
-                else:
-                    yield name, param
-                    
-        per_tensor_param = ensure_detached(per_tensor_param)
-        self.inference_engine.update_weights_from_tensor(per_tensor_param, load_format=None)
-=======
         per_tensor_param = per_tensor_generator(
             self.actor_module,
             self.model_config,
@@ -113,7 +96,6 @@
         if self.device_mesh is not None:
             self.torch_random_states = torch.cuda.get_rng_state()
             torch.cuda.set_rng_state(self.gen_random_states)
->>>>>>> e23e67ba
 
     @GPUMemoryLogger(role="MegatronSGLangShardingManager exit", logger=logger)
     def __exit__(self, exc_type, exc_value, traceback):
