--- conflicted
+++ resolved
@@ -38,12 +38,8 @@
 from verl.utils.debug import GPUMemoryLogger, log_gpu_memory_usage
 from verl.utils.fsdp_utils import fsdp_version, load_fsdp_model_to_gpu, offload_fsdp_model_to_cpu, layered_summon_lora_params
 from verl.utils.torch_functional import check_cuda_is_available
-<<<<<<< HEAD
 from verl.utils.vllm_utils import VLLMHijack, is_version_ge, patch_vllm_moe_model_weight_loader, TensorLoRARequest
-=======
-from verl.utils.vllm_utils import patch_vllm_moe_model_weight_loader
 from verl.utils.device import get_torch_device
->>>>>>> 0528ba11
 
 from .base import BaseShardingManager
 
@@ -116,7 +112,6 @@
 
     @GPUMemoryLogger(role="fsdp vllm sharding_manager", logger=logger)
     def __enter__(self):
-<<<<<<< HEAD
         def __collect_lora_params()->OrderedDict:
             """
             collect lora params or full params if base model is not ready in vllm
@@ -162,9 +157,7 @@
                     model = model.to(orig_dev)
             return lora_params
 
-=======
         # NOTE: Basically, we only need `get_torch_device().empty_cache()` before vllm wake_up and
->>>>>>> 0528ba11
         # after vllm sleep, since vllm has its own caching memory allocator CuMemAllocator.
         # Out of vllm scope, we should avoid empty cache to let pytorch using caching memory
         # to speed up memory allocations.
