--- conflicted
+++ resolved
@@ -625,21 +625,8 @@
             log_gpu_memory_usage("After entering rollout sharding manager", logger=logger)
 
             prompts = self.rollout_sharding_manager.preprocess_data(prompts)
-<<<<<<< HEAD
-
-            if self.config.rollout.name == "sglang_async":
-                from verl.workers.rollout.sglang_rollout import AsyncSGLangRollout
-
-                if (isinstance(self.rollout, AsyncSGLangRollout) and hasattr(self.rollout, "_tool_schemas") and len(self.rollout._tool_schemas) > 0) or (isinstance(self.rollout, AsyncSGLangRollout) and hasattr(self.rollout, "interaction") and self.rollout.interaction is not None):
-                    output = self.rollout.generate_sequences_multi_turns(prompts=prompts)
-                else:
-                    output = self.rollout.generate_sequences(prompts=prompts)
-            else:
-                output = self.rollout.generate_sequences(prompts=prompts)
-=======
             output = self.rollout.generate_sequences(prompts=prompts)
             
->>>>>>> fba8f346
             log_gpu_memory_usage("After rollout generation", logger=logger)
 
             output = self.rollout_sharding_manager.postprocess_data(output)
