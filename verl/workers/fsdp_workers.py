--- conflicted
+++ resolved
@@ -144,6 +144,7 @@
         self._lora_rank = self.config.model.get("lora_rank", 0)
         self._lora_alpha = self.config.model.get("lora_alpha", 1)
         self._target_modules = self.config.model.get("target_modules", "all-linear")
+        self._exclude_modules = self.config.model.exclude_modules
         self._lora_adapter = self.config.model.get("lora_adapter", None)
 
         self._peft_config = None
@@ -160,6 +161,8 @@
             self._lora_alpha = self._peft_config["lora_alpha"]
             self._target_modules = self._peft_config["target_modules"]  # list
             self._target_modules = "[" + ", ".join(self._target_modules) + "]"  # str
+            self._exclude_modules = self._peft_config.get("exclude_modules", [])
+            self._exclude_modules = "[" + ", ".join(self._exclude_modules) + "]"
 
         self._is_lora = self._lora_rank > 0
 
@@ -337,20 +340,16 @@
                 print("Applying LoRA to actor module")
                 actor_module.enable_input_require_grads()
                 # Convert config to regular Python types before creating PEFT model
-<<<<<<< HEAD
-                lora_config = {"task_type": TaskType.CAUSAL_LM, "r": self._lora_rank, "lora_alpha": self._lora_alpha, "target_modules": convert_to_regular_types(self._target_modules), "bias": "none"}
+                lora_config = {
+                    "task_type": TaskType.CAUSAL_LM,
+                    "r": self._lora_rank,
+                    "lora_alpha": self._lora_alpha,
+                    "target_modules": convert_to_regular_types(self._target_modules),
+                    "exclude_modules": convert_to_regular_types(self._exclude_modules),
+                    "bias": "none",
+                }
                 if self._lora_adapter is not None:
                     lora_config = self._peft_config
-=======
-                lora_config = {
-                    "task_type": TaskType.CAUSAL_LM,
-                    "r": self.config.model.lora_rank,
-                    "lora_alpha": self.config.model.lora_alpha,
-                    "target_modules": convert_to_regular_types(self.config.model.target_modules),
-                    "exclude_modules": convert_to_regular_types(self.config.model.exclude_modules),
-                    "bias": "none",
-                }
->>>>>>> 76298add
                 actor_module = get_peft_model(actor_module, LoraConfig(**lora_config))
                 if self._lora_adapter is not None:
                     from verl.utils.peft_utils import set_model_peft_weights
