--- conflicted
+++ resolved
@@ -30,17 +30,11 @@
 import verl.utils.torch_functional as verl_F
 from verl import DataProto
 from verl.single_controller.base import Worker
-<<<<<<< HEAD
-from verl.single_controller.base.decorator import register, Dispatch
-from verl.utils import hf_tokenizer, hf_processor
-from verl.utils.debug import log_gpu_memory_usage, log_print
-=======
 from verl.single_controller.base.decorator import Dispatch, register
 from verl.utils import hf_processor, hf_tokenizer
 from verl.utils.checkpoint.fsdp_checkpoint_manager import FSDPCheckpointManager
-from verl.utils.debug import log_gpu_memory_usage
+from verl.utils.debug import log_gpu_memory_usage, log_print
 from verl.utils.flops_counter import FlopsCounter
->>>>>>> f147ede2
 from verl.utils.fs import copy_to_local
 from verl.utils.fsdp_utils import (
     CPUOffloadPolicy,
@@ -60,7 +54,6 @@
 from verl.utils.model import compute_position_id_with_mask
 from verl.workers.sharding_manager.fsdp_ulysses import FSDPUlyssesShardingManager
 
-<<<<<<< HEAD
 from peft import LoraConfig, TaskType, get_peft_model
 from codetiming import Timer
 
@@ -73,8 +66,6 @@
 import json
 
 
-=======
->>>>>>> f147ede2
 logger = logging.getLogger(__file__)
 logger.setLevel(os.getenv("VERL_LOGGING_LEVEL", "WARN"))
 
@@ -200,13 +191,8 @@
 
         assert role in ["actor", "ref"]
 
-<<<<<<< HEAD
-        log_gpu_memory_usage('Before init from HF AutoModel', logger=logger)
+        log_gpu_memory_usage(f"Before init {role} from HF AutoModel", logger=logger)
         local_path = model_path
-=======
-        log_gpu_memory_usage(f"Before init {role} from HF AutoModel", logger=logger)
-        local_path = copy_to_local(model_path)
->>>>>>> f147ede2
 
         # note that we have to create model in fp32. Otherwise, the optimizer is in bf16, which is incorrect
         # TODO(zhangchi.usc1992): 1. support create from random initialized model. 2. Support init with FSDP directly
@@ -267,8 +253,7 @@
             actor_module.to(torch_dtype)
 
             if enable_gradient_checkpointing:
-<<<<<<< HEAD
-                actor_module.gradient_checkpointing_enable(gradient_checkpointing_kwargs={'use_reentrant': False})
+                actor_module.gradient_checkpointing_enable(gradient_checkpointing_kwargs={"use_reentrant": False})
             if self._is_lora:
                 print("Applying LoRA to actor module")
                 actor_module.enable_input_require_grads()
@@ -281,9 +266,6 @@
                     'bias': "none"
                 }
                 actor_module = get_peft_model(actor_module, LoraConfig(**lora_config))
-=======
-                actor_module.gradient_checkpointing_enable(gradient_checkpointing_kwargs={"use_reentrant": False})
->>>>>>> f147ede2
         torch.distributed.barrier()
 
         if self.rank == 0:
@@ -304,11 +286,7 @@
 
         mixed_precision = MixedPrecision(param_dtype=param_dtype, reduce_dtype=reduce_dtype, buffer_dtype=buffer_dtype)
 
-<<<<<<< HEAD
-        auto_wrap_policy = get_fsdp_wrap_policy(module=actor_module, config=fsdp_config.get('wrap_policy', None), is_lora=self.config.model.get('lora_rank', 0) > 0)
-=======
-        auto_wrap_policy = get_fsdp_wrap_policy(module=actor_module, config=fsdp_config.get("wrap_policy", None))
->>>>>>> f147ede2
+        auto_wrap_policy = get_fsdp_wrap_policy(module=actor_module, config=fsdp_config.get("wrap_policy", None), is_lora=self.config.model.get('lora_rank', 0) > 0)
 
         if self._is_rollout and self.config.rollout.name == "hf":
             # TODO(zhangchi.usc1992, shengguangming) fix me. Current, auto_wrap_policy causes HFRollout to hang in Gemma
@@ -414,48 +392,14 @@
             rollout_sharding_manager = BaseShardingManager()
             # TODO: a sharding manager that do nothing?
 
-<<<<<<< HEAD
-        elif rollout_name == 'vllm':
-            from verl.workers.rollout.vllm_rollout import vLLMRollout, vllm_mode
-            from verl.workers.sharding_manager import FSDPVLLMShardingManager
-            log_gpu_memory_usage(f'Before building {rollout_name} rollout', logger=None)
+        elif rollout_name == "vllm":
+            from verl.workers.rollout.vllm_rollout import vllm_mode, vLLMRollout
+            from verl.workers.sharding_manager.fsdp_vllm import FSDPVLLMShardingManager
+
+            log_gpu_memory_usage(f"Before building {rollout_name} rollout", logger=logger)
             local_path = copy_to_local(self.config.model.path, use_shm=self.config.model.get('use_shm', False))
             lora_kwargs = {'lora_kwargs': {"enable_lora":True, "max_loras":1, "max_lora_rank":self._lora_rank}} if self._is_lora else {}
             # lora_kwargs = {}
-            if vllm_mode == 'customized':
-                rollout = vLLMRollout(actor_module=self.actor_module_fsdp,
-                                      config=self.config.rollout,
-                                      tokenizer=self.tokenizer,
-                                      model_hf_config=self.actor_model_config,
-                                      **lora_kwargs)
-            elif vllm_mode == 'spmd':
-                rollout = vLLMRollout(model_path=local_path,
-                                      config=self.config.rollout,
-                                      tokenizer=self.tokenizer,
-                                      model_hf_config=self.actor_model_config,
-                                      device_mesh=rollout_device_mesh,
-                                      trust_remote_code=trust_remote_code,
-                                      **lora_kwargs)
-            else:
-                raise NotImplementedError("vllm_mode must be 'customized' or 'spmd'")
-            log_gpu_memory_usage(f'After building {rollout_name} rollout', logger=None)
-            full_params = torch.distributed.get_world_size() == 1
-            rollout_sharding_manager = FSDPVLLMShardingManager(module=self.actor_module_fsdp,
-                                                               inference_engine=rollout.inference_engine,
-                                                               model_config=self.actor_model_config,
-                                                               full_params=full_params,
-                                                               device_mesh=rollout_device_mesh,
-                                                               load_format=self.config.rollout.load_format)
-            log_gpu_memory_usage('After building sharding manager', logger=None)
-
-        elif rollout_name == 'sglang':
-=======
-        elif rollout_name == "vllm":
-            from verl.workers.rollout.vllm_rollout import vllm_mode, vLLMRollout
-            from verl.workers.sharding_manager.fsdp_vllm import FSDPVLLMShardingManager
-
-            log_gpu_memory_usage(f"Before building {rollout_name} rollout", logger=logger)
-            local_path = copy_to_local(self.config.model.path)
             if vllm_mode == "customized":
                 rollout = vLLMRollout(
                     actor_module=self.actor_module_fsdp,
@@ -463,7 +407,7 @@
                     tokenizer=self.tokenizer,
                     model_hf_config=self.actor_model_config,
                     trust_remote_code=trust_remote_code,
-                )
+                    **lora_kwargs)
             elif vllm_mode == "spmd":
                 from verl.workers.rollout.vllm_rollout import vLLMAsyncRollout
 
@@ -475,25 +419,24 @@
                     model_hf_config=self.actor_model_config,
                     device_mesh=rollout_device_mesh,
                     trust_remote_code=trust_remote_code,
-                )
+                    **lora_kwargs)
             else:
                 raise NotImplementedError("vllm_mode must be 'customized' or 'spmd'")
 
             log_gpu_memory_usage(f"After building {rollout_name} rollout", logger=logger)
-            if torch.distributed.get_world_size() == 1:
-                self.config.rollout.load_format = "dummy_hf"
+            full_params = torch.distributed.get_world_size() == 1
             rollout_sharding_manager = FSDPVLLMShardingManager(
                 module=self.actor_module_fsdp,
                 inference_engine=rollout.inference_engine,
                 model_config=self.actor_model_config,
-                full_params="hf" in self.config.rollout.load_format,
+                full_params=full_params,
                 device_mesh=rollout_device_mesh,
                 offload_param=self._is_offload_param,
+                load_format=self.config.rollout.load_format
             )
             log_gpu_memory_usage("After building sharding manager", logger=logger)
 
         elif rollout_name == "sglang":
->>>>>>> f147ede2
             from verl.workers.rollout.sglang_rollout import SGLangRollout
 
             # NOTE(linjunrong): Due to recent fp8 support in SGLang. Now importing any symbol relate to
@@ -567,14 +510,10 @@
 
         from omegaconf import OmegaConf
 
-<<<<<<< HEAD
-        use_remove_padding = self.config.model.get('use_remove_padding', False)
+        override_model_config = OmegaConf.to_container(self.config.model.get("override_config", OmegaConf.create()))
+
+        use_remove_padding = self.config.model.get("use_remove_padding", False)
         use_shm = self.config.model.get('use_shm', False)
-=======
-        override_model_config = OmegaConf.to_container(self.config.model.get("override_config", OmegaConf.create()))
-
-        use_remove_padding = self.config.model.get("use_remove_padding", False)
->>>>>>> f147ede2
 
         if self._is_actor or self._is_rollout:
             # we need the model for actor and rollout
@@ -619,20 +558,9 @@
             self.rollout, self.rollout_sharding_manager = self._build_rollout(trust_remote_code=self.config.model.get("trust_remote_code", False))
 
         if self._is_ref:
-<<<<<<< HEAD
             local_path = copy_to_local(self.config.model.path, use_shm)
-            self.ref_module_fsdp = self._build_model_optimizer(model_path=local_path,
-                                                               fsdp_config=self.config.ref.fsdp_config,
-                                                               optim_config=None,
-                                                               override_model_config=override_model_config,
-                                                               use_remove_padding=use_remove_padding,
-                                                               trust_remote_code=self.config.model.get(
-                                                                   'trust_remote_code', False),
-                                                               use_liger=self.config.model.get('use_liger', False),
-                                                               role='ref')[0]
-=======
             self.ref_module_fsdp = self._build_model_optimizer(
-                model_path=self.config.model.path,
+                model_path=local_path,
                 fsdp_config=self.config.ref.fsdp_config,
                 optim_config=None,
                 override_model_config=override_model_config,
@@ -641,7 +569,6 @@
                 use_liger=self.config.model.get("use_liger", False),
                 role="ref",
             )[0]
->>>>>>> f147ede2
             OmegaConf.set_struct(self.config.ref, True)
             with open_dict(self.config.ref):
                 self.config.ref.use_remove_padding = use_remove_padding
@@ -745,68 +672,39 @@
             load_fsdp_model_to_gpu(self.actor_module_fsdp)
         
         # Support all hardwares
-<<<<<<< HEAD
         from contextlib import nullcontext
         adapter_ctx = self.actor.actor_module.disable_adapter() if no_lora else nullcontext()
         with adapter_ctx:
             data = data.to(torch.cuda.current_device())
             # we should always recompute old_log_probs when it is HybridEngine
-            data.meta_info['micro_batch_size'] = self.config.rollout.log_prob_micro_batch_size_per_gpu
-            data.meta_info['max_token_len'] = self.config.rollout.log_prob_max_token_len_per_gpu
-            data.meta_info['use_dynamic_bsz'] = self.config.rollout.log_prob_use_dynamic_bsz
-            data.meta_info['temperature'] = self.config.rollout.temperature
+            data.meta_info["micro_batch_size"] = self.config.rollout.log_prob_micro_batch_size_per_gpu
+            data.meta_info["max_token_len"] = self.config.rollout.log_prob_max_token_len_per_gpu
+            data.meta_info["use_dynamic_bsz"] = self.config.rollout.log_prob_use_dynamic_bsz
+            data.meta_info["temperature"] = self.config.rollout.temperature
             # perform recompute log_prob
             with self.ulysses_sharding_manager:
                 data = self.ulysses_sharding_manager.preprocess_data(data)
-                output = self.actor.compute_log_prob(data=data)
-                output = DataProto.from_dict(tensors={'old_log_probs': output},
-                                            meta_info={'temperature': self.config.rollout.temperature})
+                output, entropys = self.actor.compute_log_prob(data=data, calculate_entropy=True)
+                output = DataProto.from_dict(
+                tensors={"old_log_probs": output, "entropys": entropys},
+                   meta_info={"temperature": self.config.rollout.temperature},
+            )
                 output = self.ulysses_sharding_manager.postprocess_data(output)
 
-            output = output.to('cpu')
+            output = output.to("cpu")
 
             # https://pytorch.org/docs/stable/notes/fsdp.html#fsdp-notes
             # unshard the root FSDP module
-            if self.world_size > 1:
+            if self.world_size > 1 and fsdp_version(self.actor.actor_module) == 1:
                 self.actor.actor_module._handle.reshard(True)
             
             if self._is_offload_param:
                 offload_fsdp_model_to_cpu(self.actor_module_fsdp)
-
-            log_gpu_memory_usage('After compute_log_prob', logger=logger)
-
+            log_gpu_memory_usage("After offload actor model during compute_log_prob", logger=logger)
+
+    
             torch.cuda.empty_cache()
             return output
-=======
-        data = data.to(torch.cuda.current_device())
-        # we should always recompute old_log_probs when it is HybridEngine
-        data.meta_info["micro_batch_size"] = self.config.rollout.log_prob_micro_batch_size_per_gpu
-        data.meta_info["max_token_len"] = self.config.rollout.log_prob_max_token_len_per_gpu
-        data.meta_info["use_dynamic_bsz"] = self.config.rollout.log_prob_use_dynamic_bsz
-        data.meta_info["temperature"] = self.config.rollout.temperature
-        # perform recompute log_prob
-        with self.ulysses_sharding_manager:
-            data = self.ulysses_sharding_manager.preprocess_data(data)
-            output, entropys = self.actor.compute_log_prob(data=data, calculate_entropy=True)
-            output = DataProto.from_dict(
-                tensors={"old_log_probs": output, "entropys": entropys},
-                meta_info={"temperature": self.config.rollout.temperature},
-            )
-            output = self.ulysses_sharding_manager.postprocess_data(output)
-
-        output = output.to("cpu")
-
-        # https://pytorch.org/docs/stable/notes/fsdp.html#fsdp-notes
-        # unshard the root FSDP module
-        if self.world_size > 1 and fsdp_version(self.actor.actor_module) == 1:
-            self.actor.actor_module._handle.reshard(True)
-
-        if self._is_offload_param:
-            offload_fsdp_model_to_cpu(self.actor_module_fsdp)
-            log_gpu_memory_usage("After offload actor model during compute_log_prob", logger=logger)
-
-        return output
->>>>>>> f147ede2
 
     @register(dispatch_mode=Dispatch.DP_COMPUTE_PROTO)
     def compute_ref_log_prob(self, data: DataProto):
@@ -846,16 +744,11 @@
     def save_checkpoint(self, local_path, hdfs_path=None, global_step=0, max_ckpt_to_keep=None):
         # only support save and load ckpt for actor
         assert self._is_actor
-<<<<<<< HEAD
-=======
-        import torch
->>>>>>> f147ede2
 
         if self._is_offload_param:
             load_fsdp_model_to_gpu(self.actor_module_fsdp)
 
         self.checkpoint_manager.save_checkpoint(local_path=local_path, hdfs_path=hdfs_path, global_step=global_step, max_ckpt_to_keep=max_ckpt_to_keep)
-
         dist.barrier()
 
         if self._is_lora and isinstance(self.actor_module, PeftModel):
@@ -939,18 +832,11 @@
             self.config.forward_micro_batch_size //= torch.distributed.get_world_size() // self.ulysses_sequence_parallel_size
             self.config.ppo_micro_batch_size_per_gpu = self.config.ppo_micro_batch_size
             self.config.forward_micro_batch_size_per_gpu = self.config.forward_micro_batch_size
-<<<<<<< HEAD
-            assert self.config.ppo_mini_batch_size % self.config.ppo_micro_batch_size_per_gpu == 0, \
-                f'normalized ppo_mini_batch_size {self.config.ppo_mini_batch_size} should be divisible by ppo_micro_batch_size_per_gpu {self.config.ppo_micro_batch_size_per_gpu}'
-            assert self.config.ppo_mini_batch_size // self.config.ppo_micro_batch_size_per_gpu > 0, \
-                f'normalized ppo_mini_batch_size {self.config.ppo_mini_batch_size} should be larger than ppo_micro_batch_size_per_gpu {self.config.ppo_micro_batch_size_per_gpu}'
-        self._is_lora = self.config.model.get('lora_rank', 0) > 0
-=======
 
         if self.config.ppo_micro_batch_size_per_gpu is not None:
             assert self.config.ppo_mini_batch_size % self.config.ppo_micro_batch_size_per_gpu == 0, f"normalized ppo_mini_batch_size {self.config.ppo_mini_batch_size} should be divisible by ppo_micro_batch_size_per_gpu {self.config.ppo_micro_batch_size_per_gpu}"
             assert self.config.ppo_mini_batch_size // self.config.ppo_micro_batch_size_per_gpu > 0, f"normalized ppo_mini_batch_size {self.config.ppo_mini_batch_size} should be larger than ppo_micro_batch_size_per_gpu {self.config.ppo_micro_batch_size_per_gpu}"
->>>>>>> f147ede2
+        self._is_lora = self.config.model.get('lora_rank', 0) > 0
 
     def _build_critic_model_optimizer(self, config):
         # the following line is necessary
@@ -966,15 +852,9 @@
         # note that the tokenizer between actor and critic may be different. So override tokenizer info with actor info
         # using random initialized model from any architecture. May not be the same as Actor.
 
-<<<<<<< HEAD
         tokenizer_path = copy_to_local(config.model.tokenizer_path, use_shm=use_shm)
-        self.tokenizer = hf_tokenizer(tokenizer_path, trust_remote_code=config.model.get('trust_remote_code', False))
-        self.processor = hf_processor(tokenizer_path, trust_remote_code=config.model.get('trust_remote_code', False))
-=======
-        tokenizer_path = copy_to_local(config.model.tokenizer_path)
         self.tokenizer = hf_tokenizer(tokenizer_path, trust_remote_code=config.model.get("trust_remote_code", False))
         self.processor = hf_processor(tokenizer_path, trust_remote_code=config.model.get("trust_remote_code", False))
->>>>>>> f147ede2
 
         from omegaconf import OmegaConf
 
@@ -1019,9 +899,8 @@
             # some parameters may not in torch_dtype
             critic_module.to(torch_dtype)
 
-<<<<<<< HEAD
-            if config.model.get('enable_gradient_checkpointing', False):
-                critic_module.gradient_checkpointing_enable(gradient_checkpointing_kwargs={'use_reentrant': False})
+            if config.model.get("enable_gradient_checkpointing", False):
+                critic_module.gradient_checkpointing_enable(gradient_checkpointing_kwargs={"use_reentrant": False})
         
         if self._is_lora:
             print("Applying LoRA to critic module")
@@ -1036,10 +915,6 @@
             }
             critic_module = get_peft_model(critic_module, LoraConfig(**lora_config))
 
-=======
-            if config.model.get("enable_gradient_checkpointing", False):
-                critic_module.gradient_checkpointing_enable(gradient_checkpointing_kwargs={"use_reentrant": False})
->>>>>>> f147ede2
         if self.rank == 0:
             print_model_size(critic_module)
 
@@ -1296,16 +1171,9 @@
             self._do_switch_chat_template = False
         else:
             self._do_switch_chat_template = True
-<<<<<<< HEAD
             input_tokenizer_local_path = copy_to_local(config.model.input_tokenizer, use_shm=use_shm)
-            self.input_tokenizer = hf_tokenizer(input_tokenizer_local_path,
-                                                trust_remote_code=config.model.get('trust_remote_code', False))
-            self.tokenizer = hf_tokenizer(local_path, trust_remote_code=config.model.get('trust_remote_code', False))
-=======
-            input_tokenizer_local_path = copy_to_local(config.model.input_tokenizer)
             self.input_tokenizer = hf_tokenizer(input_tokenizer_local_path, trust_remote_code=config.model.get("trust_remote_code", False))
             self.tokenizer = hf_tokenizer(local_path, trust_remote_code=config.model.get("trust_remote_code", False))
->>>>>>> f147ede2
 
         trust_remote_code = config.model.get("trust_remote_code", False)
         model_config = AutoConfig.from_pretrained(local_path, trust_remote_code=trust_remote_code)
