--- conflicted
+++ resolved
@@ -525,11 +525,8 @@
         override_model_config = OmegaConf.to_container(self.config.model.get("override_config", OmegaConf.create()))
 
         use_remove_padding = self.config.model.get("use_remove_padding", False)
-<<<<<<< HEAD
         use_shm = self.config.model.get('use_shm', False)
-=======
         use_fused_kernels = self.config.model.get("use_fused_kernels", False)
->>>>>>> 3eaaf24d
 
         if self._is_actor or self._is_rollout:
             # we need the model for actor and rollout
@@ -539,19 +536,15 @@
             else:
                 optim_config = None
                 fsdp_config = OmegaConf.create()
-<<<<<<< HEAD
+
             local_path = copy_to_local(self.config.model.path, use_shm)
-            self.actor_module_fsdp, self.actor_optimizer, self.actor_lr_scheduler, self.actor_model_config = self._build_model_optimizer(
-                model_path=local_path,
-=======
             (
                 self.actor_module_fsdp,
                 self.actor_optimizer,
                 self.actor_lr_scheduler,
                 self.actor_model_config,
             ) = self._build_model_optimizer(
-                model_path=self.config.model.path,
->>>>>>> 3eaaf24d
+                model_path=local_path,
                 fsdp_config=fsdp_config,
                 optim_config=optim_config,
                 override_model_config=override_model_config,
