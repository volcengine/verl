# Copyright 2024 Bytedance Ltd. and/or its affiliates
#
# Licensed under the Apache License, Version 2.0 (the "License");
# you may not use this file except in compliance with the License.
# You may obtain a copy of the License at
#
#     http://www.apache.org/licenses/LICENSE-2.0
#
# Unless required by applicable law or agreed to in writing, software
# distributed under the License is distributed on an "AS IS" BASIS,
# WITHOUT WARRANTIES OR CONDITIONS OF ANY KIND, either express or implied.
# See the License for the specific language governing permissions and
# limitations under the License.
"""
The main entry point to run the PPO algorithm
"""

import logging
import os
import warnings

import torch
import torch.distributed
from torch.distributed.device_mesh import init_device_mesh
import verl.utils.torch_functional as verl_F
from omegaconf import DictConfig, open_dict
from verl import DataProto
from verl.single_controller.base import Worker
from verl.single_controller.base.decorator import register, Dispatch
from verl.utils import hf_tokenizer
from verl.utils.debug import log_gpu_memory_usage
from verl.utils.fs import copy_local_path_from_hdfs
from verl.utils.fsdp_utils import get_fsdp_wrap_policy, init_fn, get_init_weight_context_manager
from verl.utils.fsdp_utils import offload_fsdp_optimizer, offload_fsdp_model_to_cpu, load_fsdp_optimizer, \
    load_fsdp_model_to_gpu
from verl.utils.import_utils import import_external_libs
from verl.utils.model import compute_position_id_with_mask
from verl.utils.flops_counter import FlopsCounter
from verl.utils.checkpoint.fsdp_checkpoint_manager import FSDPCheckpointManager
from verl.workers.sharding_manager.fsdp_ulysses import FSDPUlyssesShardingManager

from codetiming import Timer

logger = logging.getLogger(__file__)
logger.setLevel(os.getenv('VERL_PPO_LOGGING_LEVEL', 'WARN'))


def create_device_mesh(world_size, fsdp_size):
    if fsdp_size < 0 or fsdp_size >= world_size:
        device_mesh = init_device_mesh('npu', mesh_shape=(world_size,), mesh_dim_names=['fsdp'])
    else:
        raise ValueError(
            'HSDP is not supported yet because it produces incorrect results for now. Please set fsdp_size=-1')
        assert world_size % fsdp_size == 0
        device_mesh = init_device_mesh('npu',
                                       mesh_shape=(world_size // fsdp_size, fsdp_size),
                                       mesh_dim_names=['ddp', 'fsdp'])
    return device_mesh


def get_sharding_strategy(device_mesh):
    from torch.distributed.fsdp import ShardingStrategy
    if device_mesh.ndim == 1:
        sharding_strategy = ShardingStrategy.FULL_SHARD
    elif device_mesh.ndim == 2:
        sharding_strategy = ShardingStrategy.HYBRID_SHARD
    else:
        raise NotImplementedError(f"Get device mesh ndim={device_mesh.ndim}, but only support 1 or 2")
    return sharding_strategy


class ActorRolloutRefWorker(Worker):
    """
    This worker can be instantiated as a standalone actor or a standalone rollout or a standalone reference policy
    or a hybrid engine based on the config.rollout
    """

    def __init__(self, config: DictConfig, role: str):
        super().__init__()
        self.config = config
        import torch.distributed
        if not torch.distributed.is_initialized():
            torch.distributed.init_process_group(backend="hccl")

        # build device mesh for FSDP
        world_size = torch.distributed.get_world_size()
        # TODO(sgm): support FSDP hybrid shard for larger model
        self.device_mesh = create_device_mesh(world_size=world_size, fsdp_size=self.config.actor.fsdp_config.fsdp_size)

        # build device mesh for Ulysses Sequence Parallel
        self.ulysses_device_mesh = None
        self.ulysses_sequence_parallel_size = self.config.actor.get('ulysses_sequence_parallel_size', 1)
        dp = world_size // self.ulysses_sequence_parallel_size
        if self.ulysses_sequence_parallel_size > 1:
            self.ulysses_device_mesh = init_device_mesh('npu',
                                                        mesh_shape=(dp, self.ulysses_sequence_parallel_size),
                                                        mesh_dim_names=['dp', 'sp'])

        self.ulysses_sharding_manager = FSDPUlyssesShardingManager(self.ulysses_device_mesh)

        self.role = role
        assert self.role in ['actor', 'rollout', 'ref', 'actor_rollout', 'actor_rollout_ref']

        self._is_actor = self.role in ['actor', 'actor_rollout', 'actor_rollout_ref']
        self._is_rollout = self.role in ['rollout', 'actor_rollout', 'actor_rollout_ref']
        self._is_ref = self.role in ['ref', 'actor_rollout_ref']

        self._is_offload_param = False
        self._is_offload_optimizer = False
        if self._is_actor:
            self._is_offload_param = self.config.actor.fsdp_config.get('param_offload', False)
            self._is_offload_optimizer = self.config.actor.fsdp_config.get('optimizer_offload', False)
        elif self._is_ref:
            # TODO: it seems that manual offload is slowly than FSDP offload
            self._is_offload_param = self.config.ref.fsdp_config.get('param_offload', False)

        # normalize config
        if self._is_actor:
            self.config.actor.ppo_mini_batch_size *= self.config.rollout.n
            self.config.actor.ppo_mini_batch_size //= (self.device_mesh.shape[0] // self.ulysses_sequence_parallel_size)
            # micro bsz
            if self.config.actor.ppo_micro_batch_size is not None:
                self.config.actor.ppo_micro_batch_size //= (self.device_mesh.shape[0] //
                                                            self.ulysses_sequence_parallel_size)
                self.config.actor.ppo_micro_batch_size_per_gpu = self.config.actor.ppo_micro_batch_size
                assert self.config.actor.ppo_mini_batch_size % self.config.actor.ppo_micro_batch_size_per_gpu == 0
        # normalize rollout config
        if self._is_rollout and self.config.rollout.log_prob_micro_batch_size is not None:
            self.config.rollout.log_prob_micro_batch_size //= (self.device_mesh.shape[0] //
                                                               self.ulysses_sequence_parallel_size)
            self.config.rollout.log_prob_micro_batch_size_per_gpu = self.config.rollout.log_prob_micro_batch_size
        # normalize ref config
        if self._is_ref and self.config.ref.log_prob_micro_batch_size is not None:
            self.config.ref.log_prob_micro_batch_size //= (self.device_mesh.shape[0] //
                                                           self.ulysses_sequence_parallel_size)
            self.config.ref.log_prob_micro_batch_size_per_gpu = self.config.ref.log_prob_micro_batch_size

    def _build_model_optimizer(self,
                               model_path,
                               fsdp_config,
                               optim_config,
                               override_model_config,
                               use_remove_padding=False,
                               enable_gradient_checkpointing=False,
                               trust_remote_code=False,
                               use_liger=False,
                               role='actor'):
        from verl.utils.model import print_model_size, update_model_config, get_generation_config
        from verl.utils.torch_dtypes import PrecisionType
        from transformers import AutoModelForCausalLM, AutoConfig
        from torch.distributed.fsdp import FullyShardedDataParallel as FSDP, ShardingStrategy, MixedPrecision, CPUOffload
        from torch import optim

        assert role in ['actor', 'ref']

        log_gpu_memory_usage('Before init from HF AutoModel', logger=logger)
        local_path = copy_local_path_from_hdfs(model_path)

        # note that we have to create model in fp32. Otherwise, the optimizer is in bf16, which is incorrect
        # TODO(zhangchi.usc1992): 1. support create from random initialized model. 2. Support init with FSDP directly
        self.tokenizer = hf_tokenizer(local_path, trust_remote_code=trust_remote_code)

        torch_dtype = fsdp_config.get('model_dtype', None)
        if torch_dtype is None:
            torch_dtype = torch.float32 if self._is_actor else torch.bfloat16
        else:
            torch_dtype = PrecisionType.to_dtype(torch_dtype)

        # override model kwargs
        actor_model_config = AutoConfig.from_pretrained(local_path, trust_remote_code=trust_remote_code)

        self.generation_config = get_generation_config(local_path, trust_remote_code=trust_remote_code)

        if use_remove_padding:
            from verl.models.registry import check_model_support_rmpad
            check_model_support_rmpad(actor_model_config.model_type)

        if use_remove_padding and self.ulysses_sequence_parallel_size > 1:
            from verl.models.transformers.monkey_patch import apply_monkey_patch
            apply_monkey_patch(actor_model_config, verbose=True)

        override_config_kwargs = {
            'bos_token_id': self.tokenizer.bos_token_id,
            'eos_token_id': self.tokenizer.eos_token_id,
            'pad_token_id': self.tokenizer.pad_token_id,
        }
        override_config_kwargs.update(override_model_config)
        update_model_config(actor_model_config, override_config_kwargs=override_config_kwargs)
        if self.rank == 0:
            print(f'Model config after override: {actor_model_config}')

        # NOTE(fix me): tie_word_embedding causes meta_tensor init to hang
        init_context = get_init_weight_context_manager(use_meta_tensor=not actor_model_config.tie_word_embeddings)

        with init_context(), warnings.catch_warnings():
            warnings.simplefilter("ignore")
            actor_module = AutoModelForCausalLM.from_pretrained(pretrained_model_name_or_path=local_path,
                                                                torch_dtype=torch_dtype,
                                                                config=actor_model_config,
                                                                # attn_implementation='flash_attention_2',
                                                                trust_remote_code=trust_remote_code)
            # Apply Liger kernel to the model if use_liger is set to True
            if use_liger:
                from liger_kernel.transformers.monkey_patch import _apply_liger_kernel_to_instance
                _apply_liger_kernel_to_instance(model=actor_module)

            # some parameters may not in torch_dtype. TODO(zhangchi.usc1992) remove this after we switch to fsdp2
            actor_module.to(torch_dtype)

            if enable_gradient_checkpointing:
                actor_module.gradient_checkpointing_enable(gradient_checkpointing_kwargs={'use_reentrant': False})
        torch.distributed.barrier()

        if self.rank == 0:
            print_model_size(actor_module)

        log_gpu_memory_usage('After init from HF AutoModel', logger=logger)

        # We wrap FSDP for rollout as well
        mixed_precision_config = fsdp_config.get('mixed_precision', None)
        if mixed_precision_config is not None:
            param_dtype = PrecisionType.to_dtype(mixed_precision_config.get('param_dtype', 'bf16'))
            reduce_dtype = PrecisionType.to_dtype(mixed_precision_config.get('reduce_dtype', 'fp32'))
            buffer_dtype = PrecisionType.to_dtype(mixed_precision_config.get('buffer_dtype', 'fp32'))
        else:
            param_dtype = torch.bfloat16
            reduce_dtype = torch.float32
            buffer_dtype = torch.float32

        mixed_precision = MixedPrecision(param_dtype=param_dtype, reduce_dtype=reduce_dtype, buffer_dtype=buffer_dtype)

        auto_wrap_policy = get_fsdp_wrap_policy(module=actor_module, config=fsdp_config.get('wrap_policy', None))

        if self._is_rollout and self.config.rollout.name == 'hf':
            # TODO(zhangchi.usc1992, shengguangming) fix me. Current, auto_wrap_policy causes HFRollout to hang in Gemma
            auto_wrap_policy = None

        print(f'wrap_policy: {auto_wrap_policy}')

        fsdp_mesh = self.device_mesh
        sharding_strategy = get_sharding_strategy(fsdp_mesh)

        # TODO: add transformer policy
        # We force reference policy to use CPUOffload to save memory.
        # We force turn off CPUOffload for actor because it causes incorrect results when using grad accumulation
        cpu_offload = None if role == 'actor' else CPUOffload(offload_params=True)
        actor_module_fsdp = FSDP(
            actor_module,
            cpu_offload=cpu_offload,
            param_init_fn=init_fn,
            use_orig_params=False,
            auto_wrap_policy=auto_wrap_policy,
            device_id=torch.npu.current_device(),
            sharding_strategy=sharding_strategy,  # zero3
            mixed_precision=mixed_precision,
            sync_module_states=True,
            device_mesh=self.device_mesh,
            forward_prefetch=False)

        log_gpu_memory_usage('After Actor FSDP init', logger=logger)

        # TODO: add more optimizer args into config
        if role == 'actor':
            from verl.utils.torch_functional import get_constant_schedule_with_warmup
            actor_optimizer = optim.AdamW(actor_module_fsdp.parameters(),
                                          lr=optim_config.lr,
                                          betas=optim_config.get('betas', (0.9, 0.999)),
                                          weight_decay=optim_config.get('weight_decay', 1e-2))

            total_steps = optim_config.get('total_training_steps', 0)
            num_warmup_steps_ratio = optim_config.get('lr_warmup_steps_ratio', 0.)
            num_warmup_steps = int(num_warmup_steps_ratio * total_steps)

            print(f'Total steps: {total_steps}, num_warmup_steps: {num_warmup_steps}')

            actor_lr_scheduler = get_constant_schedule_with_warmup(optimizer=actor_optimizer,
                                                                   num_warmup_steps=num_warmup_steps)
        else:
            actor_optimizer = None
            actor_lr_scheduler = None

        log_gpu_memory_usage('After actor optimizer init', logger=logger)

        return actor_module_fsdp, actor_optimizer, actor_lr_scheduler, actor_model_config

    def _build_rollout(self):
        from torch.distributed.device_mesh import init_device_mesh
        # TODO(sgm): support FSDP hybrid shard for larger model
        infer_tp = self.config.rollout.tensor_model_parallel_size
        dp = self.world_size // infer_tp
        assert self.world_size % infer_tp == 0, f'rollout world_size: {self.world_size} is not divisible by infer_tp: {infer_tp}'
        rollout_device_mesh = init_device_mesh('npu', mesh_shape=(dp, infer_tp), mesh_dim_names=['dp', 'infer_tp'])

        if self.config.rollout.name == 'hf':
            from verl.workers.rollout import HFRollout
            from verl.workers.sharding_manager import BaseShardingManager
            rollout = HFRollout(module=self.actor_module_fsdp, config=self.config.rollout)
            rollout_sharding_manager = BaseShardingManager()
            # TODO: a sharding manager that do nothing?
        elif self.config.rollout.name == 'vllm':
            from verl.workers.rollout.vllm_rollout import vLLMRollout, vllm_mode
            from verl.workers.sharding_manager import FSDPVLLMShardingManager
            log_gpu_memory_usage('Before building vllm rollout', logger=None)
            local_path = copy_local_path_from_hdfs(self.config.model.path)
            if vllm_mode == 'customized':
                rollout = vLLMRollout(actor_module=self.actor_module_fsdp,
                                      config=self.config.rollout,
                                      tokenizer=self.tokenizer,
                                      model_hf_config=self.actor_model_config)
            elif vllm_mode == 'spmd':
                rollout = vLLMRollout(model_path=local_path,
                                      config=self.config.rollout,
                                      tokenizer=self.tokenizer,
                                      model_hf_config=self.actor_model_config,
                                      device_mesh=rollout_device_mesh)
            else:
                raise NotImplementedError("vllm_mode must be 'customized' or 'spmd'")
            log_gpu_memory_usage('After building vllm rollout', logger=None)
            if torch.distributed.get_world_size() == 1:
                self.config.rollout.load_format = 'dummy_hf'
            rollout_sharding_manager = FSDPVLLMShardingManager(module=self.actor_module_fsdp,
                                                               inference_engine=rollout.inference_engine,
                                                               model_config=self.actor_model_config,
                                                               full_params='hf' in self.config.rollout.load_format,
                                                               device_mesh=rollout_device_mesh)
            log_gpu_memory_usage('After building sharding manager', logger=None)

        return rollout, rollout_sharding_manager

    @register(dispatch_mode=Dispatch.ONE_TO_ALL)
    def init_model(self):
        from verl.workers.actor import DataParallelPPOActor
        # This is used to import external_lib into the huggingface systems
        import_external_libs(self.config.model.get('external_lib', None))

        from omegaconf import OmegaConf
        override_model_config = OmegaConf.to_container(self.config.model.get('override_config', OmegaConf.create()))

        use_remove_padding = self.config.model.get('use_remove_padding', False)

        if self._is_actor or self._is_rollout:
            # we need the model for actor and rollout
            if self._is_actor:
                optim_config = self.config.actor.optim
                fsdp_config = self.config.actor.fsdp_config
            else:
                optim_config = None
                fsdp_config = OmegaConf.create()
            self.actor_module_fsdp, self.actor_optimizer, self.actor_lr_scheduler, self.actor_model_config = self._build_model_optimizer(
                model_path=self.config.model.path,
                fsdp_config=fsdp_config,
                optim_config=optim_config,
                override_model_config=override_model_config,
                use_remove_padding=use_remove_padding,
                enable_gradient_checkpointing=self.config.model.get('enable_gradient_checkpointing', False),
                trust_remote_code=self.config.model.get('trust_remote_code', False),
                use_liger=self.config.model.get('use_liger', False),
                role='actor')

            # get the original unwrapped module
            self.actor_module = self.actor_module_fsdp._fsdp_wrapped_module

            if self._is_offload_optimizer:
                offload_fsdp_optimizer(optimizer=self.actor_optimizer)
                log_gpu_memory_usage('After offload actor optimizer during init', logger=logger)
        # load from checkpoint
        if self._is_actor:
            OmegaConf.set_struct(self.config.actor, True)
            with open_dict(self.config.actor):
                self.config.actor.use_remove_padding = use_remove_padding
            self.actor = DataParallelPPOActor(config=self.config.actor,
                                              actor_module=self.actor_module_fsdp,
                                              actor_optimizer=self.actor_optimizer)

        if self._is_rollout:
            self.rollout, self.rollout_sharding_manager = self._build_rollout()

        if self._is_ref:
            self.ref_module_fsdp = self._build_model_optimizer(model_path=self.config.model.path,
                                                               fsdp_config=self.config.ref.fsdp_config,
                                                               optim_config=None,
                                                               override_model_config=override_model_config,
                                                               use_remove_padding=use_remove_padding,
                                                               trust_remote_code=self.config.model.get(
                                                                   'trust_remote_code', False),
                                                               use_liger=self.config.model.get('use_liger', False),
                                                               role='ref')[0]
            OmegaConf.set_struct(self.config.ref, True)
            with open_dict(self.config.ref):
                self.config.ref.use_remove_padding = use_remove_padding
            self.ref_policy = DataParallelPPOActor(config=self.config.ref, actor_module=self.ref_module_fsdp)

        if self._is_actor:
            self.flops_counter = FlopsCounter(self.actor_model_config)
            self.checkpoint_manager = FSDPCheckpointManager(model=self.actor_module_fsdp,
                                                            optimizer=self.actor.actor_optimizer,
                                                            lr_scheduler=self.actor_lr_scheduler,
                                                            tokenizer=self.tokenizer)

        torch.npu.empty_cache()

    @register(dispatch_mode=Dispatch.DP_COMPUTE_PROTO)
    def update_actor(self, data: DataProto):
        data = data.to('npu')

        assert self._is_actor
        if self._is_offload_param:
<<<<<<< HEAD
            load_fsdp_param_and_grad(module=self.actor_module_fsdp,
                                     device_id=torch.npu.current_device(),
                                     load_grad=self._is_offload_grad)
=======
            load_fsdp_model_to_gpu(self.actor_module_fsdp)
>>>>>>> 94487625
        if self._is_offload_optimizer:
            load_fsdp_optimizer(optimizer=self.actor_optimizer, device_id=torch.npu.current_device())

        data.batch = data.batch.npu()

        log_gpu_memory_usage('Before update policy', logger=logger)

        with self.ulysses_sharding_manager:
            data = self.ulysses_sharding_manager.preprocess_data(data=data)
            # perform training
            with Timer(name='update_policy', logger=None) as timer:
                metrics = self.actor.update_policy(data=data)
            delta_time = timer.last
            global_num_tokens = data.meta_info['global_token_num']
            estimated_flops, promised_flops = self.flops_counter.estimate_flops(global_num_tokens, delta_time)
            metrics['mfu/actor'] = estimated_flops * self.config.actor.ppo_epochs / promised_flops / self.world_size

            self.actor_lr_scheduler.step()
            lr = self.actor_lr_scheduler.get_last_lr()[0]
            metrics['actor/lr'] = lr

            log_gpu_memory_usage('After update policy', logger=logger)

            # TODO: here, we should return all metrics
            output = DataProto(meta_info={'metrics': metrics})

            output = self.ulysses_sharding_manager.postprocess_data(data=output)
            output = output.to('cpu')

        if self._is_offload_param:
            offload_fsdp_model_to_cpu(self.actor_module_fsdp)
        if self._is_offload_optimizer:
            offload_fsdp_optimizer(optimizer=self.actor_optimizer)
        torch.npu.empty_cache()
        return output

    @register(dispatch_mode=Dispatch.DP_COMPUTE_PROTO)
    def generate_sequences(self, prompts: DataProto):
        prompts = prompts.to('npu')

        assert self._is_rollout
        if self._is_offload_param:
<<<<<<< HEAD
            load_fsdp_param_and_grad(module=self.actor_module_fsdp,
                                     device_id=torch.npu.current_device(),
                                     load_grad=self._is_offload_grad)
=======
            load_fsdp_model_to_gpu(self.actor_module_fsdp)
>>>>>>> 94487625

        prompts.batch = prompts.batch.npu()
        meta_info = {
            'eos_token_id':
                self.generation_config.eos_token_id
                if self.generation_config is not None else self.tokenizer.eos_token_id,
            'pad_token_id':
                self.generation_config.pad_token_id
                if self.generation_config is not None else self.tokenizer.pad_token_id,
        }
        prompts.meta_info.update(meta_info)
        with self.rollout_sharding_manager:

            # after parameters sync with rollout, offload actor model to CPU
            if self._is_offload_param:
                offload_fsdp_model_to_cpu(self.actor_module_fsdp)
            if self._is_offload_optimizer:
                offload_fsdp_optimizer(optimizer=self.actor_optimizer)

            log_gpu_memory_usage('After entering rollout sharding manager', logger=logger)

            prompts = self.rollout_sharding_manager.preprocess_data(prompts)
            output = self.rollout.generate_sequences(prompts=prompts)

            log_gpu_memory_usage('After rollout generation', logger=logger)

            output = self.rollout_sharding_manager.postprocess_data(output)

        output = output.to('cpu')

        # clear kv cache
        torch.npu.empty_cache()
        log_gpu_memory_usage('After recompute log prob', logger=logger)
        return output

    @register(dispatch_mode=Dispatch.DP_COMPUTE_PROTO)
    def compute_log_prob(self, data: DataProto):
        assert self._is_actor
        if self._is_offload_param:
<<<<<<< HEAD
            load_fsdp_param_and_grad(module=self.actor_module_fsdp,
                                     device_id=torch.npu.current_device(),
                                     load_grad=self._is_offload_grad)
        data = data.to('npu')
=======
            load_fsdp_model_to_gpu(self.actor_module_fsdp)
        data = data.to('cuda')
>>>>>>> 94487625
        # we should always recompute old_log_probs when it is HybridEngine
        data.meta_info['micro_batch_size'] = self.config.rollout.log_prob_micro_batch_size_per_gpu
        data.meta_info['max_token_len'] = self.config.rollout.log_prob_max_token_len_per_gpu
        data.meta_info['use_dynamic_bsz'] = self.config.rollout.log_prob_use_dynamic_bsz
        data.meta_info['temperature'] = self.config.rollout.temperature
        # perform recompute log_prob
        with self.ulysses_sharding_manager:
            data = self.ulysses_sharding_manager.preprocess_data(data)
            output = self.actor.compute_log_prob(data=data)
            output = DataProto.from_dict(tensors={'old_log_probs': output},
                                         meta_info={'temperature': self.config.rollout.temperature})
            output = self.ulysses_sharding_manager.postprocess_data(output)

        output = output.to('cpu')

        # https://pytorch.org/docs/stable/notes/fsdp.html#fsdp-notes
        # unshard the root FSDP module
        if self.world_size > 1:
            self.actor.actor_module._handle.reshard(True)

        if self._is_offload_param:
            offload_fsdp_model_to_cpu(self.actor_module_fsdp)

        # clear kv cache
        torch.npu.empty_cache()
        log_gpu_memory_usage('After compute_log_prob', logger=logger)
        return output

    @register(dispatch_mode=Dispatch.DP_COMPUTE_PROTO)
    def compute_ref_log_prob(self, data: DataProto):
        assert self._is_ref

        data = data.to('npu')

        micro_batch_size = self.config.ref.log_prob_micro_batch_size_per_gpu
        data.meta_info['micro_batch_size'] = micro_batch_size
        data.meta_info['temperature'] = self.config.rollout.temperature
        data.meta_info['max_token_len'] = self.config.ref.log_prob_max_token_len_per_gpu
        data.meta_info['use_dynamic_bsz'] = self.config.ref.log_prob_use_dynamic_bsz
        with self.ulysses_sharding_manager:
            data = self.ulysses_sharding_manager.preprocess_data(data)
            output = self.ref_policy.compute_log_prob(data=data)
            output = DataProto.from_dict(tensors={'ref_log_prob': output})
            output = self.ulysses_sharding_manager.postprocess_data(output)

        output = output.to('cpu')

        # https://pytorch.org/docs/stable/notes/fsdp.html#fsdp-notes
        # unshard the root FSDP module
        if self.world_size > 1:
            self.ref_policy.actor_module._handle.reshard(True)

        torch.npu.empty_cache()
        return output

    @register(dispatch_mode=Dispatch.ONE_TO_ALL)
    def save_checkpoint(self, local_path, hdfs_path=None, global_step=0, remove_previous_ckpt=False):
        # only support save and load ckpt for actor
        assert self._is_actor
        import torch
        if self._is_offload_param:
<<<<<<< HEAD
            load_fsdp_param_and_grad(module=self.actor_module_fsdp,
                                     device_id=torch.npu.current_device(),
                                     load_grad=self._is_offload_grad)
=======
            load_fsdp_model_to_gpu(self.actor_module_fsdp)
>>>>>>> 94487625

        self.checkpoint_manager.save_checkpoint(local_path=local_path,
                                                hdfs_path=hdfs_path,
                                                global_step=global_step,
                                                remove_previous_ckpt=remove_previous_ckpt)

        torch.distributed.barrier()
        if self._is_offload_param:
            offload_fsdp_model_to_cpu(self.actor_module_fsdp)

    @register(dispatch_mode=Dispatch.ONE_TO_ALL)
    def load_checkpoint(self, path, del_local_after_load=False):
        if self._is_offload_param:
<<<<<<< HEAD
            load_fsdp_param_and_grad(module=self.actor_module_fsdp,
                                     device_id=torch.npu.current_device(),
                                     load_grad=self._is_offload_grad)
=======
            load_fsdp_model_to_gpu(self.actor_module_fsdp)
>>>>>>> 94487625

        self.checkpoint_manager.load_checkpoint(path=path, del_local_after_load=del_local_after_load)

        if self._is_offload_param:
            offload_fsdp_model_to_cpu(self.actor_module_fsdp)


class CriticWorker(Worker):

    def __init__(self, config):
        super().__init__()
        import torch.distributed
        if not torch.distributed.is_initialized():
            torch.distributed.init_process_group(backend="hccl")
        self.config = config

        # build device mesh for Ulysses Sequence Parallel
        world_size = torch.distributed.get_world_size()
        from torch.distributed.device_mesh import init_device_mesh

        fsdp_size = self.config.model.fsdp_config.fsdp_size
        self.device_mesh = create_device_mesh(world_size=world_size, fsdp_size=fsdp_size)

        self.ulysses_device_mesh = None
        self.ulysses_sequence_parallel_size = self.config.get('ulysses_sequence_parallel_size', 1)
        dp = world_size // self.ulysses_sequence_parallel_size
        if self.ulysses_sequence_parallel_size > 1:
            self.ulysses_device_mesh = init_device_mesh('npu',
                                                        mesh_shape=(dp, self.ulysses_sequence_parallel_size),
                                                        mesh_dim_names=['dp', 'sp'])

        self.ulysses_sharding_manager = FSDPUlyssesShardingManager(self.ulysses_device_mesh)

        # set FSDP offload params
        self._is_offload_param = self.config.model.fsdp_config.param_offload
        self._is_offload_optimizer = self.config.model.fsdp_config.optimizer_offload

        # normalize config
        self.config.ppo_mini_batch_size //= (torch.distributed.get_world_size() // self.ulysses_sequence_parallel_size)
        if self.config.ppo_micro_batch_size is not None:
            self.config.ppo_micro_batch_size //= (torch.distributed.get_world_size() //
                                                  self.ulysses_sequence_parallel_size)
            self.config.forward_micro_batch_size //= (torch.distributed.get_world_size() //
                                                      self.ulysses_sequence_parallel_size)
            self.config.ppo_micro_batch_size_per_gpu = self.config.ppo_micro_batch_size
            self.config.forward_micro_batch_size_per_gpu = self.config.forward_micro_batch_size
            assert self.config.ppo_mini_batch_size % self.config.ppo_micro_batch_size_per_gpu == 0

    def _build_critic_model_optimizer(self, config):
        # the following line is necessary
        from verl.utils.model import LambdaLayer, print_model_size, squeeze
        from verl.utils.torch_dtypes import PrecisionType
        from torch.distributed.fsdp import FullyShardedDataParallel as FSDP, ShardingStrategy, MixedPrecision
        from torch import optim

        local_path = copy_local_path_from_hdfs(config.model.path)
        # note that the tokenizer between actor and critic may be different. So override tokenizer info with actor info
        # using random initialized model from any architecture. May not be the same as Actor.

        tokenizer_path = copy_local_path_from_hdfs(config.model.tokenizer_path)
        self.tokenizer = hf_tokenizer(tokenizer_path, trust_remote_code=config.model.get('trust_remote_code', False))

        from omegaconf import OmegaConf
        override_config = OmegaConf.to_container(self.config.model.get('override_config', OmegaConf.create()))
        override_config_kwargs = {
            'bos_token_id': self.tokenizer.bos_token_id,
            'eos_token_id': self.tokenizer.eos_token_id,
            'pad_token_id': self.tokenizer.pad_token_id,
        }
        override_config_kwargs.update(override_config)
        if self.rank == 0:
            print(f'Critic overriding config {override_config_kwargs}')

        torch_dtype = self.config.model.fsdp_config.get('model_dtype', 'fp32')
        torch_dtype = PrecisionType.to_dtype(torch_dtype)

        from transformers import AutoConfig, AutoModelForTokenClassification
        from torch import nn

        trust_remote_code = False
        critic_model_config = AutoConfig.from_pretrained(local_path, trust_remote_code=trust_remote_code)
        critic_model_config.num_labels = 1

        use_remove_padding = config.model.get('use_remove_padding', False)
        if use_remove_padding:
            from verl.models.registry import check_model_support_rmpad
            check_model_support_rmpad(critic_model_config.model_type)

        if use_remove_padding and self.ulysses_sequence_parallel_size > 1:
            from verl.models.transformers.monkey_patch import apply_monkey_patch
            apply_monkey_patch(critic_model_config, verbose=True)

        init_context = get_init_weight_context_manager()
        with init_context(), warnings.catch_warnings():
            warnings.simplefilter("ignore")
            setattr(critic_model_config, 'classifier_dropout', 0.)
            setattr(critic_model_config, 'hidden_dropout', '0')
            critic_module = AutoModelForTokenClassification.from_pretrained(pretrained_model_name_or_path=local_path,
                                                                            torch_dtype=torch_dtype,
                                                                            config=critic_model_config,
                                                                            # attn_implementation='flash_attention_2',
                                                                            trust_remote_code=trust_remote_code)

            # some parameters may not in torch_dtype
            critic_module.to(torch_dtype)

            if config.model.get('enable_gradient_checkpointing', False):
                critic_module.gradient_checkpointing_enable(gradient_checkpointing_kwargs={'use_reentrant': False})
        if self.rank == 0:
            print_model_size(critic_module)

        self.critic_model_config = critic_model_config

        fsdp_config = self.config.model.fsdp_config
        mixed_precision_config = fsdp_config.get('mixed_precision', None)
        if mixed_precision_config is not None:
            param_dtype = PrecisionType.to_dtype(mixed_precision_config.get('param_dtype', 'bf16'))
            reduce_dtype = PrecisionType.to_dtype(mixed_precision_config.get('reduce_dtype', 'fp32'))
            buffer_dtype = PrecisionType.to_dtype(mixed_precision_config.get('buffer_dtype', 'fp32'))
        else:
            param_dtype = torch.bfloat16
            reduce_dtype = torch.float32
            buffer_dtype = torch.float32

        mixed_precision = MixedPrecision(param_dtype=param_dtype, reduce_dtype=reduce_dtype, buffer_dtype=buffer_dtype)

        auto_wrap_policy = get_fsdp_wrap_policy(module=critic_module, config=self.config.model.fsdp_config.wrap_policy)

        log_gpu_memory_usage('Before critic FSDP', logger=None)

        fsdp_mesh = self.device_mesh
        sharding_strategy = get_sharding_strategy(fsdp_mesh)

        # Note: We force turn off CPUOffload for critic because it causes incorrect results when using grad accumulation
        critic_module = FSDP(critic_module,
                             param_init_fn=init_fn,
                             use_orig_params=False,
                             auto_wrap_policy=auto_wrap_policy,
                             device_id=torch.npu.current_device(),
                             sharding_strategy=sharding_strategy,
                             mixed_precision=mixed_precision,
                             sync_module_states=True,
                             forward_prefetch=False,
                             device_mesh=self.device_mesh,
                             cpu_offload=None)

        log_gpu_memory_usage('After critic FSDP', logger=None)

        critic_optimizer = optim.AdamW(critic_module.parameters(),
                                       lr=config.optim.lr,
                                       betas=config.optim.get('betas', (0.9, 0.999)),
                                       weight_decay=config.optim.get('weight_decay', 1e-2))

        total_steps = config.optim.get('total_training_steps', 0)
        num_warmup_steps_ratio = config.optim.get('lr_warmup_steps_ratio', 0.)
        num_warmup_steps = int(num_warmup_steps_ratio * total_steps)

        print(f'Total steps: {total_steps}, num_warmup_steps: {num_warmup_steps}')

        from verl.utils.torch_functional import get_constant_schedule_with_warmup
        critic_lr_scheduler = get_constant_schedule_with_warmup(optimizer=critic_optimizer,
                                                                num_warmup_steps=num_warmup_steps)

        return critic_module, critic_optimizer, critic_lr_scheduler

    @register(dispatch_mode=Dispatch.ONE_TO_ALL)
    def init_model(self):
        # This is used to import external_lib into the huggingface systems
        import_external_libs(self.config.model.get('external_lib', None))

        from verl.workers.critic import DataParallelPPOCritic
        self.critic_module, self.critic_optimizer, self.critic_lr_scheduler = self._build_critic_model_optimizer(
            self.config)

        if self._is_offload_param:
            offload_fsdp_model_to_cpu(self.critic_module)
        if self._is_offload_optimizer:
            offload_fsdp_optimizer(optimizer=self.critic_optimizer)

        self.critic = DataParallelPPOCritic(config=self.config,
                                            critic_module=self.critic_module,
                                            critic_optimizer=self.critic_optimizer)

        self.flops_counter = FlopsCounter(self.critic_model_config)
        self.checkpoint_manager = FSDPCheckpointManager(model=self.critic_module,
                                                        optimizer=self.critic_optimizer,
                                                        lr_scheduler=self.critic_lr_scheduler,
                                                        tokenizer=self.tokenizer)

        torch.npu.empty_cache()

    @register(dispatch_mode=Dispatch.DP_COMPUTE_PROTO)
    def compute_values(self, data: DataProto):
        data = data.to('npu')

        if self._is_offload_param:
<<<<<<< HEAD
            load_fsdp_param_and_grad(module=self.critic_module,
                                     device_id=torch.npu.current_device(),
                                     load_grad=self._is_offload_grad)
=======
            load_fsdp_model_to_gpu(self.critic_module)
>>>>>>> 94487625
        micro_batch_size = self.config.forward_micro_batch_size_per_gpu
        data.meta_info['micro_batch_size'] = micro_batch_size
        data.meta_info['max_token_len'] = self.config.forward_max_token_len_per_gpu
        data.meta_info['use_dynamic_bsz'] = self.config.use_dynamic_bsz
        # perform forward computation
        with self.ulysses_sharding_manager:
            data = self.ulysses_sharding_manager.preprocess_data(data=data)
            values = self.critic.compute_values(data=data)
            output = DataProto.from_dict(tensors={'values': values})
            output = self.ulysses_sharding_manager.postprocess_data(data=output)

        output = output.to('cpu')
        if self._is_offload_param:
<<<<<<< HEAD
            offload_fsdp_param_and_grad(module=self.critic_module, offload_grad=self._is_offload_grad)
        torch.npu.empty_cache()
=======
            offload_fsdp_model_to_cpu(self.critic_module)
>>>>>>> 94487625
        return output

    @register(dispatch_mode=Dispatch.DP_COMPUTE_PROTO)
    def update_critic(self, data: DataProto):
        data = data.to('npu')
        if self._is_offload_param:
<<<<<<< HEAD
            load_fsdp_param_and_grad(module=self.critic_module,
                                     device_id=torch.npu.current_device(),
                                     load_grad=self._is_offload_grad)
=======
            load_fsdp_model_to_gpu(self.critic_module)
>>>>>>> 94487625
        if self._is_offload_optimizer:
            load_fsdp_optimizer(optimizer=self.critic_optimizer, device_id=torch.npu.current_device())

        # perform forward computation
        with self.ulysses_sharding_manager:
            data = self.ulysses_sharding_manager.preprocess_data(data=data)

            with Timer(name='update_critic', logger=None) as timer:
                metrics = self.critic.update_critic(data=data)
            delta_time = timer.last

            global_num_tokens = data.meta_info['global_token_num']
            estimated_flops, promised_flops = self.flops_counter.estimate_flops(global_num_tokens, delta_time)
            metrics['mfu/critic'] = estimated_flops * self.config.ppo_epochs / promised_flops / self.world_size

            self.critic_lr_scheduler.step()
            lr = self.critic_lr_scheduler.get_last_lr()[0]
            metrics['critic/lr'] = lr

            output = DataProto(batch=None, meta_info={'metrics': metrics})
            output = self.ulysses_sharding_manager.postprocess_data(data=output)

        if self._is_offload_param:
            offload_fsdp_model_to_cpu(self.critic_module)
        if self._is_offload_optimizer:
            offload_fsdp_optimizer(optimizer=self.critic_optimizer)
        torch.npu.empty_cache()
        output = output.to('cpu')
        return output

    @register(dispatch_mode=Dispatch.ONE_TO_ALL)
    def save_checkpoint(self, local_path, hdfs_path=None, global_step=0, remove_previous_ckpt=False):
        import torch
        if self._is_offload_param:
<<<<<<< HEAD
            load_fsdp_param_and_grad(module=self.critic_module,
                                     device_id=torch.npu.current_device(),
                                     load_grad=self._is_offload_grad)
=======
            load_fsdp_model_to_gpu(self.critic_module)
>>>>>>> 94487625

        self.checkpoint_manager.save_checkpoint(local_path=local_path,
                                                hdfs_path=hdfs_path,
                                                global_step=global_step,
                                                remove_previous_ckpt=remove_previous_ckpt)

        torch.distributed.barrier()
        if self._is_offload_param:
            offload_fsdp_model_to_cpu(self.critic_module)

    @register(dispatch_mode=Dispatch.ONE_TO_ALL)
    def load_checkpoint(self, path, del_local_after_load=True):
        import torch
        if self._is_offload_param:
<<<<<<< HEAD
            load_fsdp_param_and_grad(module=self.critic_module,
                                     device_id=torch.npu.current_device(),
                                     load_grad=self._is_offload_grad)
=======
            load_fsdp_model_to_gpu(self.critic_module)
>>>>>>> 94487625

        self.checkpoint_manager.load_checkpoint(path=path, del_local_after_load=del_local_after_load)

        torch.distributed.barrier()
        if self._is_offload_param:
            offload_fsdp_model_to_cpu(self.critic_module)


# TODO(sgm): we may need to extract it to dp_reward_model.py
class RewardModelWorker(Worker):
    """
    Note that we only implement the reward model that is subclass of AutoModelForTokenClassification.
    """

    def __init__(self, config):
        super().__init__()
        import torch.distributed
        if not torch.distributed.is_initialized():
            torch.distributed.init_process_group(backend="hccl")
        self.config = config

        # build device mesh for Ulysses Sequence Parallel
        world_size = torch.distributed.get_world_size()
        from torch.distributed.device_mesh import init_device_mesh

        fsdp_size = self.config.model.fsdp_config.fsdp_size
        self.device_mesh = create_device_mesh(world_size=world_size, fsdp_size=fsdp_size)

        self.ulysses_device_mesh = None
        self.ulysses_sequence_parallel_size = self.config.get('ulysses_sequence_parallel_size', 1)
        dp = world_size // self.ulysses_sequence_parallel_size
        if self.ulysses_sequence_parallel_size > 1:
            self.ulysses_device_mesh = init_device_mesh('npu',
                                                        mesh_shape=(dp, self.ulysses_sequence_parallel_size),
                                                        mesh_dim_names=['dp', 'sp'])

        self.ulysses_sharding_manager = FSDPUlyssesShardingManager(self.ulysses_device_mesh)

        self.use_remove_padding = self.config.model.get('use_remove_padding', False)

        # normalize config
        if self.config.micro_batch_size is not None:
            self.config.micro_batch_size //= torch.distributed.get_world_size()
            self.config.micro_batch_size_per_gpu = self.config.micro_batch_size

    def _build_model(self, config):
        # the following line is necessary
        from transformers import AutoModelForTokenClassification, AutoConfig
        from torch.distributed.fsdp import FullyShardedDataParallel as FSDP, ShardingStrategy, CPUOffload

        # download the checkpoint from hdfs
        local_path = copy_local_path_from_hdfs(config.model.path)

        if self.config.model.input_tokenizer is None:
            self._do_switch_chat_template = False
        else:
            self._do_switch_chat_template = True
            input_tokenizer_local_path = copy_local_path_from_hdfs(config.model.input_tokenizer)
            self.input_tokenizer = hf_tokenizer(input_tokenizer_local_path,
                                                trust_remote_code=config.model.get('trust_remote_code', False))
            self.tokenizer = hf_tokenizer(local_path, trust_remote_code=config.model.get('trust_remote_code', False))

        trust_remote_code = config.model.get('trust_remote_code', False)
        model_config = AutoConfig.from_pretrained(local_path, trust_remote_code=trust_remote_code)
        model_config.num_labels = 1

        use_remove_padding = config.model.get('use_remove_padding', False)
        if use_remove_padding:
            from verl.models.registry import check_model_support_rmpad
            check_model_support_rmpad(model_config.model_type)

        if use_remove_padding and self.ulysses_sequence_parallel_size > 1:
            from verl.models.transformers.monkey_patch import apply_monkey_patch
            apply_monkey_patch(model_config, verbose=True)

        # note that we have to create model in fp32. Otherwise, the optimizer is in bf16, which is incorrect
        init_context = get_init_weight_context_manager(use_meta_tensor=not model_config.tie_word_embeddings)

        with init_context(), warnings.catch_warnings():
            warnings.simplefilter("ignore")
            setattr(model_config, 'classifier_dropout', 0.)
            reward_module = AutoModelForTokenClassification.from_pretrained(pretrained_model_name_or_path=local_path,
                                                                            config=model_config,
                                                                            torch_dtype=torch.bfloat16,
                                                                            # attn_implementation='flash_attention_2',
                                                                            trust_remote_code=trust_remote_code)
            reward_module.to(torch.bfloat16)
        auto_wrap_policy = get_fsdp_wrap_policy(module=reward_module, config=self.config.model.fsdp_config)

        fsdp_mesh = self.device_mesh
        sharding_strategy = get_sharding_strategy(fsdp_mesh)

        reward_module = FSDP(
            reward_module,
            param_init_fn=init_fn,
            use_orig_params=False,
            auto_wrap_policy=auto_wrap_policy,
            device_id=torch.npu.current_device(),
            sharding_strategy=sharding_strategy,  # zero3
            sync_module_states=True,
            cpu_offload=CPUOffload(offload_params=True),
            forward_prefetch=False,
            device_mesh=self.device_mesh)

        return reward_module

    @register(dispatch_mode=Dispatch.ONE_TO_ALL)
    def init_model(self):
        # This is used to import external_lib into the huggingface systems
        import_external_libs(self.config.model.get('external_lib', None))
        self.reward_module = self._build_model(config=self.config)
        torch.npu.empty_cache()

    def _forward_micro_batch(self, micro_batch):
        from flash_attn.bert_padding import pad_input, unpad_input, index_first_axis, rearrange
        from verl.utils.ulysses import ulysses_pad_and_slice_inputs, gather_outpus_and_unpad

        with torch.no_grad(), torch.autocast(device_type='npu', dtype=torch.bfloat16):
            input_ids = micro_batch['input_ids']
            batch_size, seqlen = input_ids.shape
            attention_mask = micro_batch['attention_mask']
            position_ids = micro_batch['position_ids']

            if self.use_remove_padding:
                input_ids_rmpad, indices, *_ = unpad_input(input_ids.unsqueeze(-1),
                                                           attention_mask)  # input_ids_rmpad (total_nnz, ...)
                input_ids_rmpad = input_ids_rmpad.transpose(0, 1)  # (1, total_nnz)

                # unpad the position_ids to align the rotary
                position_ids_rmpad = index_first_axis(rearrange(position_ids.unsqueeze(-1), "b s ... -> (b s) ..."),
                                                      indices).transpose(0, 1)

                # pad and slice the inputs if sp > 1
                if self.ulysses_sequence_parallel_size > 1:
                    input_ids_rmpad, position_ids_rmpad, pad_size = ulysses_pad_and_slice_inputs(input_ids_rmpad, \
                                                                                                position_ids_rmpad, \
                                                                                                sp_size=self.ulysses_sequence_parallel_size)

                # only pass input_ids and position_ids to enable flash_attn_varlen
                output = self.reward_module(input_ids=input_ids_rmpad,
                                            attention_mask=None,
                                            position_ids=position_ids_rmpad,
                                            use_cache=False)  # prevent model thinks we are generating
                reward_rmpad = output.logits
                reward_rmpad = reward_rmpad.squeeze(0)  # (total_nnz)

                # gather output if sp > 1
                if self.ulysses_sequence_parallel_size > 1:
                    reward_rmpad = gather_outpus_and_unpad(reward_rmpad,
                                                           gather_dim=0,
                                                           unpad_dim=0,
                                                           padding_size=pad_size)

                # pad it back
                rm_score = pad_input(reward_rmpad, indices=indices, batch=batch_size, seqlen=seqlen).squeeze(-1)
            else:
                output = self.reward_module(input_ids=input_ids,
                                            attention_mask=attention_mask,
                                            position_ids=position_ids)
                rm_score = output.logits  # (batch_size, seq_len, 1)
                rm_score = rm_score.squeeze(-1)

            # extract the result of the last valid token
            eos_mask_idx = torch.argmax(position_ids * attention_mask, dim=-1)  # (bsz,)
            rm_score = rm_score[torch.arange(batch_size), eos_mask_idx]
            return rm_score

    def _expand_to_token_level(self, data: DataProto, scores: torch.Tensor):
        batch_size = data.batch.batch_size[0]
        # expand as token_level_reward
        attention_mask = data.batch['attention_mask']
        position_ids = data.batch['position_ids']
        response_length = data.batch['responses'].shape[-1]
        eos_mask_idx = torch.argmax(position_ids * attention_mask, dim=-1)  # (bsz,)
        token_level_scores = torch.zeros_like(attention_mask, dtype=scores.dtype)  # (bsz, seqlen)
        token_level_scores[torch.arange(batch_size), eos_mask_idx] = scores

        # select the response part
        token_level_scores = token_level_scores[:, -response_length:]

        return token_level_scores

    def _switch_chat_template(self, data: DataProto):
        src_max_length = data.batch['attention_mask'].shape[-1]

        src_tokenizer = self.input_tokenizer
        target_tokenizer = self.tokenizer

        rm_input_ids = []
        rm_attention_mask = []

        for i in range(data.batch.batch_size[0]):
            # extract raw prompt
            chat: list = data.non_tensor_batch['raw_prompt'][i].tolist()

            # extract response
            response_ids = data.batch['responses'][i]
            response_length = response_ids.shape[-1]
            valid_response_length = data.batch['attention_mask'][i][-response_length:].sum()
            valid_response_ids = response_ids[:valid_response_length]

            # decode
            response = src_tokenizer.decode(valid_response_ids)
            # remove bos and eos
            response = response.replace(src_tokenizer.eos_token, '')

            chat.append({'role': 'assistant', 'content': response})

            prompt_with_chat_template = target_tokenizer.apply_chat_template(chat,
                                                                             add_generation_prompt=False,
                                                                             tokenize=False)
            if self.rank == 0 and i == 0:
                # for debugging purpose
                print(f'Switch template. chat: {prompt_with_chat_template}')

            # the maximum length is actually determined by the reward model itself
            max_length = self.config.get('max_length', src_max_length)
            if max_length is None:
                max_length = src_max_length
            input_ids, attention_mask = verl_F.tokenize_and_postprocess_data(
                prompt=prompt_with_chat_template,
                tokenizer=target_tokenizer,
                max_length=max_length,
                pad_token_id=target_tokenizer.pad_token_id,
                left_pad=False,  # right padding
                truncation=self.config.get('truncation', 'right'))  # truncate from the right

            rm_input_ids.append(input_ids)
            rm_attention_mask.append(attention_mask)

        rm_input_ids = torch.cat(rm_input_ids, dim=0)
        rm_attention_mask = torch.cat(rm_attention_mask, dim=0)

        rm_position_ids = compute_position_id_with_mask(rm_attention_mask)

        rm_inputs = {'input_ids': rm_input_ids, 'attention_mask': rm_attention_mask, 'position_ids': rm_position_ids}

        return DataProto.from_dict(rm_inputs)

    @register(dispatch_mode=Dispatch.DP_COMPUTE_PROTO)
    def compute_rm_score(self, data: DataProto):
        import itertools
        from verl.utils.seqlen_balancing import rearrange_micro_batches, get_reverse_idx
        data = data.to('npu')
        if self._do_switch_chat_template:
            rm_data = self._switch_chat_template(data)

        rm_data.batch = rm_data.batch.npu()

        # perform forward computation
        with self.ulysses_sharding_manager:
            rm_data = self.ulysses_sharding_manager.preprocess_data(data=rm_data)
            data = self.ulysses_sharding_manager.preprocess_data(data=data)

            use_dynamic_bsz = self.config.use_dynamic_bsz
            if use_dynamic_bsz:
                max_token_len = self.config.forward_max_token_len_per_gpu * self.ulysses_sequence_parallel_size
                micro_batches, indices = rearrange_micro_batches(batch=rm_data.batch, max_token_len=max_token_len)
            else:
                micro_batches = rm_data.batch.split(self.config.micro_batch_size_per_gpu)
            output = []
            for micro_batch in micro_batches:
                rm_score = self._forward_micro_batch(micro_batch)
                output.append(rm_score)
            scores = torch.cat(output, dim=0)  # (batch_size)

            if use_dynamic_bsz:
                indices = list(itertools.chain.from_iterable(indices))
                assert len(indices) == scores.size(0), f"{len(indices)} vs. {scores.size()}"
                revert_indices = torch.tensor(get_reverse_idx(indices), dtype=torch.long)
                scores = scores[revert_indices]

            token_level_scores = self._expand_to_token_level(data, scores)
            # Note that this is only the scores, may not be the final rewards used to train RL
            output = DataProto.from_dict(tensors={'rm_scores': token_level_scores})
            output = self.ulysses_sharding_manager.postprocess_data(data=output)

        # https://pytorch.org/docs/stable/notes/fsdp.html#fsdp-notes
        # unshard the root FSDP module
        self.reward_module._handle.reshard(True)

        output = output.to('cpu')
        torch.npu.empty_cache()
        return output<|MERGE_RESOLUTION|>--- conflicted
+++ resolved
@@ -47,12 +47,12 @@
 
 def create_device_mesh(world_size, fsdp_size):
     if fsdp_size < 0 or fsdp_size >= world_size:
-        device_mesh = init_device_mesh('npu', mesh_shape=(world_size,), mesh_dim_names=['fsdp'])
+        device_mesh = init_device_mesh('cuda', mesh_shape=(world_size,), mesh_dim_names=['fsdp'])
     else:
         raise ValueError(
             'HSDP is not supported yet because it produces incorrect results for now. Please set fsdp_size=-1')
         assert world_size % fsdp_size == 0
-        device_mesh = init_device_mesh('npu',
+        device_mesh = init_device_mesh('cuda',
                                        mesh_shape=(world_size // fsdp_size, fsdp_size),
                                        mesh_dim_names=['ddp', 'fsdp'])
     return device_mesh
@@ -80,7 +80,7 @@
         self.config = config
         import torch.distributed
         if not torch.distributed.is_initialized():
-            torch.distributed.init_process_group(backend="hccl")
+            torch.distributed.init_process_group(backend="nccl")
 
         # build device mesh for FSDP
         world_size = torch.distributed.get_world_size()
@@ -92,7 +92,7 @@
         self.ulysses_sequence_parallel_size = self.config.actor.get('ulysses_sequence_parallel_size', 1)
         dp = world_size // self.ulysses_sequence_parallel_size
         if self.ulysses_sequence_parallel_size > 1:
-            self.ulysses_device_mesh = init_device_mesh('npu',
+            self.ulysses_device_mesh = init_device_mesh('cuda',
                                                         mesh_shape=(dp, self.ulysses_sequence_parallel_size),
                                                         mesh_dim_names=['dp', 'sp'])
 
@@ -197,7 +197,7 @@
             actor_module = AutoModelForCausalLM.from_pretrained(pretrained_model_name_or_path=local_path,
                                                                 torch_dtype=torch_dtype,
                                                                 config=actor_model_config,
-                                                                # attn_implementation='flash_attention_2',
+                                                                attn_implementation='flash_attention_2',
                                                                 trust_remote_code=trust_remote_code)
             # Apply Liger kernel to the model if use_liger is set to True
             if use_liger:
@@ -250,7 +250,7 @@
             param_init_fn=init_fn,
             use_orig_params=False,
             auto_wrap_policy=auto_wrap_policy,
-            device_id=torch.npu.current_device(),
+            device_id=torch.cuda.current_device(),
             sharding_strategy=sharding_strategy,  # zero3
             mixed_precision=mixed_precision,
             sync_module_states=True,
@@ -289,7 +289,7 @@
         infer_tp = self.config.rollout.tensor_model_parallel_size
         dp = self.world_size // infer_tp
         assert self.world_size % infer_tp == 0, f'rollout world_size: {self.world_size} is not divisible by infer_tp: {infer_tp}'
-        rollout_device_mesh = init_device_mesh('npu', mesh_shape=(dp, infer_tp), mesh_dim_names=['dp', 'infer_tp'])
+        rollout_device_mesh = init_device_mesh('cuda', mesh_shape=(dp, infer_tp), mesh_dim_names=['dp', 'infer_tp'])
 
         if self.config.rollout.name == 'hf':
             from verl.workers.rollout import HFRollout
@@ -397,25 +397,19 @@
                                                             lr_scheduler=self.actor_lr_scheduler,
                                                             tokenizer=self.tokenizer)
 
-        torch.npu.empty_cache()
+        torch.cuda.empty_cache()
 
     @register(dispatch_mode=Dispatch.DP_COMPUTE_PROTO)
     def update_actor(self, data: DataProto):
-        data = data.to('npu')
+        data = data.to('cuda')
 
         assert self._is_actor
         if self._is_offload_param:
-<<<<<<< HEAD
-            load_fsdp_param_and_grad(module=self.actor_module_fsdp,
-                                     device_id=torch.npu.current_device(),
-                                     load_grad=self._is_offload_grad)
-=======
             load_fsdp_model_to_gpu(self.actor_module_fsdp)
->>>>>>> 94487625
         if self._is_offload_optimizer:
-            load_fsdp_optimizer(optimizer=self.actor_optimizer, device_id=torch.npu.current_device())
-
-        data.batch = data.batch.npu()
+            load_fsdp_optimizer(optimizer=self.actor_optimizer, device_id=torch.cuda.current_device())
+
+        data.batch = data.batch.cuda()
 
         log_gpu_memory_usage('Before update policy', logger=logger)
 
@@ -445,24 +439,18 @@
             offload_fsdp_model_to_cpu(self.actor_module_fsdp)
         if self._is_offload_optimizer:
             offload_fsdp_optimizer(optimizer=self.actor_optimizer)
-        torch.npu.empty_cache()
+        torch.cuda.empty_cache()
         return output
 
     @register(dispatch_mode=Dispatch.DP_COMPUTE_PROTO)
     def generate_sequences(self, prompts: DataProto):
-        prompts = prompts.to('npu')
+        prompts = prompts.to('cuda')
 
         assert self._is_rollout
         if self._is_offload_param:
-<<<<<<< HEAD
-            load_fsdp_param_and_grad(module=self.actor_module_fsdp,
-                                     device_id=torch.npu.current_device(),
-                                     load_grad=self._is_offload_grad)
-=======
             load_fsdp_model_to_gpu(self.actor_module_fsdp)
->>>>>>> 94487625
-
-        prompts.batch = prompts.batch.npu()
+
+        prompts.batch = prompts.batch.cuda()
         meta_info = {
             'eos_token_id':
                 self.generation_config.eos_token_id
@@ -492,7 +480,7 @@
         output = output.to('cpu')
 
         # clear kv cache
-        torch.npu.empty_cache()
+        torch.cuda.empty_cache()
         log_gpu_memory_usage('After recompute log prob', logger=logger)
         return output
 
@@ -500,15 +488,8 @@
     def compute_log_prob(self, data: DataProto):
         assert self._is_actor
         if self._is_offload_param:
-<<<<<<< HEAD
-            load_fsdp_param_and_grad(module=self.actor_module_fsdp,
-                                     device_id=torch.npu.current_device(),
-                                     load_grad=self._is_offload_grad)
-        data = data.to('npu')
-=======
             load_fsdp_model_to_gpu(self.actor_module_fsdp)
         data = data.to('cuda')
->>>>>>> 94487625
         # we should always recompute old_log_probs when it is HybridEngine
         data.meta_info['micro_batch_size'] = self.config.rollout.log_prob_micro_batch_size_per_gpu
         data.meta_info['max_token_len'] = self.config.rollout.log_prob_max_token_len_per_gpu
@@ -533,7 +514,7 @@
             offload_fsdp_model_to_cpu(self.actor_module_fsdp)
 
         # clear kv cache
-        torch.npu.empty_cache()
+        torch.cuda.empty_cache()
         log_gpu_memory_usage('After compute_log_prob', logger=logger)
         return output
 
@@ -541,7 +522,7 @@
     def compute_ref_log_prob(self, data: DataProto):
         assert self._is_ref
 
-        data = data.to('npu')
+        data = data.to('cuda')
 
         micro_batch_size = self.config.ref.log_prob_micro_batch_size_per_gpu
         data.meta_info['micro_batch_size'] = micro_batch_size
@@ -561,7 +542,7 @@
         if self.world_size > 1:
             self.ref_policy.actor_module._handle.reshard(True)
 
-        torch.npu.empty_cache()
+        torch.cuda.empty_cache()
         return output
 
     @register(dispatch_mode=Dispatch.ONE_TO_ALL)
@@ -570,13 +551,7 @@
         assert self._is_actor
         import torch
         if self._is_offload_param:
-<<<<<<< HEAD
-            load_fsdp_param_and_grad(module=self.actor_module_fsdp,
-                                     device_id=torch.npu.current_device(),
-                                     load_grad=self._is_offload_grad)
-=======
             load_fsdp_model_to_gpu(self.actor_module_fsdp)
->>>>>>> 94487625
 
         self.checkpoint_manager.save_checkpoint(local_path=local_path,
                                                 hdfs_path=hdfs_path,
@@ -590,13 +565,7 @@
     @register(dispatch_mode=Dispatch.ONE_TO_ALL)
     def load_checkpoint(self, path, del_local_after_load=False):
         if self._is_offload_param:
-<<<<<<< HEAD
-            load_fsdp_param_and_grad(module=self.actor_module_fsdp,
-                                     device_id=torch.npu.current_device(),
-                                     load_grad=self._is_offload_grad)
-=======
             load_fsdp_model_to_gpu(self.actor_module_fsdp)
->>>>>>> 94487625
 
         self.checkpoint_manager.load_checkpoint(path=path, del_local_after_load=del_local_after_load)
 
@@ -610,7 +579,7 @@
         super().__init__()
         import torch.distributed
         if not torch.distributed.is_initialized():
-            torch.distributed.init_process_group(backend="hccl")
+            torch.distributed.init_process_group(backend="nccl")
         self.config = config
 
         # build device mesh for Ulysses Sequence Parallel
@@ -624,7 +593,7 @@
         self.ulysses_sequence_parallel_size = self.config.get('ulysses_sequence_parallel_size', 1)
         dp = world_size // self.ulysses_sequence_parallel_size
         if self.ulysses_sequence_parallel_size > 1:
-            self.ulysses_device_mesh = init_device_mesh('npu',
+            self.ulysses_device_mesh = init_device_mesh('cuda',
                                                         mesh_shape=(dp, self.ulysses_sequence_parallel_size),
                                                         mesh_dim_names=['dp', 'sp'])
 
@@ -697,7 +666,7 @@
             critic_module = AutoModelForTokenClassification.from_pretrained(pretrained_model_name_or_path=local_path,
                                                                             torch_dtype=torch_dtype,
                                                                             config=critic_model_config,
-                                                                            # attn_implementation='flash_attention_2',
+                                                                            attn_implementation='flash_attention_2',
                                                                             trust_remote_code=trust_remote_code)
 
             # some parameters may not in torch_dtype
@@ -735,7 +704,7 @@
                              param_init_fn=init_fn,
                              use_orig_params=False,
                              auto_wrap_policy=auto_wrap_policy,
-                             device_id=torch.npu.current_device(),
+                             device_id=torch.cuda.current_device(),
                              sharding_strategy=sharding_strategy,
                              mixed_precision=mixed_precision,
                              sync_module_states=True,
@@ -786,20 +755,14 @@
                                                         lr_scheduler=self.critic_lr_scheduler,
                                                         tokenizer=self.tokenizer)
 
-        torch.npu.empty_cache()
+        torch.cuda.empty_cache()
 
     @register(dispatch_mode=Dispatch.DP_COMPUTE_PROTO)
     def compute_values(self, data: DataProto):
-        data = data.to('npu')
-
-        if self._is_offload_param:
-<<<<<<< HEAD
-            load_fsdp_param_and_grad(module=self.critic_module,
-                                     device_id=torch.npu.current_device(),
-                                     load_grad=self._is_offload_grad)
-=======
+        data = data.to('cuda')
+
+        if self._is_offload_param:
             load_fsdp_model_to_gpu(self.critic_module)
->>>>>>> 94487625
         micro_batch_size = self.config.forward_micro_batch_size_per_gpu
         data.meta_info['micro_batch_size'] = micro_batch_size
         data.meta_info['max_token_len'] = self.config.forward_max_token_len_per_gpu
@@ -813,27 +776,16 @@
 
         output = output.to('cpu')
         if self._is_offload_param:
-<<<<<<< HEAD
-            offload_fsdp_param_and_grad(module=self.critic_module, offload_grad=self._is_offload_grad)
-        torch.npu.empty_cache()
-=======
             offload_fsdp_model_to_cpu(self.critic_module)
->>>>>>> 94487625
         return output
 
     @register(dispatch_mode=Dispatch.DP_COMPUTE_PROTO)
     def update_critic(self, data: DataProto):
-        data = data.to('npu')
-        if self._is_offload_param:
-<<<<<<< HEAD
-            load_fsdp_param_and_grad(module=self.critic_module,
-                                     device_id=torch.npu.current_device(),
-                                     load_grad=self._is_offload_grad)
-=======
+        data = data.to('cuda')
+        if self._is_offload_param:
             load_fsdp_model_to_gpu(self.critic_module)
->>>>>>> 94487625
         if self._is_offload_optimizer:
-            load_fsdp_optimizer(optimizer=self.critic_optimizer, device_id=torch.npu.current_device())
+            load_fsdp_optimizer(optimizer=self.critic_optimizer, device_id=torch.cuda.current_device())
 
         # perform forward computation
         with self.ulysses_sharding_manager:
@@ -858,7 +810,7 @@
             offload_fsdp_model_to_cpu(self.critic_module)
         if self._is_offload_optimizer:
             offload_fsdp_optimizer(optimizer=self.critic_optimizer)
-        torch.npu.empty_cache()
+        torch.cuda.empty_cache()
         output = output.to('cpu')
         return output
 
@@ -866,13 +818,7 @@
     def save_checkpoint(self, local_path, hdfs_path=None, global_step=0, remove_previous_ckpt=False):
         import torch
         if self._is_offload_param:
-<<<<<<< HEAD
-            load_fsdp_param_and_grad(module=self.critic_module,
-                                     device_id=torch.npu.current_device(),
-                                     load_grad=self._is_offload_grad)
-=======
             load_fsdp_model_to_gpu(self.critic_module)
->>>>>>> 94487625
 
         self.checkpoint_manager.save_checkpoint(local_path=local_path,
                                                 hdfs_path=hdfs_path,
@@ -887,13 +833,7 @@
     def load_checkpoint(self, path, del_local_after_load=True):
         import torch
         if self._is_offload_param:
-<<<<<<< HEAD
-            load_fsdp_param_and_grad(module=self.critic_module,
-                                     device_id=torch.npu.current_device(),
-                                     load_grad=self._is_offload_grad)
-=======
             load_fsdp_model_to_gpu(self.critic_module)
->>>>>>> 94487625
 
         self.checkpoint_manager.load_checkpoint(path=path, del_local_after_load=del_local_after_load)
 
@@ -912,7 +852,7 @@
         super().__init__()
         import torch.distributed
         if not torch.distributed.is_initialized():
-            torch.distributed.init_process_group(backend="hccl")
+            torch.distributed.init_process_group(backend="nccl")
         self.config = config
 
         # build device mesh for Ulysses Sequence Parallel
@@ -926,7 +866,7 @@
         self.ulysses_sequence_parallel_size = self.config.get('ulysses_sequence_parallel_size', 1)
         dp = world_size // self.ulysses_sequence_parallel_size
         if self.ulysses_sequence_parallel_size > 1:
-            self.ulysses_device_mesh = init_device_mesh('npu',
+            self.ulysses_device_mesh = init_device_mesh('cuda',
                                                         mesh_shape=(dp, self.ulysses_sequence_parallel_size),
                                                         mesh_dim_names=['dp', 'sp'])
 
@@ -978,7 +918,7 @@
             reward_module = AutoModelForTokenClassification.from_pretrained(pretrained_model_name_or_path=local_path,
                                                                             config=model_config,
                                                                             torch_dtype=torch.bfloat16,
-                                                                            # attn_implementation='flash_attention_2',
+                                                                            attn_implementation='flash_attention_2',
                                                                             trust_remote_code=trust_remote_code)
             reward_module.to(torch.bfloat16)
         auto_wrap_policy = get_fsdp_wrap_policy(module=reward_module, config=self.config.model.fsdp_config)
@@ -991,7 +931,7 @@
             param_init_fn=init_fn,
             use_orig_params=False,
             auto_wrap_policy=auto_wrap_policy,
-            device_id=torch.npu.current_device(),
+            device_id=torch.cuda.current_device(),
             sharding_strategy=sharding_strategy,  # zero3
             sync_module_states=True,
             cpu_offload=CPUOffload(offload_params=True),
@@ -1005,13 +945,13 @@
         # This is used to import external_lib into the huggingface systems
         import_external_libs(self.config.model.get('external_lib', None))
         self.reward_module = self._build_model(config=self.config)
-        torch.npu.empty_cache()
+        torch.cuda.empty_cache()
 
     def _forward_micro_batch(self, micro_batch):
         from flash_attn.bert_padding import pad_input, unpad_input, index_first_axis, rearrange
         from verl.utils.ulysses import ulysses_pad_and_slice_inputs, gather_outpus_and_unpad
 
-        with torch.no_grad(), torch.autocast(device_type='npu', dtype=torch.bfloat16):
+        with torch.no_grad(), torch.autocast(device_type='cuda', dtype=torch.bfloat16):
             input_ids = micro_batch['input_ids']
             batch_size, seqlen = input_ids.shape
             attention_mask = micro_batch['attention_mask']
@@ -1137,11 +1077,11 @@
     def compute_rm_score(self, data: DataProto):
         import itertools
         from verl.utils.seqlen_balancing import rearrange_micro_batches, get_reverse_idx
-        data = data.to('npu')
+        data = data.to('cuda')
         if self._do_switch_chat_template:
             rm_data = self._switch_chat_template(data)
 
-        rm_data.batch = rm_data.batch.npu()
+        rm_data.batch = rm_data.batch.cuda()
 
         # perform forward computation
         with self.ulysses_sharding_manager:
@@ -1176,5 +1116,5 @@
         self.reward_module._handle.reshard(True)
 
         output = output.to('cpu')
-        torch.npu.empty_cache()
+        torch.cuda.empty_cache()
         return output