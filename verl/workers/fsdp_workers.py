# Copyright 2024 Bytedance Ltd. and/or its affiliates
#
# Licensed under the Apache License, Version 2.0 (the "License");
# you may not use this file except in compliance with the License.
# You may obtain a copy of the License at
#
#     http://www.apache.org/licenses/LICENSE-2.0
#
# Unless required by applicable law or agreed to in writing, software
# distributed under the License is distributed on an "AS IS" BASIS,
# WITHOUT WARRANTIES OR CONDITIONS OF ANY KIND, either express or implied.
# See the License for the specific language governing permissions and
# limitations under the License.
"""
The main entry point to run the PPO algorithm
"""

import asyncio
import datetime
import json
import logging
import os
import warnings
from dataclasses import asdict
from typing import Any, Optional

import numpy as np
import psutil
import torch
import torch.distributed
import torch.distributed as dist
from codetiming import Timer
from omegaconf import DictConfig, OmegaConf, open_dict
from peft import LoraConfig, TaskType, get_peft_model
from safetensors.torch import save_file
from torch.distributed.device_mesh import init_device_mesh
from torch.distributed.fsdp import FullyShardedDataParallel as FSDP
from torch.distributed.fsdp.api import FullStateDictConfig, ShardedStateDictConfig, StateDictType

try:
    # for torch 2.5+
    from torch.distributed.tensor import DTensor
except ImportError:
    from torch.distributed._tensor import DTensor

import verl.utils.torch_functional as verl_F
from verl import DataProto
from verl.models.transformers.monkey_patch import apply_monkey_patch
from verl.single_controller.base import Worker
from verl.single_controller.base.decorator import Dispatch, make_nd_compute_dataproto_dispatch_fn, register
from verl.utils import hf_processor, hf_tokenizer
from verl.utils.activation_offload import enable_activation_offloading
from verl.utils.checkpoint.fsdp_checkpoint_manager import FSDPCheckpointManager
from verl.utils.config import omega_conf_to_dataclass
from verl.utils.device import (
    get_device_id,
    get_device_name,
    get_nccl_backend,
    get_torch_device,
    is_cuda_available,
    is_npu_available,
    set_expandable_segments,
)
from verl.utils.flops_counter import FlopsCounter
from verl.utils.fs import copy_to_local
from verl.utils.fsdp_utils import (
    CPUOffloadPolicy,
    MixedPrecisionPolicy,
    apply_fsdp2,
    collect_lora_params,
    fsdp2_load_full_state_dict,
    fsdp_version,
    get_fsdp_wrap_policy,
    get_init_weight_context_manager,
    get_shard_placement_fn,
    init_fn,
    layered_summon_lora_params,
    load_fsdp_model_to_gpu,
    load_fsdp_optimizer,
    offload_fsdp_model_to_cpu,
    offload_fsdp_optimizer,
    replace_lora_wrapper,
)
from verl.utils.import_utils import import_external_libs
from verl.utils.memory_utils import aggressive_empty_cache
from verl.utils.model import compute_position_id_with_mask, convert_weight_keys
from verl.utils.profiler import DistProfiler, DistProfilerExtension, ProfilerConfig, log_gpu_memory_usage, simple_timer
from verl.utils.profiler.performance import reduce_timing, topk_reduce_ratio_min_max
from verl.utils.py_functional import convert_to_regular_types
from verl.workers.config import FSDPCriticConfig, FSDPEngineConfig, HFModelConfig, RolloutConfig
from verl.workers.rollout import get_rollout_class
from verl.workers.sharding_manager.fsdp_ulysses import FSDPUlyssesShardingManager

logger = logging.getLogger(__file__)
logger.setLevel(os.getenv("VERL_LOGGING_LEVEL", "WARN"))

device_name = get_device_name()


def create_device_mesh(world_size, fsdp_size):
    if fsdp_size < 0 or fsdp_size >= world_size:
        device_mesh = init_device_mesh(device_name, mesh_shape=(world_size,), mesh_dim_names=["fsdp"])
    else:
        device_mesh = init_device_mesh(
            device_name, mesh_shape=(world_size // fsdp_size, fsdp_size), mesh_dim_names=["ddp", "fsdp"]
        )
    return device_mesh


def get_sharding_strategy(device_mesh):
    from torch.distributed.fsdp import ShardingStrategy

    if device_mesh.ndim == 1:
        sharding_strategy = ShardingStrategy.FULL_SHARD
    elif device_mesh.ndim == 2:
        sharding_strategy = ShardingStrategy.HYBRID_SHARD
    else:
        raise NotImplementedError(f"Get device mesh ndim={device_mesh.ndim}, but only support 1 or 2")
    return sharding_strategy


class ActorRolloutRefWorker(Worker, DistProfilerExtension):
    """
    This worker can be instantiated as a standalone actor or a standalone rollout or a standalone reference policy
    or a hybrid engine based on the config.rollout
    """

    def __init__(self, config: DictConfig, role: str, **kwargs):
        Worker.__init__(self)

        self.config = config
<<<<<<< HEAD
        self.profile_option = kwargs.get("profile_option", None)
        self.device_name = get_device_name()
        if self.device_name in ["mps", "cpu"]:
            backend = "cpu:gloo"
            self.attn_impl = "eager"
        else:
            backend = f"cpu:gloo,{device_name}:{get_nccl_backend()}"
            self.attn_impl = "flash_attention_2"

=======
>>>>>>> 62549582
        import torch.distributed

        if not torch.distributed.is_initialized():
            rank = int(os.environ.get("RANK", 0))
            world_size = int(os.environ.get("WORLD_SIZE", 1))
            torch.distributed.init_process_group(
                backend=backend,
                rank=rank,
                world_size=world_size,
                timeout=datetime.timedelta(seconds=self.config.get("nccl_timeout", 600)),
                init_method=os.environ.get("DIST_INIT_METHOD", None),
            )

        # build device mesh for FSDP
        world_size = torch.distributed.get_world_size()
        # TODO(sgm): support FSDP hybrid shard for larger model
        self.device_mesh = create_device_mesh(world_size=world_size, fsdp_size=self.config.actor.fsdp_config.fsdp_size)

        # build device mesh for Ulysses Sequence Parallel
        self.ulysses_device_mesh = None
        self.ulysses_sequence_parallel_size = self.config.actor.get("ulysses_sequence_parallel_size", 1)
        dp = world_size // self.ulysses_sequence_parallel_size
        if self.ulysses_sequence_parallel_size > 1:
            self.ulysses_device_mesh = init_device_mesh(
                device_name, mesh_shape=(dp, self.ulysses_sequence_parallel_size), mesh_dim_names=["dp", "sp"]
            )

        # create training dispatch
        if self.ulysses_device_mesh is not None:
            is_collect = self.ulysses_device_mesh["sp"].get_local_rank() == 0
            self._register_dispatch_collect_info(
                "actor", dp_rank=self.ulysses_device_mesh["dp"].get_local_rank(), is_collect=is_collect
            )
        else:
            self._register_dispatch_collect_info("actor", dp_rank=self.rank, is_collect=True)

        self.ulysses_sharding_manager = FSDPUlyssesShardingManager(self.ulysses_device_mesh)
        self._lora_rank = self.config.model.get("lora_rank", 0)
        self._is_lora = self._lora_rank > 0

        self.role = role
        assert self.role in ["actor", "rollout", "ref", "actor_rollout", "actor_rollout_ref"]

        self._is_actor = self.role in ["actor", "actor_rollout", "actor_rollout_ref"]
        self._is_rollout = self.role in ["rollout", "actor_rollout", "actor_rollout_ref"]
        self._is_ref = self.role in ["ref", "actor_rollout_ref"]

        # TODO(haibin.lin):
        # As of now the type of config is DictConfig, if we assign config.profiler with ProfilerConfig,
        # it will actually convert the ProfilerConfig dataclass back to a DictConfig.
        # We can still use ProfilerConfig for testing purpose (tests/utils/test_nvtx_profile.py)
        # as they provides DictConfig-like interface
        # The benefit of creating the dataclass config is to perform validation during __post_init__
        if self._is_actor:
            omega_profiler_config = config.actor.get("profiler", {})
        elif self._is_rollout:
            # NOTE: In colocation mode, rollout config may not take effect (follow the actor config)
            # This is for extendability in AsyncRL cases
            omega_profiler_config = config.rollout.get("profiler", {})
        elif self._is_ref:
            omega_profiler_config = config.ref.get("profiler", {})
        else:
            raise ValueError(
                f"Invalid role {self.role}, should be one of "
                "['actor', 'rollout', 'ref', 'actor_rollout', 'actor_rollout_ref']"
            )
        # omega_profiler_config is DictConfig
        # profiler_config is a ProfilerConfig dataclass
        profiler_config = omega_conf_to_dataclass(omega_profiler_config, dataclass_type=ProfilerConfig)
        if omega_profiler_config.get("tool", None) in ["npu", "nsys", "torch", "torch_memory"]:
            tool_config = omega_conf_to_dataclass(
                omega_profiler_config.get("tool_config", {}).get(omega_profiler_config.get("tool"))
            )
        else:
            tool_config = None
        DistProfilerExtension.__init__(
            self, DistProfiler(rank=self.rank, config=profiler_config, tool_config=tool_config)
        )

        self._is_offload_param = False
        self._is_offload_optimizer = False
        if self._is_actor:
            self._is_offload_param = self.config.actor.fsdp_config.get("param_offload", False)
            self._is_offload_optimizer = self.config.actor.fsdp_config.get("optimizer_offload", False)
        elif self._is_ref:
            # TODO: it seems that manual offload is slowly than FSDP offload
            self._is_offload_param = self.config.ref.fsdp_config.get("param_offload", False)

        # normalize config
        if self._is_actor:
            self.config.actor.ppo_mini_batch_size *= self.config.rollout.n
            self.config.actor.ppo_mini_batch_size //= self.device_mesh.size() // self.ulysses_sequence_parallel_size
            assert self.config.actor.ppo_mini_batch_size > 0, (
                f"ppo_mini_batch_size {self.config.actor.ppo_mini_batch_size} should be larger than 0 after "
                f"normalization"
            )
            # micro bsz
            if self.config.actor.ppo_micro_batch_size is not None:
                self.config.actor.ppo_micro_batch_size //= (
                    self.device_mesh.size() // self.ulysses_sequence_parallel_size
                )
                self.config.actor.ppo_micro_batch_size_per_gpu = self.config.actor.ppo_micro_batch_size

            if self.config.actor.ppo_micro_batch_size_per_gpu is not None:
                assert self.config.actor.ppo_mini_batch_size % self.config.actor.ppo_micro_batch_size_per_gpu == 0, (
                    f"normalized ppo_mini_batch_size {self.config.actor.ppo_mini_batch_size} should be divisible by "
                    f"ppo_micro_batch_size_per_gpu {self.config.actor.ppo_micro_batch_size_per_gpu}"
                )
                assert self.config.actor.ppo_mini_batch_size // self.config.actor.ppo_micro_batch_size_per_gpu > 0, (
                    f"normalized ppo_mini_batch_size {self.config.actor.ppo_mini_batch_size} should be larger than "
                    f"ppo_micro_batch_size_per_gpu {self.config.actor.ppo_micro_batch_size_per_gpu}"
                )

        # normalize rollout config
        if self._is_rollout and self.config.rollout.log_prob_micro_batch_size is not None:
            self.config.rollout.log_prob_micro_batch_size //= (
                self.device_mesh.size() // self.ulysses_sequence_parallel_size
            )
            self.config.rollout.log_prob_micro_batch_size_per_gpu = self.config.rollout.log_prob_micro_batch_size
        # normalize ref config
        if self._is_ref and self.config.ref.log_prob_micro_batch_size is not None:
            self.config.ref.log_prob_micro_batch_size //= self.device_mesh.size() // self.ulysses_sequence_parallel_size
            self.config.ref.log_prob_micro_batch_size_per_gpu = self.config.ref.log_prob_micro_batch_size

    def _build_model_optimizer(
        self,
        model_path,
        fsdp_config: FSDPEngineConfig,
        optim_config,
        override_model_config,
        use_remove_padding=False,
        use_fused_kernels=False,
        enable_gradient_checkpointing=False,
        trust_remote_code=False,
        use_liger=False,
        role="actor",
        enable_activation_offload=False,
    ):
        from torch import optim
        from torch.distributed.fsdp import CPUOffload, MixedPrecision
        from transformers import AutoConfig, AutoModel, AutoModelForCausalLM, AutoModelForVision2Seq

        from verl.utils.model import get_generation_config, print_model_size, update_model_config
        from verl.utils.torch_dtypes import PrecisionType

        assert role in ["actor", "ref"]

        log_gpu_memory_usage(f"Before init {role} from HF AutoModel", logger=logger)
        local_path = model_path

        # note that we have to create model in fp32. Otherwise, the optimizer is in bf16, which is incorrect
        # TODO(zhangchi.usc1992): 1. support create from random initialized model. 2. Support init with FSDP directly
        self.tokenizer = hf_tokenizer(local_path, trust_remote_code=trust_remote_code)
        self.processor = hf_processor(local_path, trust_remote_code=trust_remote_code)

        if self.config.model.get("custom_chat_template", None) is not None:
            if self.processor is not None:
                self.processor.chat_template = self.config.model.custom_chat_template
            else:
                self.tokenizer.chat_template = self.config.model.custom_chat_template

        torch_dtype = fsdp_config.get("model_dtype", None)
        if torch_dtype is None:
            torch_dtype = torch.float32 if self._is_actor else torch.bfloat16
        else:
            torch_dtype = PrecisionType.to_dtype(torch_dtype)

        # override model kwargs
        actor_model_config = AutoConfig.from_pretrained(
            local_path, trust_remote_code=trust_remote_code, attn_implementation=self.attn_impl
        )
        # TODO: VL models use VisionAttention, which directly uses flash_attention in transformers>=4.53
        # which will be patched by _ulysses_flash_attention_forward, but errorly misses position_ids
        # Maybe support Ulysses in VisionAttention in the future and remove this patch
        if self.ulysses_sequence_parallel_size > 1 and hasattr(actor_model_config, "vision_config"):
            actor_model_config.vision_config._attn_implementation = "eager"

        # patch for kimi-vl
        if getattr(actor_model_config, "model_type", None) == "kimi_vl":
            actor_model_config.text_config.topk_method = "greedy"

        self.generation_config = get_generation_config(local_path, trust_remote_code=trust_remote_code)

        override_config_kwargs = {
            "bos_token_id": self.tokenizer.bos_token_id,
            "eos_token_id": self.tokenizer.eos_token_id,
            "pad_token_id": self.tokenizer.pad_token_id,
        }
        override_config_kwargs.update(override_model_config)
        update_model_config(actor_model_config, override_config_kwargs=override_config_kwargs)
        if self.rank == 0:
            print(f"Model config after override: {actor_model_config}")

        # NOTE(fix me): tie_word_embedding causes meta_tensor init to hang
        init_context = get_init_weight_context_manager(
            use_meta_tensor=not actor_model_config.tie_word_embeddings, mesh=self.device_mesh
        )

        with init_context(), warnings.catch_warnings():
            warnings.simplefilter("ignore")
            has_remote_code = hasattr(actor_model_config, "auto_map") and any(
                actor_model_config.architectures[0] in val for val in actor_model_config.auto_map.values()
            )
            if has_remote_code:
                auto_class = next(
                    k for k, v in actor_model_config.auto_map.items() if actor_model_config.architectures[0] in v
                )
                match auto_class:
                    case "AutoModelForVision2Seq":
                        actor_module_class = AutoModelForVision2Seq
                    case "AutoModelForCausalLM":
                        actor_module_class = AutoModelForCausalLM
                    case _:
                        actor_module_class = AutoModel
            else:
                if type(actor_model_config) in AutoModelForVision2Seq._model_mapping.keys():
                    actor_module_class = AutoModelForVision2Seq
                elif type(actor_model_config) in AutoModelForCausalLM._model_mapping.keys():
                    actor_module_class = AutoModelForCausalLM
                else:
                    actor_module_class = AutoModel

            actor_module = actor_module_class.from_pretrained(
                pretrained_model_name_or_path=local_path,
                torch_dtype=torch_dtype,
                config=actor_model_config,
                trust_remote_code=trust_remote_code,
            )

            # Apply Liger kernel to the model if use_liger is set to True
            if use_liger:
                from liger_kernel.transformers.monkey_patch import _apply_liger_kernel_to_instance

                _apply_liger_kernel_to_instance(model=actor_module)

            fused_kernel_options = self.config.model.get("fused_kernel_options", None)
            fused_kernels_backend = (
                fused_kernel_options.get("impl_backend", None) if fused_kernel_options is not None else None
            )

            apply_monkey_patch(
                model=actor_module,
                use_remove_padding=use_remove_padding,
                ulysses_sp_size=self.ulysses_sequence_parallel_size,
                use_fused_kernels=use_fused_kernels,
                fused_kernels_backend=fused_kernels_backend,
            )

            # some parameters may not in torch_dtype. TODO(zhangchi.usc1992) remove this after we switch to fsdp2
            actor_module.to(torch_dtype)

            if enable_gradient_checkpointing:
                actor_module.gradient_checkpointing_enable(gradient_checkpointing_kwargs={"use_reentrant": False})
            if self._is_lora:
                print("Applying LoRA to actor module")
                actor_module.enable_input_require_grads()
                # Convert config to regular Python types before creating PEFT model
                lora_config = {
                    "task_type": TaskType.CAUSAL_LM,
                    "r": self.config.model.lora_rank,
                    "lora_alpha": self.config.model.lora_alpha,
                    "target_modules": convert_to_regular_types(self.config.model.target_modules),
                    "exclude_modules": convert_to_regular_types(self.config.model.exclude_modules),
                    "bias": "none",
                }
                actor_module = get_peft_model(actor_module, LoraConfig(**lora_config))
        torch.distributed.barrier()

        if self.rank == 0:
            print_model_size(actor_module)

        log_gpu_memory_usage(f"After init {role} from HF AutoModel", logger=logger)

        # We wrap FSDP for rollout as well
        mixed_precision_config = fsdp_config.get("mixed_precision", None)
        if mixed_precision_config is not None:
            param_dtype = PrecisionType.to_dtype(mixed_precision_config.get("param_dtype", "bf16"))
            reduce_dtype = PrecisionType.to_dtype(mixed_precision_config.get("reduce_dtype", "fp32"))
            buffer_dtype = PrecisionType.to_dtype(mixed_precision_config.get("buffer_dtype", "fp32"))
        else:
            param_dtype = torch.bfloat16
            reduce_dtype = torch.float32
            buffer_dtype = torch.float32

        mixed_precision = MixedPrecision(param_dtype=param_dtype, reduce_dtype=reduce_dtype, buffer_dtype=buffer_dtype)

        auto_wrap_policy = get_fsdp_wrap_policy(
            module=actor_module,
            config=fsdp_config.get("wrap_policy", None),
            is_lora=self.config.model.get("lora_rank", 0) > 0,
        )

        if self._is_rollout and self.config.rollout.name == "hf":
            # TODO(zhangchi.usc1992, shengguangming) fix me. Current, auto_wrap_policy causes HFRollout to hang in Gemma
            auto_wrap_policy = None

        if self.rank == 0:
            print(f"wrap_policy: {auto_wrap_policy}")

        fsdp_mesh = self.device_mesh
        sharding_strategy = get_sharding_strategy(fsdp_mesh)

        # TODO: add transformer policy
        # We force reference policy to use CPUOffload to save memory.
        # We force turn off CPUOffload for actor because it causes incorrect results when using grad accumulation
        cpu_offload = None if role == "actor" else CPUOffload(offload_params=True)
        fsdp_strategy = self.config.actor.strategy
        if self.device_name in ["mps", "cpu"]:
            warnings.warn(
                f"FSDP not supported on device '{self.device_name}'. Falling back to normal module.", stacklevel=2
            )
            actor_module_fsdp = actor_module.to(self.device_name)
        elif fsdp_strategy == "fsdp":
            actor_module_fsdp = FSDP(
                actor_module,
                cpu_offload=cpu_offload,
                param_init_fn=init_fn,
                auto_wrap_policy=auto_wrap_policy,
                device_id=get_device_id(),
                sharding_strategy=sharding_strategy,  # zero3
                mixed_precision=mixed_precision,
                sync_module_states=True,
                device_mesh=self.device_mesh,
                use_orig_params=fsdp_config.get("use_orig_params", False),
                forward_prefetch=fsdp_config.get("forward_prefetch", False),
            )
        elif fsdp_strategy == "fsdp2":
            assert CPUOffloadPolicy is not None, "PyTorch version >= 2.4 is required for using fully_shard API (FSDP2)"
            mp_policy = MixedPrecisionPolicy(
                param_dtype=param_dtype, reduce_dtype=reduce_dtype, cast_forward_inputs=True
            )
            if role == "actor" and fsdp_config.offload_policy:
                cpu_offload = CPUOffloadPolicy(pin_memory=True)
                self._is_offload_param = False
                self._is_offload_optimizer = False
            else:
                cpu_offload = None if role == "actor" else CPUOffloadPolicy(pin_memory=True)

            fsdp_kwargs = {
                "mesh": fsdp_mesh,
                "mp_policy": mp_policy,
                "offload_policy": cpu_offload,
                "reshard_after_forward": fsdp_config.reshard_after_forward,
                "shard_placement_fn": get_shard_placement_fn(fsdp_size=self.device_mesh.shape[-1]),
            }
            full_state = actor_module.state_dict()
            apply_fsdp2(actor_module, fsdp_kwargs, fsdp_config)
            fsdp2_load_full_state_dict(actor_module, full_state, fsdp_mesh, cpu_offload)
            actor_module_fsdp = actor_module
        else:
            raise NotImplementedError(f"not implement {fsdp_strategy}")

        if enable_activation_offload:
            enable_activation_offloading(actor_module_fsdp, fsdp_strategy, enable_gradient_checkpointing)

        log_gpu_memory_usage(f"After {role} FSDP init", logger=logger)

        # TODO: add more optimizer args into config
        if role == "actor" and optim_config is not None:
            from verl.utils.torch_functional import get_constant_schedule_with_warmup, get_cosine_schedule_with_warmup

            actor_optimizer = optim.AdamW(
                actor_module_fsdp.parameters(),
                lr=optim_config.lr,
                betas=optim_config.get("betas", (0.9, 0.999)),
                weight_decay=optim_config.get("weight_decay", 1e-2),
            )

            total_steps = optim_config.get("total_training_steps", 0)
            num_warmup_steps = int(optim_config.get("lr_warmup_steps", -1))
            warmup_style = optim_config.get("warmup_style", "constant")
            min_lr_ratio = optim_config.get("min_lr_ratio", 0.0)
            num_cycles = optim_config.get("num_cycles", 0.5)
            if num_warmup_steps < 0:
                num_warmup_steps_ratio = optim_config.get("lr_warmup_steps_ratio", 0.0)
                num_warmup_steps = int(num_warmup_steps_ratio * total_steps)

            if self.rank == 0:
                print(f"Total steps: {total_steps}, num_warmup_steps: {num_warmup_steps}")

            if warmup_style == "constant":
                actor_lr_scheduler = get_constant_schedule_with_warmup(
                    optimizer=actor_optimizer, num_warmup_steps=num_warmup_steps
                )
            elif warmup_style == "cosine":
                actor_lr_scheduler = get_cosine_schedule_with_warmup(
                    optimizer=actor_optimizer,
                    num_warmup_steps=num_warmup_steps,
                    num_training_steps=total_steps,
                    min_lr_ratio=min_lr_ratio,
                    num_cycles=num_cycles,
                )
            else:
                raise NotImplementedError(f"Warmup style {warmup_style} is not supported")

            log_gpu_memory_usage(f"After {role} optimizer init", logger=logger)
        else:
            actor_optimizer = None
            actor_lr_scheduler = None

        return actor_module_fsdp, actor_optimizer, actor_lr_scheduler, actor_model_config

    def _build_rollout(self, trust_remote_code=False):
        from torch.distributed.device_mesh import init_device_mesh

        # 1. parse rollout and huggingface model config
        rollout_config: RolloutConfig = omega_conf_to_dataclass(self.config.rollout)
        model_config: HFModelConfig = omega_conf_to_dataclass(self.config.model, dataclass_type=HFModelConfig)
        self.model_config = model_config

        # 2. build rollout device mesh
        infer_tp = self.config.rollout.tensor_model_parallel_size
        dp = self.world_size // infer_tp
        assert self.world_size % infer_tp == 0, (
            f"rollout world_size: {self.world_size} is not divisible by infer_tp: {infer_tp}"
        )
        rollout_device_mesh = init_device_mesh(
            device_name, mesh_shape=(dp, infer_tp), mesh_dim_names=["dp", "infer_tp"]
        )
        rollout_name = self.config.rollout.name

        if rollout_name == "hf":
            self._register_dispatch_collect_info("rollout", dp_rank=self.rank, is_collect=True)
        else:
            is_collect = rollout_device_mesh["infer_tp"].get_local_rank() == 0
            self._register_dispatch_collect_info(
                "rollout", dp_rank=rollout_device_mesh["dp"].get_local_rank(), is_collect=is_collect
            )

        # 3. init trainer and rollout random states
        self.torch_random_states = get_torch_device().get_rng_state()
        gen_dp_rank = rollout_device_mesh["dp"].get_local_rank()
        get_torch_device().manual_seed(gen_dp_rank + 1000)  # make sure all tp ranks have the same random states
        self.gen_random_states = get_torch_device().get_rng_state()
        get_torch_device().set_rng_state(self.torch_random_states)

        # 4. build rollout model
        log_gpu_memory_usage(f"Before building {self.config.rollout.name} rollout", logger=logger)
        self.rollout = get_rollout_class(rollout_config.name, rollout_config.mode)(
            config=rollout_config, model_config=model_config, device_mesh=rollout_device_mesh
        )
        log_gpu_memory_usage(f"After building {self.config.rollout.name} rollout", logger=logger)

        # Full params
        if torch.distributed.get_world_size() == 1 and fsdp_version(self.actor_module_fsdp) == 1:
            FSDP.set_state_dict_type(
                self.actor_module_fsdp,
                state_dict_type=StateDictType.FULL_STATE_DICT,
                state_dict_config=FullStateDictConfig(),
            )
        elif fsdp_version(self.actor_module_fsdp) == 1:
            FSDP.set_state_dict_type(
                self.actor_module_fsdp,
                state_dict_type=StateDictType.SHARDED_STATE_DICT,
                state_dict_config=ShardedStateDictConfig(),
            )

        # used for LoRA
        self.base_sync_done: bool = "dummy" not in self.config.rollout.load_format

        # 5. switch to trainer mode
        # NOTE: It's critical that hybrid engine in trainer mode initially to load checkpoint.
        # For sync mode, we directly switch to trainer mode here.
        # For async mode, we can't call run_until_complete here, so we will switch to trainer mode in AgentLoopManager.
        if rollout_config.mode == "sync" and self._is_actor:
            loop = asyncio.get_event_loop()
            loop.run_until_complete(self.trainer_mode())

    async def rollout_mode(self):
        """Context switch hybridengine to rollout mode."""
        aggressive_empty_cache(force_sync=True)

        log_gpu_memory_usage("Before load_fsdp_model_to_gpu", logger=logger)
        if self._is_offload_param:
            load_fsdp_model_to_gpu(self.actor_module_fsdp)
        log_gpu_memory_usage("After load_fsdp_model_to_gpu", logger=logger)

        peft_config = None
        peft_model = getattr(self.actor_module_fsdp, "_fsdp_wrapped_module", self.actor_module_fsdp)
        if hasattr(peft_model, "peft_config"):  # LoRA
            peft_config = peft_model.peft_config.get("default", None)
            params = collect_lora_params(
                module=self.actor_module_fsdp,
                layered_summon=self.config.rollout.get("layered_summon", False),
                base_sync_done=self.base_sync_done,
            )
            if not self.base_sync_done:
                params = {replace_lora_wrapper(k, peft_config): v for k, v in params.items()}
        else:
            params = self.actor_module_fsdp.state_dict()

        params = convert_weight_keys(
            params, getattr(self.actor_module_fsdp, "_fsdp_wrapped_module", self.actor_module_fsdp)
        )

        log_gpu_memory_usage("Before offload_fsdp_model_to_cpu", logger=logger)
        if self._is_offload_param:
            offload_fsdp_model_to_cpu(self.actor_module_fsdp)
        log_gpu_memory_usage("After offload_fsdp_model_to_cpu", logger=logger)

        set_expandable_segments(False)

        if peft_config is not None and self.base_sync_done:
            per_tensor_param = params
        else:
            device = get_device_id()  # used when fsdp2 set cpu_offload_policy
            per_tensor_param = (
                (name, param.to(device, non_blocking=True).full_tensor() if isinstance(param, DTensor) else param)
                for name, param in params.items()
            )

        await self.rollout.resume(tags=["weights"])
        log_gpu_memory_usage("After resume weights", logger=logger)
        await self.rollout.update_weights(per_tensor_param, peft_config=peft_config, base_sync_done=self.base_sync_done)
        log_gpu_memory_usage("After update_weights", logger=logger)
        del params, per_tensor_param
        aggressive_empty_cache(force_sync=True)
        await self.rollout.resume(tags=["kv_cache"])
        log_gpu_memory_usage("After resume kv_cache", logger=logger)

        self.base_sync_done = True
        # important: need to manually set the random states of each tp to be identical.
        self.torch_random_states = get_torch_device().get_rng_state()
        get_torch_device().set_rng_state(self.gen_random_states)

    async def trainer_mode(self):
        """Context switch hybridengine to trainer mode."""
        if self.config.rollout.free_cache_engine:
            log_gpu_memory_usage("Before rollout offload", logger=logger)
            await self.rollout.release()
            log_gpu_memory_usage("After rollout offload", logger=logger)

        self.actor_module_fsdp.train()

        # add empty cache after each compute
        aggressive_empty_cache(force_sync=True)

        set_expandable_segments(True)

        # restore random states
        self.gen_random_states = get_torch_device().get_rng_state()
        get_torch_device().set_rng_state(self.torch_random_states)

    @register(dispatch_mode=Dispatch.ONE_TO_ALL)
    def init_model(self):
        from verl.workers.actor import DataParallelPPOActor

        # This is used to import external_lib into the huggingface systems
        import_external_libs(self.config.model.get("external_lib", None))

        override_model_config = OmegaConf.to_container(OmegaConf.create(self.config.model.get("override_config", {})))
        use_remove_padding = self.config.model.get("use_remove_padding", False)
        use_shm = self.config.model.get("use_shm", False)
        use_fused_kernels = self.config.model.get("use_fused_kernels", False)

        if self._is_actor or self._is_rollout:
            # we need the model for actor and rollout
            if self._is_actor:
                optim_config = self.config.actor.optim
                fsdp_config = omega_conf_to_dataclass(self.config.actor.fsdp_config)
            else:
                optim_config = None
                fsdp_config = FSDPEngineConfig()

            local_path = copy_to_local(self.config.model.path, use_shm=use_shm)
            (
                self.actor_module_fsdp,
                self.actor_optimizer,
                self.actor_lr_scheduler,
                self.actor_model_config,
            ) = self._build_model_optimizer(
                model_path=local_path,
                fsdp_config=fsdp_config,
                optim_config=optim_config,
                override_model_config=override_model_config,
                use_remove_padding=use_remove_padding,
                use_fused_kernels=use_fused_kernels,
                enable_gradient_checkpointing=self.config.model.get("enable_gradient_checkpointing", False),
                trust_remote_code=self.config.model.get("trust_remote_code", False),
                use_liger=self.config.model.get("use_liger", False),
                role="actor",
                enable_activation_offload=self.config.model.get("enable_activation_offload", False),
            )

            # get the original unwrapped module
            if fsdp_version(self.actor_module_fsdp) == 1:
                self.actor_module = self.actor_module_fsdp._fsdp_wrapped_module

            if self._is_offload_param:
                offload_fsdp_model_to_cpu(self.actor_module_fsdp)
                log_gpu_memory_usage("After offload actor model during init", logger=logger)

            if self._is_offload_optimizer:
                offload_fsdp_optimizer(optimizer=self.actor_optimizer)
                log_gpu_memory_usage("After offload actor optimizer during init", logger=logger)

        if self._is_actor:
            actor_cfg = omega_conf_to_dataclass(self.config.actor)
            self.actor = DataParallelPPOActor(
                config=actor_cfg, actor_module=self.actor_module_fsdp, actor_optimizer=self.actor_optimizer
            )

        if self._is_rollout:
            self._build_rollout(trust_remote_code=self.config.model.get("trust_remote_code", False))

        if self._is_ref:
            ref_model_path = self.config.model.path
            ref_model = self.config.ref.get("model", None)
            if ref_model is not None:
                ref_model_path = ref_model.get("path", self.config.model.path)

            if self.rank == 0:
                print("reference model:", ref_model_path)
            local_path = copy_to_local(ref_model_path, use_shm=use_shm)
            self.ref_module_fsdp = self._build_model_optimizer(
                model_path=local_path,
                fsdp_config=omega_conf_to_dataclass(self.config.ref.fsdp_config),
                optim_config=None,
                override_model_config=override_model_config,
                use_remove_padding=use_remove_padding,
                use_fused_kernels=use_fused_kernels,
                trust_remote_code=self.config.model.get("trust_remote_code", False),
                use_liger=self.config.model.get("use_liger", False),
                role="ref",
            )[0]
            OmegaConf.set_struct(self.config.ref, True)
            with open_dict(self.config.ref):
                self.config.ref.use_remove_padding = use_remove_padding
                self.config.ref.use_fused_kernels = use_fused_kernels
            self.ref_policy = DataParallelPPOActor(config=self.config.ref, actor_module=self.ref_module_fsdp)

        if self._is_actor:
            self.flops_counter = FlopsCounter(self.actor_model_config)
            self.checkpoint_manager = FSDPCheckpointManager(
                model=self.actor_module_fsdp,
                optimizer=self.actor.actor_optimizer,
                lr_scheduler=self.actor_lr_scheduler,
                processing_class=self.processor if self.processor is not None else self.tokenizer,
                checkpoint_config=self.config.actor.checkpoint,
            )

        if not self._is_actor and self._is_rollout:
            # If ActorRolloutRefWorker is initialized as a standalone rollout,
            # create a checkpoint manager for FSDP model to allow loading FSDP checkpoints for rollout.

            checkpoint_contents = OmegaConf.create({"load_contents": ["model"], "save_contents": []})
            self.checkpoint_manager = FSDPCheckpointManager(
                model=self.actor_module_fsdp,
                optimizer=None,
                lr_scheduler=None,
                processing_class=self.processor if self.processor is not None else self.tokenizer,
                checkpoint_config=checkpoint_contents,
            )

    @register(dispatch_mode=make_nd_compute_dataproto_dispatch_fn(mesh_name="actor"))
    @DistProfiler.annotate(color="red", role="actor_update")
    def update_actor(self, data: DataProto):
        assert self._is_actor
        if self._is_offload_param:
            load_fsdp_model_to_gpu(self.actor_module_fsdp)
        if self._is_offload_optimizer:
            load_fsdp_optimizer(optimizer=self.actor_optimizer, device_id=get_device_id())

        with self.ulysses_sharding_manager:
            data = data.to("cpu")  # data will to device with each micro batch on actor.update_policy

            # perform training
            with Timer(name="update_policy", logger=None) as timer:
                metrics = self.actor.update_policy(data=data)
            delta_time = timer.last
            global_num_tokens = data.meta_info["global_token_num"]
            estimated_flops, promised_flops = self.flops_counter.estimate_flops(global_num_tokens, delta_time)
            metrics["perf/mfu/actor"] = (
                estimated_flops * self.config.actor.ppo_epochs / promised_flops / self.world_size
            )
            if self.device_name in ["cuda", "npu"]:
                device_module = get_torch_device()
                max_memory_allocated = device_module.max_memory_allocated() / (1024**3)
                max_memory_reserved = device_module.max_memory_reserved() / (1024**3)
            else:
                # For local/dev environments
                mem = psutil.virtual_memory()
                max_memory_allocated = (mem.total - mem.available) / (1024**3)
                max_memory_reserved = mem.available / (1024**3)

            metrics["perf/max_memory_allocated_gb"] = max_memory_allocated
            metrics["perf/max_memory_reserved_gb"] = max_memory_reserved
            metrics["perf/cpu_memory_used_gb"] = psutil.virtual_memory().used / (1024**3)

            lr = self.actor_lr_scheduler.get_last_lr()[0]
            metrics["actor/lr"] = lr
            self.actor_lr_scheduler.step()

            # TODO: here, we should return all metrics
            output = DataProto(meta_info={"metrics": metrics})

            output = output.to("cpu")

        if self._is_offload_param:
            offload_fsdp_model_to_cpu(self.actor_module_fsdp)
            log_gpu_memory_usage("After offload actor model during update_actor", logger=logger)
        if self._is_offload_optimizer:
            offload_fsdp_optimizer(optimizer=self.actor_optimizer)
            log_gpu_memory_usage("After offload actor optimizer during update_actor", logger=logger)

        return output

    @register(dispatch_mode=make_nd_compute_dataproto_dispatch_fn(mesh_name="rollout"))
    @DistProfiler.annotate(color="red", role="rollout_generate")
    def generate_sequences(self, prompts: DataProto):
        # Support all hardwares
        assert self._is_rollout
        prompts = prompts.to(get_device_id())

        meta_info = {
            "eos_token_id": self.model_config.generation_config.eos_token_id
            if self.model_config.generation_config is not None
            else self.model_config.tokenizer.eos_token_id,
            "pad_token_id": self.model_config.generation_config.pad_token_id
            if self.model_config.generation_config is not None
            else self.model_config.tokenizer.pad_token_id,
        }
        prompts.meta_info.update(meta_info)

        timing_generate = {}
        if self._is_actor:  # For rollout only, we do not switch context.
            loop = asyncio.get_event_loop()
            loop.run_until_complete(self.rollout_mode())
            log_gpu_memory_usage("After switch to rollout mode", logger=logger)

        with simple_timer("generate_sequences", timing_generate):
            output = self.rollout.generate_sequences(prompts=prompts)

        if self._is_actor:
            loop.run_until_complete(self.trainer_mode())
            log_gpu_memory_usage("After switch to trainer mode", logger=logger)

        # We calculate the average timing across all ranks
        # to make sure meta_info["timing"] is the same
        timing_generate_topk_ratio, timing_generate_min, timing_generate_max = topk_reduce_ratio_min_max(
            timing_generate["generate_sequences"]
        )
        timing_generate = reduce_timing(timing_generate)
        timing_generate.update(
            {
                "generation_timing/max": timing_generate_max,
                "generation_timing/min": timing_generate_min,
                "generation_timing/topk_ratio": timing_generate_topk_ratio,
            }
        )
        output.meta_info["timing"] = timing_generate
        output = output.to("cpu")

        # clear kv cache
        device_module = get_torch_device()
        if hasattr(device_module, "empty_cache"):
            device_module.empty_cache()
        return output

    @register(dispatch_mode=make_nd_compute_dataproto_dispatch_fn(mesh_name="actor"))
    @DistProfiler.annotate(color="blue", role="actor_compute_log_prob")
    def compute_log_prob(self, data: DataProto):
        # when is_lora is True, we use the actor without lora applied to calculate the log_prob
        # which is mostly used for ref log_prob calculation
        assert self._is_actor
        if self._is_offload_param:
            load_fsdp_model_to_gpu(self.actor_module_fsdp)

        # Support all hardwares
        from contextlib import nullcontext

        is_lora = data.meta_info.pop("is_lora", False)
        adapter_ctx = self.actor.actor_module.disable_adapter() if is_lora else nullcontext()
        # we should always recompute old_log_probs when it is HybridEngine
        data.meta_info["micro_batch_size"] = self.config.rollout.log_prob_micro_batch_size_per_gpu
        data.meta_info["max_token_len"] = self.config.rollout.log_prob_max_token_len_per_gpu
        data.meta_info["use_dynamic_bsz"] = self.config.rollout.log_prob_use_dynamic_bsz
        data.meta_info["temperature"] = self.config.rollout.temperature
        # perform recompute log_prob
        with self.ulysses_sharding_manager:
            with adapter_ctx:
                output, entropys = self.actor.compute_log_prob(data=data, calculate_entropy=True)
            output = DataProto.from_dict(
                tensors={"old_log_probs": output, "entropys": entropys},
                meta_info={"temperature": self.config.rollout.temperature},
            )

        output = output.to("cpu")

        # https://pytorch.org/docs/stable/notes/fsdp.html#fsdp-notes
        # unshard the root FSDP module
        if self.world_size > 1 and fsdp_version(self.actor.actor_module) == 1:
            self.actor.actor_module._handle.reshard(True)

        if self._is_offload_param:
            offload_fsdp_model_to_cpu(self.actor_module_fsdp)
            log_gpu_memory_usage("After offload actor model during compute_log_prob", logger=logger)

        return output

    @register(dispatch_mode=make_nd_compute_dataproto_dispatch_fn(mesh_name="actor"))
    @DistProfiler.annotate(color="olive", role="ref_compute_log_prob")
    def compute_ref_log_prob(self, data: DataProto):
        if self._is_lora:
            # if _is_lora, actor without lora applied is the ref
            data.meta_info["is_lora"] = True
            data = self.compute_log_prob(data)
            # this old_log_probs is in fact ref_log_prob
            data = DataProto.from_dict(tensors={"ref_log_prob": data.batch["old_log_probs"]})
            return data
        assert self._is_ref
        # else:
        # otherwise, the class have a standalone ref model

        micro_batch_size = self.config.ref.log_prob_micro_batch_size_per_gpu
        data.meta_info["micro_batch_size"] = micro_batch_size
        data.meta_info["temperature"] = self.config.rollout.temperature
        data.meta_info["max_token_len"] = self.config.ref.log_prob_max_token_len_per_gpu
        data.meta_info["use_dynamic_bsz"] = self.config.ref.log_prob_use_dynamic_bsz
        with self.ulysses_sharding_manager:
            data = data.to("cpu")  # data will to device with each micro batch on ref.compute_log_prob
            output, _ = self.ref_policy.compute_log_prob(data=data, calculate_entropy=False)
            output = DataProto.from_dict(tensors={"ref_log_prob": output})

        output = output.to("cpu")

        # https://pytorch.org/docs/stable/notes/fsdp.html#fsdp-notes
        # unshard the root FSDP module
        if self.world_size > 1:
            if fsdp_version(self.ref_policy.actor_module) == 1:
                self.ref_policy.actor_module._handle.reshard(True)
            elif fsdp_version(self.ref_policy.actor_module) == 2:
                self.ref_policy.actor_module.reshard()

        return output

    @register(dispatch_mode=Dispatch.ONE_TO_ALL)
    def save_checkpoint(self, local_path, hdfs_path=None, global_step=0, max_ckpt_to_keep=None):
        from verl.utils.logger import log_with_rank

        # only support save and load ckpt for actor
        assert self._is_actor

        if self._is_offload_param:
            load_fsdp_model_to_gpu(self.actor_module_fsdp)

        self.checkpoint_manager.save_checkpoint(
            local_path=local_path, hdfs_path=hdfs_path, global_step=global_step, max_ckpt_to_keep=max_ckpt_to_keep
        )
        dist.barrier()

        if self._is_lora and hasattr(getattr(self, "actor_module", self.actor_module_fsdp), "peft_config"):
            lora_save_path = os.path.join(local_path, "lora_adapter")
            peft_model = getattr(self, "actor_module", self.actor_module_fsdp)
            peft_config = {}
            if dist.get_rank() == 0:
                os.makedirs(lora_save_path, exist_ok=True)
                peft_config = asdict(peft_model.peft_config.get("default", {}))
                peft_config["task_type"] = peft_config["task_type"].value
                peft_config["peft_type"] = peft_config["peft_type"].value
                peft_config["target_modules"] = list(peft_config["target_modules"])
            try:
                if fsdp_version(self.actor_module_fsdp) > 0:
                    self.actor_module_fsdp = self.actor_module_fsdp.to(get_device_name())
                    lora_params = layered_summon_lora_params(self.actor_module_fsdp)
                    if dist.get_rank() == 0:
                        save_file(lora_params, os.path.join(lora_save_path, "adapter_model.safetensors"))
                        with open(os.path.join(lora_save_path, "adapter_config.json"), "w", encoding="utf-8") as f:
                            json.dump(peft_config, f, ensure_ascii=False, indent=4)
            except Exception as e:
                log_with_rank(
                    f"Save LoRA Adapter Error ({e})", rank=dist.get_rank(), logger=logger, log_only_rank_0=True
                )

            dist.barrier()
            log_with_rank(
                f"[rank-{self.rank}]: Saved LoRA adapter to: {lora_save_path}",
                rank=dist.get_rank(),
                logger=logger,
                log_only_rank_0=True,
            )

        if self._is_offload_param:
            offload_fsdp_model_to_cpu(self.actor_module_fsdp)

    @register(dispatch_mode=Dispatch.ONE_TO_ALL)
    def load_checkpoint(self, local_path, hdfs_path=None, del_local_after_load=False):
        assert self._is_actor or (not self._is_actor and self._is_rollout), (
            f"Checkpoint loading is only supported for Actor or standalone Rollout Workers, but got "
            f"{self._is_actor} and {self._is_rollout}"
        )

        if self._is_offload_param:
            load_fsdp_model_to_gpu(self.actor_module_fsdp)

        self.checkpoint_manager.load_checkpoint(
            local_path=local_path, hdfs_path=hdfs_path, del_local_after_load=del_local_after_load
        )

        if self._is_offload_param:
            offload_fsdp_model_to_cpu(self.actor_module_fsdp)

        if self._is_offload_optimizer:
            offload_fsdp_optimizer(self.actor_optimizer)

    @register(dispatch_mode=Dispatch.ONE_TO_ALL)
    def start_profile(self, **kwargs) -> None:
        """Start profiling for the current rank in the current training step."""
        self.profiler.start(**kwargs)

    @register(dispatch_mode=Dispatch.ONE_TO_ALL)
    def stop_profile(self) -> None:
        """Stop profiling for the current rank in the current training step."""
        self.profiler.stop()

    @register(dispatch_mode=Dispatch.ONE_TO_ALL)
    def dump_memory_snapshot(self, tag: str = "manual", sub_dir: str = None) -> None:
        """Manually trigger a CUDA memory snapshot dump on all ranks."""
        # Memory snapshot is now handled by the profiler system
        # This method is kept for backward compatibility but delegates to profiler
        if hasattr(self, "profiler") and hasattr(self.profiler, "_impl"):
            try:
                # Try to use the profiler's memory snapshot functionality
                if hasattr(self.profiler._impl, "sampler"):
                    out_dir = OmegaConf.select(self.config, "actor.profiler.save_path") or "."
                    self.profiler._impl.sampler.dump_memory_snapshot(out_dir=out_dir, tag=tag, sub_dir=sub_dir)
            except Exception:
                # silently ignore if profiler doesn't support memory snapshots
                pass


class CriticWorker(Worker, DistProfilerExtension):
    def __init__(self, config: FSDPCriticConfig):
        Worker.__init__(self)
        omega_profiler_config = config.get("profiler", {})
        profiler_config = omega_conf_to_dataclass(omega_profiler_config, dataclass_type=ProfilerConfig)
        if omega_profiler_config.get("tool", None) in ["npu", "nsys", "torch", "torch_memory"]:
            tool_config = omega_conf_to_dataclass(
                omega_profiler_config.get("tool_config", {}).get(omega_profiler_config.get("tool"))
            )
        else:
            tool_config = None
        DistProfilerExtension.__init__(
            self, DistProfiler(rank=self.rank, config=profiler_config, tool_config=tool_config)
        )

        self.device_name = get_device_name()
        if self.device_name in ["mps", "cpu"]:
            backend = "cpu:gloo"
            self.attn_impl = "eager"
        else:
            backend = get_nccl_backend()
            self.attn_impl = "flash_attention_2"

        import torch.distributed

        self.config = config
        if not torch.distributed.is_initialized():
<<<<<<< HEAD
            torch.distributed.init_process_group(backend=backend, init_method=os.environ.get("DIST_INIT_METHOD", None))
        self.config = config
=======
            torch.distributed.init_process_group(
                backend=get_nccl_backend(),
                timeout=datetime.timedelta(seconds=self.config.get("nccl_timeout", 600)),
                init_method=os.environ.get("DIST_INIT_METHOD", None),
            )
        self.config: FSDPCriticConfig = config
>>>>>>> 62549582

        # build device mesh for Ulysses Sequence Parallel
        world_size = torch.distributed.get_world_size()
        from torch.distributed.device_mesh import init_device_mesh

        fsdp_size = self.config.model.fsdp_config.fsdp_size
        self.device_mesh = create_device_mesh(world_size=world_size, fsdp_size=fsdp_size)

        self.ulysses_device_mesh = None
        self.ulysses_sequence_parallel_size = self.config.get("ulysses_sequence_parallel_size", 1)
        dp = world_size // self.ulysses_sequence_parallel_size
        if self.ulysses_sequence_parallel_size > 1:
            self.ulysses_device_mesh = init_device_mesh(
                device_name, mesh_shape=(dp, self.ulysses_sequence_parallel_size), mesh_dim_names=["dp", "sp"]
            )

        # create training dispatch
        if self.ulysses_device_mesh is not None:
            is_collect = self.ulysses_device_mesh["sp"].get_local_rank() == 0
            self._register_dispatch_collect_info(
                "critic", dp_rank=self.ulysses_device_mesh["dp"].get_local_rank(), is_collect=is_collect
            )
        else:
            self._register_dispatch_collect_info("critic", dp_rank=self.rank, is_collect=True)

        self.ulysses_sharding_manager = FSDPUlyssesShardingManager(self.ulysses_device_mesh)

        # set FSDP offload params
        self._is_offload_param = self.config.model.fsdp_config.param_offload
        self._is_offload_optimizer = self.config.model.fsdp_config.optimizer_offload

        # normalize config
        self.config.ppo_mini_batch_size *= self.config.rollout_n
        self.config.ppo_mini_batch_size //= torch.distributed.get_world_size() // self.ulysses_sequence_parallel_size
        if self.config.ppo_micro_batch_size is not None:
            self.config.ppo_micro_batch_size //= (
                torch.distributed.get_world_size() // self.ulysses_sequence_parallel_size
            )
            self.config.forward_micro_batch_size //= (
                torch.distributed.get_world_size() // self.ulysses_sequence_parallel_size
            )
            self.config.ppo_micro_batch_size_per_gpu = self.config.ppo_micro_batch_size
            self.config.forward_micro_batch_size_per_gpu = self.config.forward_micro_batch_size

        if self.config.ppo_micro_batch_size_per_gpu is not None:
            assert self.config.ppo_mini_batch_size % self.config.ppo_micro_batch_size_per_gpu == 0, (
                f"normalized ppo_mini_batch_size {self.config.ppo_mini_batch_size} should be divisible by "
                f"ppo_micro_batch_size_per_gpu {self.config.ppo_micro_batch_size_per_gpu}"
            )
            assert self.config.ppo_mini_batch_size // self.config.ppo_micro_batch_size_per_gpu > 0, (
                f"normalized ppo_mini_batch_size {self.config.ppo_mini_batch_size} should be larger than "
                f"ppo_micro_batch_size_per_gpu {self.config.ppo_micro_batch_size_per_gpu}"
            )
        self._is_lora = self.config.model.get("lora_rank", 0) > 0

    def _build_critic_model_optimizer(self, config):
        # the following line is necessary
        from torch import optim
        from torch.distributed.fsdp import MixedPrecision

        from verl.utils.model import load_valuehead_model, print_model_size
        from verl.utils.torch_dtypes import PrecisionType

        use_shm = config.model.get("use_shm", False)
        local_path = copy_to_local(config.model.path, use_shm=use_shm)
        # note that the tokenizer between actor and critic may be different. So override tokenizer info with actor info
        # using random initialized model from any architecture. May not be the same as Actor.

        tokenizer_path = copy_to_local(config.model.tokenizer_path, use_shm=use_shm)
        self.tokenizer = hf_tokenizer(tokenizer_path, trust_remote_code=config.model.get("trust_remote_code", False))
        self.processor = hf_processor(tokenizer_path, trust_remote_code=config.model.get("trust_remote_code", False))

        if self.config.model.get("custom_chat_template", None) is not None:
            if self.processor is not None:
                self.processor.chat_template = self.config.model.custom_chat_template
            else:
                self.tokenizer.chat_template = self.config.model.custom_chat_template
        override_config = OmegaConf.to_container(OmegaConf.create(self.config.model.get("override_config", {})))
        override_config_kwargs = {
            "bos_token_id": self.tokenizer.bos_token_id,
            "eos_token_id": self.tokenizer.eos_token_id,
            "pad_token_id": self.tokenizer.pad_token_id,
        }
        override_config_kwargs.update(override_config)
        if self.rank == 0:
            print(f"Critic overriding config {override_config_kwargs}")

        torch_dtype = self.config.model.fsdp_config.get("model_dtype", "fp32")
        torch_dtype = PrecisionType.to_dtype(torch_dtype)

        from transformers import AutoConfig

        critic_model_config = AutoConfig.from_pretrained(
            local_path,
            attn_implementation=self.attn_impl,
            trust_remote_code=config.model.get("trust_remote_code", False),
        )
<<<<<<< HEAD
        critic_model_config.attn_implementation = self.attn_impl
=======
        # TODO: VL models use VisionAttention, which directly uses flash_attention in transformers>=4.53
        # which will be patched by _ulysses_flash_attention_forward, but errorly misses position_ids
        # Maybe support Ulysses in VisionAttention in the future and remove this patch
        if self.ulysses_sequence_parallel_size > 1 and hasattr(critic_model_config, "vision_config"):
            critic_model_config.vision_config._attn_implementation = "eager"

>>>>>>> 62549582
        critic_model_config.num_labels = 1
        # patch for kimi-vl
        if getattr(critic_model_config, "model_type", None) == "kimi_vl":
            critic_model_config.text_config.topk_method = "greedy"

        init_context = get_init_weight_context_manager(
            use_meta_tensor=not critic_model_config.tie_word_embeddings, mesh=self.device_mesh
        )

        with init_context(), warnings.catch_warnings():
            warnings.simplefilter("ignore")
            critic_model_config.classifier_dropout = 0.0
            critic_model_config.hidden_dropout = "0"
            critic_model_config.summary_dropout_prob = 0.0

            critic_module = load_valuehead_model(
                local_path,
                torch_dtype,
                critic_model_config,
                config.model.get("trust_remote_code", False),
            )

            use_remove_padding = config.model.get("use_remove_padding", False)

            apply_monkey_patch(
                model=critic_module,
                use_remove_padding=use_remove_padding,
                ulysses_sp_size=self.ulysses_sequence_parallel_size,
            )

            # some parameters may not in torch_dtype
            critic_module.to(torch_dtype)

            if config.model.get("enable_gradient_checkpointing", False):
                critic_module.gradient_checkpointing_enable(gradient_checkpointing_kwargs={"use_reentrant": False})

        if self._is_lora:
            print("Applying LoRA to critic module")
            critic_module.enable_input_require_grads()
            # Convert config to regular Python types before creating PEFT model
            lora_config = {
                "task_type": TaskType.CAUSAL_LM,
                "r": self.config.model.lora_rank,
                "lora_alpha": self.config.model.lora_alpha,
                "target_modules": convert_to_regular_types(self.config.model.target_modules),
                "bias": "none",
            }
            critic_module = get_peft_model(critic_module, LoraConfig(**lora_config))

        if self.rank == 0:
            print_model_size(critic_module)

        self.critic_model_config = critic_model_config

        fsdp_config = self.config.model.fsdp_config
        mixed_precision_config = fsdp_config.get("mixed_precision", None)
        if mixed_precision_config is not None:
            param_dtype = PrecisionType.to_dtype(mixed_precision_config.get("param_dtype", "bf16"))
            reduce_dtype = PrecisionType.to_dtype(mixed_precision_config.get("reduce_dtype", "fp32"))
            buffer_dtype = PrecisionType.to_dtype(mixed_precision_config.get("buffer_dtype", "fp32"))
        else:
            param_dtype = torch.bfloat16
            reduce_dtype = torch.float32
            buffer_dtype = torch.float32

        mixed_precision = MixedPrecision(param_dtype=param_dtype, reduce_dtype=reduce_dtype, buffer_dtype=buffer_dtype)

        auto_wrap_policy = get_fsdp_wrap_policy(
            module=critic_module,
            config=self.config.model.fsdp_config.wrap_policy,
            is_lora=self.config.model.get("lora_rank", 0) > 0,
        )

        log_gpu_memory_usage("Before critic FSDP", logger=None)

        fsdp_mesh = self.device_mesh
        sharding_strategy = get_sharding_strategy(fsdp_mesh)

        # Note: We force turn off CPUOffload for critic because it causes incorrect results when using grad accumulation
        if self.device_name in ["mps", "cpu"]:
            warnings.warn(
                f"FSDP not supported on device '{self.device_name}'. Falling back to normal module.", stacklevel=2
            )
            critic_module = critic_module.to(self.device_name)
        elif config.strategy == "fsdp":
            critic_module = FSDP(
                critic_module,
                param_init_fn=init_fn,
                use_orig_params=False,
                auto_wrap_policy=auto_wrap_policy,
                device_id=get_device_id(),
                sharding_strategy=sharding_strategy,
                mixed_precision=mixed_precision,
                sync_module_states=True,
                forward_prefetch=self.config.model.fsdp_config.forward_prefetch,
                device_mesh=self.device_mesh,
                cpu_offload=None,
            )
        elif config.strategy == "fsdp2":
            assert CPUOffloadPolicy is not None, "PyTorch version >= 2.4 is required for using fully_shard API (FSDP2)"
            mp_policy = MixedPrecisionPolicy(
                param_dtype=param_dtype, reduce_dtype=reduce_dtype, cast_forward_inputs=True
            )
            offload_policy = None
            if fsdp_config.offload_policy:
                self._is_offload_param = False
                self._is_offload_optimizer = False
                offload_policy = CPUOffloadPolicy(pin_memory=True)

            fsdp_kwargs = {
                "mesh": fsdp_mesh,
                "mp_policy": mp_policy,
                "offload_policy": offload_policy,
                "reshard_after_forward": fsdp_config.reshard_after_forward,
                "shard_placement_fn": get_shard_placement_fn(fsdp_size=self.device_mesh.shape[-1]),
            }
            full_state = critic_module.state_dict()
            apply_fsdp2(critic_module, fsdp_kwargs, fsdp_config)
            fsdp2_load_full_state_dict(critic_module, full_state, fsdp_mesh, offload_policy)
        else:
            raise NotImplementedError(f"Unknown strategy {config.strategy}")

        if config.model.get("enable_activation_offload", False):
            enable_gradient_checkpointing = config.model.get("enable_gradient_checkpointing", False)
            enable_activation_offloading(critic_module, config.strategy, enable_gradient_checkpointing)

        log_gpu_memory_usage("After critic FSDP", logger=None)

        critic_optimizer = optim.AdamW(
            critic_module.parameters(),
            lr=config.optim.lr,
            betas=config.optim.get("betas", (0.9, 0.999)),
            weight_decay=config.optim.get("weight_decay", 1e-2),
        )

        total_steps = config.optim.get("total_training_steps", 0)
        num_warmup_steps = int(config.optim.get("lr_warmup_steps", -1))
        warmup_style = config.optim.get("warmup_style", "constant")
        if num_warmup_steps < 0:
            num_warmup_steps_ratio = config.optim.get("lr_warmup_steps_ratio", 0.0)
            num_warmup_steps = int(num_warmup_steps_ratio * total_steps)

        if self.rank == 0:
            print(f"Total steps: {total_steps}, num_warmup_steps: {num_warmup_steps}")

        from verl.utils.torch_functional import get_constant_schedule_with_warmup, get_cosine_schedule_with_warmup

        if warmup_style == "constant":
            critic_lr_scheduler = get_constant_schedule_with_warmup(
                optimizer=critic_optimizer, num_warmup_steps=num_warmup_steps
            )
        elif warmup_style == "cosine":
            min_lr_ratio = config.optim.get("min_lr_ratio", 0.0)
            num_cycles = config.optim.get("num_cycles", 0.5)
            critic_lr_scheduler = get_cosine_schedule_with_warmup(
                optimizer=critic_optimizer,
                num_warmup_steps=num_warmup_steps,
                num_training_steps=total_steps,
                min_lr_ratio=min_lr_ratio,
                num_cycles=num_cycles,
            )
        else:
            raise NotImplementedError(f"Warmup style {warmup_style} is not supported")

        return critic_module, critic_optimizer, critic_lr_scheduler

    @register(dispatch_mode=Dispatch.ONE_TO_ALL)
    def init_model(self):
        # This is used to import external_lib into the huggingface systems
        import_external_libs(self.config.model.get("external_lib", None))

        from verl.workers.critic import DataParallelPPOCritic

        self.critic_module, self.critic_optimizer, self.critic_lr_scheduler = self._build_critic_model_optimizer(
            self.config
        )

        if self._is_offload_param:
            offload_fsdp_model_to_cpu(self.critic_module)
            log_gpu_memory_usage("After offload critic model during init", logger=logger)
        if self._is_offload_optimizer:
            offload_fsdp_optimizer(optimizer=self.critic_optimizer)
            log_gpu_memory_usage("After offload critic optimizer during init", logger=logger)

        self.critic = DataParallelPPOCritic(
            config=self.config, critic_module=self.critic_module, critic_optimizer=self.critic_optimizer
        )

        self.flops_counter = FlopsCounter(self.critic_model_config)
        self.checkpoint_manager = FSDPCheckpointManager(
            model=self.critic_module,
            optimizer=self.critic_optimizer,
            lr_scheduler=self.critic_lr_scheduler,
            processing_class=self.processor if self.processor is not None else self.tokenizer,
            checkpoint_config=self.config.checkpoint,
        )

    @register(dispatch_mode=make_nd_compute_dataproto_dispatch_fn(mesh_name="critic"))
    @DistProfiler.annotate(color="cyan")
    def compute_values(self, data: DataProto):
        if self._is_offload_param:
            load_fsdp_model_to_gpu(self.critic_module)
        micro_batch_size = self.config.forward_micro_batch_size_per_gpu
        data.meta_info["micro_batch_size"] = micro_batch_size
        data.meta_info["max_token_len"] = self.config.forward_max_token_len_per_gpu
        data.meta_info["use_dynamic_bsz"] = self.config.use_dynamic_bsz
        # perform forward computation
        with self.ulysses_sharding_manager:
            data = data.to("cpu")  # data will to device with each micro batch on critic.compute_values
            values = self.critic.compute_values(data=data)
            output = DataProto.from_dict(tensors={"values": values})

        output = output.to("cpu")
        if self._is_offload_param:
            offload_fsdp_model_to_cpu(self.critic_module)
        return output

    @register(dispatch_mode=make_nd_compute_dataproto_dispatch_fn(mesh_name="critic"))
    @DistProfiler.annotate(color="pink")
    def update_critic(self, data: DataProto):
        if self._is_offload_param:
            load_fsdp_model_to_gpu(self.critic_module)
        if self._is_offload_optimizer:
            load_fsdp_optimizer(optimizer=self.critic_optimizer, device_id=get_device_id())

        # perform forward computation
        with self.ulysses_sharding_manager:
            data = data.to("cpu")  # data will to device with each micro batch on critic.update_critic
            with Timer(name="update_critic", logger=None) as timer:
                metrics = self.critic.update_critic(data=data)
            delta_time = timer.last

            global_num_tokens = data.meta_info["global_token_num"]
            estimated_flops, promised_flops = self.flops_counter.estimate_flops(global_num_tokens, delta_time)
            metrics["perf/mfu/critic"] = estimated_flops * self.config.ppo_epochs / promised_flops / self.world_size

            lr = self.critic_lr_scheduler.get_last_lr()[0]
            metrics["critic/lr"] = lr
            self.critic_lr_scheduler.step()

            output = DataProto(batch=None, meta_info={"metrics": metrics})

        if self._is_offload_param:
            offload_fsdp_model_to_cpu(self.critic_module)
        if self._is_offload_optimizer:
            offload_fsdp_optimizer(optimizer=self.critic_optimizer)

        output = output.to("cpu")
        return output

    @register(dispatch_mode=Dispatch.ONE_TO_ALL)
    def save_checkpoint(self, local_path, hdfs_path=None, global_step=0, max_ckpt_to_keep=None):
        import torch

        if self._is_offload_param:
            load_fsdp_model_to_gpu(self.critic_module)

        self.checkpoint_manager.save_checkpoint(
            local_path=local_path, hdfs_path=hdfs_path, global_step=global_step, max_ckpt_to_keep=max_ckpt_to_keep
        )

        torch.distributed.barrier()
        if self._is_offload_param:
            offload_fsdp_model_to_cpu(self.critic_module)

    @register(dispatch_mode=Dispatch.ONE_TO_ALL)
    def load_checkpoint(self, local_path, hdfs_path=None, del_local_after_load=True):
        import torch

        if self._is_offload_param:
            load_fsdp_model_to_gpu(self.critic_module)

        self.checkpoint_manager.load_checkpoint(
            local_path=local_path, hdfs_path=hdfs_path, del_local_after_load=del_local_after_load
        )

        torch.distributed.barrier()
        if self._is_offload_param:
            offload_fsdp_model_to_cpu(self.critic_module)

        if self._is_offload_optimizer:
            offload_fsdp_optimizer(self.critic_optimizer)


# TODO(sgm): we may need to extract it to dp_reward_model.py
class RewardModelWorker(Worker, DistProfilerExtension):
    """
    Note that we only implement the reward model that is subclass of AutoModelForTokenClassification.
    """

    def __init__(self, config):
        Worker.__init__(self)

        omega_profiler_config = config.get("profiler", {})
        profiler_config = omega_conf_to_dataclass(omega_profiler_config, dataclass_type=ProfilerConfig)
        if omega_profiler_config.get("tool", None) in ["npu", "nsys", "torch", "torch_memory"]:
            tool_config = omega_conf_to_dataclass(
                omega_profiler_config.get("tool_config", {}).get(omega_profiler_config.get("tool"))
            )
        else:
            tool_config = None
        DistProfilerExtension.__init__(
            self,
            DistProfiler(rank=self.rank, config=profiler_config, tool_config=tool_config),
        )

        self.device_name = get_device_name()
        if self.device_name in ["mps", "cpu"]:
            backend = "cpu:gloo"
            self.attn_impl = "eager"
        else:
            backend = get_nccl_backend()
            self.attn_impl = "flash_attention_2"

        import torch.distributed

        self.config = config
        if not torch.distributed.is_initialized():
<<<<<<< HEAD
            torch.distributed.init_process_group(backend=backend, init_method=os.environ.get("DIST_INIT_METHOD", None))
        self.config = config
=======
            torch.distributed.init_process_group(
                backend=get_nccl_backend(),
                timeout=datetime.timedelta(seconds=self.config.get("nccl_timeout", 600)),
                init_method=os.environ.get("DIST_INIT_METHOD", None),
            )
>>>>>>> 62549582

        # build device mesh for Ulysses Sequence Parallel
        world_size = torch.distributed.get_world_size()
        from torch.distributed.device_mesh import init_device_mesh

        fsdp_size = self.config.model.fsdp_config.fsdp_size
        self.device_mesh = create_device_mesh(world_size=world_size, fsdp_size=fsdp_size)

        self.ulysses_device_mesh = None
        self.ulysses_sequence_parallel_size = self.config.get("ulysses_sequence_parallel_size", 1)
        dp = world_size // self.ulysses_sequence_parallel_size
        if self.ulysses_sequence_parallel_size > 1:
            self.ulysses_device_mesh = init_device_mesh(
                device_name, mesh_shape=(dp, self.ulysses_sequence_parallel_size), mesh_dim_names=["dp", "sp"]
            )

        self.ulysses_sharding_manager = FSDPUlyssesShardingManager(self.ulysses_device_mesh)

        # create training dispatch
        if self.ulysses_device_mesh is not None:
            is_collect = self.ulysses_device_mesh["sp"].get_local_rank() == 0
            self._register_dispatch_collect_info(
                "reward", dp_rank=self.ulysses_device_mesh["dp"].get_local_rank(), is_collect=is_collect
            )
        else:
            self._register_dispatch_collect_info("reward", dp_rank=self.rank, is_collect=True)

        self.use_remove_padding = self.config.model.get("use_remove_padding", False)

        # normalize config
        if self.config.micro_batch_size is not None:
            self.config.micro_batch_size //= torch.distributed.get_world_size()
            self.config.micro_batch_size_per_gpu = self.config.micro_batch_size

    def _build_model(self, config):
        # the following line is necessary
        from torch.distributed.fsdp import CPUOffload
        from transformers import AutoConfig, AutoModelForTokenClassification

        use_shm = config.model.get("use_shm", False)
        # download the checkpoint from hdfs
        local_path = copy_to_local(config.model.path, use_shm=use_shm)

        if self.config.model.input_tokenizer is None:
            self._do_switch_chat_template = False
        else:
            self._do_switch_chat_template = True
            input_tokenizer_local_path = copy_to_local(config.model.input_tokenizer, use_shm=use_shm)
            self.input_tokenizer = hf_tokenizer(
                input_tokenizer_local_path, trust_remote_code=config.model.get("trust_remote_code", False)
            )
            self.tokenizer = hf_tokenizer(local_path, trust_remote_code=config.model.get("trust_remote_code", False))

        trust_remote_code = config.model.get("trust_remote_code", False)
        model_config = AutoConfig.from_pretrained(local_path, trust_remote_code=trust_remote_code)
        model_config.num_labels = 1

        # note that we have to create model in fp32. Otherwise, the optimizer is in bf16, which is incorrect
        init_context = get_init_weight_context_manager(
            use_meta_tensor=not model_config.tie_word_embeddings, mesh=self.device_mesh
        )

        with init_context(), warnings.catch_warnings():
            warnings.simplefilter("ignore")
            model_config.classifier_dropout = 0.0
            reward_module = AutoModelForTokenClassification.from_pretrained(
                pretrained_model_name_or_path=local_path,
                config=model_config,
                torch_dtype=torch.bfloat16,
                attn_implementation=self.attn_impl,
                trust_remote_code=trust_remote_code,
            )

            apply_monkey_patch(
                model=reward_module,
                use_remove_padding=config.model.get("use_remove_padding", False),
                ulysses_sp_size=self.ulysses_sequence_parallel_size,
            )

            reward_module.to(torch.bfloat16)

        auto_wrap_policy = get_fsdp_wrap_policy(module=reward_module, config=self.config.model.fsdp_config)

        fsdp_mesh = self.device_mesh
        sharding_strategy = get_sharding_strategy(fsdp_mesh)

        if self.device_name in ["mps", "cpu"]:
            warnings.warn(
                f"FSDP not supported on device '{self.device_name}'. Falling back to normal module.", stacklevel=2
            )
            reward_module = reward_module.to(self.device_name)
        elif config.strategy == "fsdp":
            reward_module = FSDP(
                reward_module,
                param_init_fn=init_fn,
                use_orig_params=False,
                auto_wrap_policy=auto_wrap_policy,
                device_id=get_device_id(),
                sharding_strategy=sharding_strategy,  # zero3
                sync_module_states=True,
                cpu_offload=CPUOffload(offload_params=True),
                forward_prefetch=self.config.model.fsdp_config.forward_prefetch,
                device_mesh=self.device_mesh,
            )
        elif config.strategy == "fsdp2":
            assert CPUOffloadPolicy is not None, "PyTorch version >= 2.4 is required for using fully_shard API (FSDP2)"
            cpu_offload = CPUOffloadPolicy(pin_memory=True)
            fsdp_kwargs = {
                "mesh": fsdp_mesh,
                "offload_policy": cpu_offload,
                "reshard_after_forward": config.model.fsdp_config.reshard_after_forward,
                "shard_placement_fn": get_shard_placement_fn(fsdp_size=self.device_mesh.shape[-1]),
            }
            full_state = reward_module.state_dict()
            apply_fsdp2(reward_module, fsdp_kwargs, config.model.fsdp_config)
            fsdp2_load_full_state_dict(reward_module, full_state, fsdp_mesh, cpu_offload)
        else:
            raise NotImplementedError(f"Unknown strategy: {config.strategy}")
        return reward_module

    @register(dispatch_mode=Dispatch.ONE_TO_ALL)
    def init_model(self):
        # This is used to import external_lib into the huggingface systems
        import_external_libs(self.config.model.get("external_lib", None))
        self.reward_module = self._build_model(config=self.config)

    def _forward_micro_batch(self, micro_batch):
        if is_cuda_available:
            from flash_attn.bert_padding import index_first_axis, pad_input, rearrange, unpad_input
        elif is_npu_available:
            from transformers.integrations.npu_flash_attention import (
                index_first_axis,
                pad_input,
                rearrange,
                unpad_input,
            )

        from verl.utils.ulysses import gather_outputs_and_unpad, ulysses_pad_and_slice_inputs

        with torch.no_grad(), torch.autocast(device_type=device_name, dtype=torch.bfloat16):
            input_ids = micro_batch["input_ids"]
            batch_size, seqlen = input_ids.shape
            attention_mask = micro_batch["attention_mask"]
            position_ids = micro_batch["position_ids"]
            if position_ids.dim() == 3:  # qwen2vl mrope
                position_ids = position_ids.transpose(0, 1)  # (bsz, 3, seqlen) -> (3, bsz, seqlen)

            if self.use_remove_padding:
                input_ids_rmpad, indices, *_ = unpad_input(
                    input_ids.unsqueeze(-1), attention_mask
                )  # input_ids_rmpad (total_nnz, ...)
                input_ids_rmpad = input_ids_rmpad.transpose(0, 1)  # (1, total_nnz)

                # unpad the position_ids to align the rotary
                if position_ids.dim() == 3:
                    position_ids_rmpad = (
                        index_first_axis(rearrange(position_ids, "c b s ... -> (b s) c ..."), indices)
                        .transpose(0, 1)
                        .unsqueeze(1)
                    )  # (3, bsz, seqlen) -> (3, 1, bsz * seqlen)
                else:
                    position_ids_rmpad = index_first_axis(
                        rearrange(position_ids.unsqueeze(-1), "b s ... -> (b s) ..."), indices
                    ).transpose(0, 1)

                # pad and slice the inputs if sp > 1
                if self.ulysses_sequence_parallel_size > 1:
                    input_ids_rmpad, position_ids_rmpad, pad_size = ulysses_pad_and_slice_inputs(
                        input_ids_rmpad, position_ids_rmpad, sp_size=self.ulysses_sequence_parallel_size
                    )

                # only pass input_ids and position_ids to enable flash_attn_varlen
                output = self.reward_module(
                    input_ids=input_ids_rmpad, attention_mask=None, position_ids=position_ids_rmpad, use_cache=False
                )
                reward_rmpad = output.logits
                reward_rmpad = reward_rmpad.squeeze(0)  # (total_nnz)

                # gather output if sp > 1
                if self.ulysses_sequence_parallel_size > 1:
                    reward_rmpad = gather_outputs_and_unpad(
                        reward_rmpad, gather_dim=0, unpad_dim=0, padding_size=pad_size
                    )

                # pad it back
                rm_score = pad_input(reward_rmpad, indices=indices, batch=batch_size, seqlen=seqlen).squeeze(-1)
            else:
                output = self.reward_module(
                    input_ids=input_ids, attention_mask=attention_mask, position_ids=position_ids, use_cache=False
                )
                rm_score = output.logits  # (batch_size, seq_len, 1)
                rm_score = rm_score.squeeze(-1)

            # extract the result of the last valid token
            eos_mask_idx = torch.argmax(position_ids * attention_mask, dim=-1)  # (bsz,)
            rm_score = rm_score[torch.arange(batch_size), eos_mask_idx]
            return rm_score

    def _expand_to_token_level(self, data: DataProto, scores: torch.Tensor):
        batch_size = data.batch.batch_size[0]
        # expand as token_level_reward
        attention_mask = data.batch["attention_mask"]
        position_ids = data.batch["position_ids"]
        response_length = data.batch["responses"].shape[-1]
        if position_ids.dim() == 3:  # qwen2vl mrope [bs, 3, seq_len]
            position_ids = position_ids[:, 0, :]
        eos_mask_idx = torch.argmax(position_ids * attention_mask, dim=-1)  # (bsz,)
        token_level_scores = torch.zeros_like(attention_mask, dtype=scores.dtype)  # (bsz, seqlen)
        token_level_scores[torch.arange(batch_size), eos_mask_idx] = scores

        # select the response part
        token_level_scores = token_level_scores[:, -response_length:]

        return token_level_scores

    def _switch_chat_template(self, data: DataProto):
        src_max_length = data.batch["attention_mask"].shape[-1]

        src_tokenizer = self.input_tokenizer
        target_tokenizer = self.tokenizer

        rm_input_ids = []
        rm_attention_mask = []

        for i in range(data.batch.batch_size[0]):
            if not isinstance(data.non_tensor_batch["raw_prompt"][i], list | np.ndarray):
                raise TypeError(
                    f"raw_prompt must be a list or numpy array, got {type(data.non_tensor_batch['raw_prompt'][i])}"
                )

            # extract raw prompt
            chat: list = list(data.non_tensor_batch["raw_prompt"][i])

            # extract response
            response_ids = data.batch["responses"][i]
            response_length = response_ids.shape[-1]
            valid_response_length = data.batch["attention_mask"][i][-response_length:].sum()
            valid_response_ids = response_ids[:valid_response_length]

            # decode
            response = src_tokenizer.decode(valid_response_ids)
            # remove bos and eos
            response = response.replace(src_tokenizer.eos_token, "")

            chat.append({"role": "assistant", "content": response})

            prompt_with_chat_template = target_tokenizer.apply_chat_template(
                chat, add_generation_prompt=False, tokenize=False
            )
            if self.rank == 0 and i == 0:
                # for debugging purpose
                print(f"Switch template. chat: {prompt_with_chat_template}")

            # the maximum length is actually determined by the reward model itself
            max_length = self.config.get("max_length", src_max_length)
            if max_length is None:
                max_length = src_max_length

            model_inputs = target_tokenizer(prompt_with_chat_template, return_tensors="pt", add_special_tokens=False)
            input_ids, attention_mask = verl_F.postprocess_data(
                input_ids=model_inputs["input_ids"],
                attention_mask=model_inputs["attention_mask"],
                max_length=max_length,
                pad_token_id=target_tokenizer.pad_token_id,
                left_pad=False,  # right padding
                truncation=self.config.get("truncation", "right"),
            )  # truncate from the right

            rm_input_ids.append(input_ids)
            rm_attention_mask.append(attention_mask)

        rm_input_ids = torch.cat(rm_input_ids, dim=0)
        rm_attention_mask = torch.cat(rm_attention_mask, dim=0)

        rm_position_ids = compute_position_id_with_mask(rm_attention_mask)

        rm_inputs = {"input_ids": rm_input_ids, "attention_mask": rm_attention_mask, "position_ids": rm_position_ids}

        return DataProto.from_dict(rm_inputs)

    @register(dispatch_mode=make_nd_compute_dataproto_dispatch_fn(mesh_name="reward"))
    @DistProfiler.annotate(color="brown")
    def compute_rm_score(self, data: DataProto):
        import itertools

        from verl.utils.seqlen_balancing import get_reverse_idx, rearrange_micro_batches

        # Support all hardwares
        data = data.to(get_device_id())
        if self._do_switch_chat_template:
            rm_data = self._switch_chat_template(data)
        else:
            rm_input_ids = data.batch["input_ids"]
            rm_attention_mask = data.batch["attention_mask"]
            rm_position_ids = data.batch["position_ids"]
            rm_inputs = {
                "input_ids": rm_input_ids,
                "attention_mask": rm_attention_mask,
                "position_ids": rm_position_ids,
            }
            rm_data = DataProto.from_dict(rm_inputs)

        # Support all hardwares
        rm_data = rm_data.to(get_device_id())

        # perform forward computation
        with self.ulysses_sharding_manager:
            use_dynamic_bsz = self.config.use_dynamic_bsz
            if use_dynamic_bsz:
                max_token_len = self.config.forward_max_token_len_per_gpu * self.ulysses_sequence_parallel_size
                micro_batches, indices = rearrange_micro_batches(batch=rm_data.batch, max_token_len=max_token_len)
            else:
                micro_batches = rm_data.batch.split(self.config.micro_batch_size_per_gpu)
            output = []
            for micro_batch in micro_batches:
                rm_score = self._forward_micro_batch(micro_batch)
                output.append(rm_score)
            scores = torch.cat(output, dim=0)  # (batch_size)

            if use_dynamic_bsz:
                indices = list(itertools.chain.from_iterable(indices))
                assert len(indices) == scores.size(0), f"{len(indices)} vs. {scores.size()}"
                revert_indices = torch.tensor(get_reverse_idx(indices), dtype=torch.long)
                scores = scores[revert_indices]

            token_level_scores = self._expand_to_token_level(data, scores)
            # Note that this is only the scores, may not be the final rewards used to train RL
            output = DataProto.from_dict(tensors={"rm_scores": token_level_scores})

        # https://pytorch.org/docs/stable/notes/fsdp.html#fsdp-notes
        # unshard the root FSDP module
        if self.world_size > 1 and fsdp_version(self.reward_module) == 1:
            self.reward_module._handle.reshard(True)

        output = output.to("cpu")
        return output


# ================================= Async related workers =================================
class AsyncActorRolloutRefWorker(ActorRolloutRefWorker):
    @register(dispatch_mode=Dispatch.DIRECT_ROLLOUT_METHOD)
    async def wake_up(self):
        await self.rollout_mode()
        return True

    @register(dispatch_mode=Dispatch.DIRECT_ROLLOUT_METHOD)
    async def sleep(self):
        await self.trainer_mode()
        return True

    # ============================ vLLM related ============================

    @register(dispatch_mode=Dispatch.DIRECT_ROLLOUT_METHOD)
    def get_zeromq_address(self):
        return self.rollout.get_zeromq_address()

    # ============================ SGLang related ============================

    @register(dispatch_mode=Dispatch.DIRECT_ROLLOUT_METHOD, blocking=False)
    async def chat_completion(self, json_request):
        ret = await self.rollout.chat_completion(json_request)
        return ret

    @register(dispatch_mode=Dispatch.DIRECT_ROLLOUT_METHOD, blocking=False)
    async def generate(
        self,
        prompt_ids: list[int],
        sampling_params: dict[str, Any],
        request_id: str,
        image_data: Optional[list[Any]] = None,
    ) -> list[int]:
        ret = await self.rollout.generate(prompt_ids, sampling_params, request_id, image_data=image_data)
        return ret<|MERGE_RESOLUTION|>--- conflicted
+++ resolved
@@ -129,7 +129,6 @@
         Worker.__init__(self)
 
         self.config = config
-<<<<<<< HEAD
         self.profile_option = kwargs.get("profile_option", None)
         self.device_name = get_device_name()
         if self.device_name in ["mps", "cpu"]:
@@ -139,8 +138,6 @@
             backend = f"cpu:gloo,{device_name}:{get_nccl_backend()}"
             self.attn_impl = "flash_attention_2"
 
-=======
->>>>>>> 62549582
         import torch.distributed
 
         if not torch.distributed.is_initialized():
@@ -1099,17 +1096,13 @@
 
         self.config = config
         if not torch.distributed.is_initialized():
-<<<<<<< HEAD
-            torch.distributed.init_process_group(backend=backend, init_method=os.environ.get("DIST_INIT_METHOD", None))
-        self.config = config
-=======
+
             torch.distributed.init_process_group(
-                backend=get_nccl_backend(),
+                backend=backend,
                 timeout=datetime.timedelta(seconds=self.config.get("nccl_timeout", 600)),
                 init_method=os.environ.get("DIST_INIT_METHOD", None),
             )
         self.config: FSDPCriticConfig = config
->>>>>>> 62549582
 
         # build device mesh for Ulysses Sequence Parallel
         world_size = torch.distributed.get_world_size()
@@ -1207,16 +1200,14 @@
             attn_implementation=self.attn_impl,
             trust_remote_code=config.model.get("trust_remote_code", False),
         )
-<<<<<<< HEAD
         critic_model_config.attn_implementation = self.attn_impl
-=======
+
         # TODO: VL models use VisionAttention, which directly uses flash_attention in transformers>=4.53
         # which will be patched by _ulysses_flash_attention_forward, but errorly misses position_ids
         # Maybe support Ulysses in VisionAttention in the future and remove this patch
         if self.ulysses_sequence_parallel_size > 1 and hasattr(critic_model_config, "vision_config"):
             critic_model_config.vision_config._attn_implementation = "eager"
 
->>>>>>> 62549582
         critic_model_config.num_labels = 1
         # patch for kimi-vl
         if getattr(critic_model_config, "model_type", None) == "kimi_vl":
@@ -1535,16 +1526,11 @@
 
         self.config = config
         if not torch.distributed.is_initialized():
-<<<<<<< HEAD
-            torch.distributed.init_process_group(backend=backend, init_method=os.environ.get("DIST_INIT_METHOD", None))
-        self.config = config
-=======
             torch.distributed.init_process_group(
-                backend=get_nccl_backend(),
+                backend=backend,
                 timeout=datetime.timedelta(seconds=self.config.get("nccl_timeout", 600)),
                 init_method=os.environ.get("DIST_INIT_METHOD", None),
             )
->>>>>>> 62549582
 
         # build device mesh for Ulysses Sequence Parallel
         world_size = torch.distributed.get_world_size()
