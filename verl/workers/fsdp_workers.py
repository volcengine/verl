# Copyright 2024 Bytedance Ltd. and/or its affiliates
#
# Licensed under the Apache License, Version 2.0 (the "License");
# you may not use this file except in compliance with the License.
# You may obtain a copy of the License at
#
#     http://www.apache.org/licenses/LICENSE-2.0
#
# Unless required by applicable law or agreed to in writing, software
# distributed under the License is distributed on an "AS IS" BASIS,
# WITHOUT WARRANTIES OR CONDITIONS OF ANY KIND, either express or implied.
# See the License for the specific language governing permissions and
# limitations under the License.
"""
The main entry point to run the PPO algorithm
"""

import datetime
import json
import logging
import os
import warnings
from dataclasses import asdict
from typing import Any, Optional

import numpy as np
import psutil
import torch
import torch.distributed
import torch.distributed as dist
from codetiming import Timer
from omegaconf import DictConfig, OmegaConf, open_dict
from peft import LoraConfig, TaskType, get_peft_model
from safetensors.torch import save_file
from torch.distributed.device_mesh import init_device_mesh
from torch.distributed.fsdp import FullyShardedDataParallel as FSDP
from torch.distributed.fsdp.api import FullStateDictConfig, ShardedStateDictConfig, StateDictType

try:
    # for torch 2.5+
    from torch.distributed.tensor import DTensor
except ImportError:
    from torch.distributed._tensor import DTensor

import verl.utils.torch_functional as verl_F
from verl import DataProto
from verl.models.transformers.monkey_patch import apply_monkey_patch
from verl.single_controller.base import Worker
from verl.single_controller.base.decorator import Dispatch, make_nd_compute_dataproto_dispatch_fn, register
from verl.utils import hf_processor, hf_tokenizer
from verl.utils.activation_offload import enable_activation_offloading
from verl.utils.checkpoint.fsdp_checkpoint_manager import FSDPCheckpointManager
from verl.utils.config import omega_conf_to_dataclass
from verl.utils.device import (
    get_device_id,
    get_device_name,
    get_nccl_backend,
    get_torch_device,
    set_expandable_segments,
)
from verl.utils.flops_counter import FlopsCounter
from verl.utils.fs import copy_to_local
from verl.utils.fsdp_utils import (
    CPUOffloadPolicy,
    MixedPrecisionPolicy,
    apply_fsdp2,
    collect_lora_params,
    fsdp2_load_full_state_dict,
    fsdp_version,
    get_fsdp_wrap_policy,
    get_init_weight_context_manager,
    get_shard_placement_fn,
    init_fn,
    layered_summon_lora_params,
    load_fsdp_model_to_gpu,
    load_fsdp_optimizer,
    offload_fsdp_model_to_cpu,
    offload_fsdp_optimizer,
    replace_lora_wrapper,
)
from verl.utils.import_utils import import_external_libs
from verl.utils.memory_utils import aggressive_empty_cache
from verl.utils.model import compute_position_id_with_mask, convert_weight_keys
from verl.utils.profiler import DistProfiler, DistProfilerExtension, ProfilerConfig, log_gpu_memory_usage, simple_timer
from verl.utils.profiler.performance import reduce_timing, topk_reduce_ratio_min_max
from verl.utils.py_functional import convert_to_regular_types
from verl.utils.ray_utils import get_event_loop
from verl.workers.config import FSDPCriticConfig, FSDPEngineConfig, HFModelConfig, RolloutConfig
from verl.workers.config.optimizer import build_optimizer
from verl.workers.rollout import get_rollout_class
from verl.workers.sharding_manager.fsdp_ulysses import FSDPUlyssesShardingManager

logger = logging.getLogger(__file__)
logger.setLevel(os.getenv("VERL_LOGGING_LEVEL", "WARN"))

device_name = get_device_name()


def create_device_mesh(world_size, fsdp_size):
    if fsdp_size < 0 or fsdp_size >= world_size:
        device_mesh = init_device_mesh(device_name, mesh_shape=(world_size,), mesh_dim_names=["fsdp"])
    else:
        device_mesh = init_device_mesh(
            device_name, mesh_shape=(world_size // fsdp_size, fsdp_size), mesh_dim_names=["ddp", "fsdp"]
        )
    return device_mesh


def get_sharding_strategy(device_mesh):
    from torch.distributed.fsdp import ShardingStrategy

    if device_mesh.ndim == 1:
        sharding_strategy = ShardingStrategy.FULL_SHARD
    elif device_mesh.ndim == 2:
        sharding_strategy = ShardingStrategy.HYBRID_SHARD
    else:
        raise NotImplementedError(f"Get device mesh ndim={device_mesh.ndim}, but only support 1 or 2")
    return sharding_strategy


def get_vl_model_vision_tower(vl_model_instance):
    """
    Util to extract Vision Tower from a VL model instance
    """
    if hasattr(vl_model_instance, "model") and hasattr(vl_model_instance.model, "visual"):
        # transformers >= 4.52.0
        return vl_model_instance.model.visual
    elif hasattr(vl_model_instance, "visual"):
        # transformers < 4.52.0
        return vl_model_instance.visual
    return None


class ActorRolloutRefWorker(Worker, DistProfilerExtension):
    """
    This worker can be instantiated as a standalone actor or a standalone rollout or a standalone reference policy
    or a hybrid engine based on the config.rollout
    """

    def __init__(self, config: DictConfig, role: str, **kwargs):
        Worker.__init__(self)

        self.config = config
        self.profile_option = kwargs.get("profile_option", None)
        self.device_name = get_device_name()
        if self.device_name in ["mps", "cpu"]:
            backend = "cpu:gloo"
            self.attn_impl = "eager"
        else:
            backend = f"cpu:gloo,{device_name}:{get_nccl_backend()}"
            self.attn_impl = "flash_attention_2"

        import torch.distributed

        if not torch.distributed.is_initialized():
            rank = int(os.environ.get("RANK", 0))
            world_size = int(os.environ.get("WORLD_SIZE", 1))
            torch.distributed.init_process_group(
                backend=backend,
                rank=rank,
                world_size=world_size,
                timeout=datetime.timedelta(seconds=self.config.get("nccl_timeout", 600)),
                init_method=os.environ.get("DIST_INIT_METHOD", None),
            )

        # build device mesh for FSDP
        world_size = torch.distributed.get_world_size()
        # TODO(sgm): support FSDP hybrid shard for larger model
        self.device_mesh = create_device_mesh(world_size=world_size, fsdp_size=self.config.actor.fsdp_config.fsdp_size)

        # build device mesh for Ulysses Sequence Parallel
        self.ulysses_device_mesh = None
        self.ulysses_sequence_parallel_size = self.config.actor.get("ulysses_sequence_parallel_size", 1)
        dp = world_size // self.ulysses_sequence_parallel_size
        if self.ulysses_sequence_parallel_size > 1:
            self.ulysses_device_mesh = init_device_mesh(
                device_name, mesh_shape=(dp, self.ulysses_sequence_parallel_size), mesh_dim_names=["dp", "sp"]
            )

        # create training dispatch
        if self.ulysses_device_mesh is not None:
            is_collect = self.ulysses_device_mesh["sp"].get_local_rank() == 0
            self._register_dispatch_collect_info(
                "actor", dp_rank=self.ulysses_device_mesh["dp"].get_local_rank(), is_collect=is_collect
            )
        else:
            self._register_dispatch_collect_info("actor", dp_rank=self.rank, is_collect=True)

        self.ulysses_sharding_manager = FSDPUlyssesShardingManager(self.ulysses_device_mesh)
        self._lora_rank = self.config.model.get("lora_rank", 0)
        self._is_lora = self.config.model.get("lora_adapter_path") is not None or self._lora_rank > 0

        self.role = role
        assert self.role in ["actor", "rollout", "ref", "actor_rollout", "actor_rollout_ref"]

        self._is_actor = self.role in ["actor", "actor_rollout", "actor_rollout_ref"]
        self._is_rollout = self.role in ["rollout", "actor_rollout", "actor_rollout_ref"]
        self._is_ref = self.role in ["ref", "actor_rollout_ref"]
        self.use_orig_params = self.config.actor.fsdp_config.get("use_orig_params", False)

        # TODO(haibin.lin):
        # As of now the type of config is DictConfig, if we assign config.profiler with ProfilerConfig,
        # it will actually convert the ProfilerConfig dataclass back to a DictConfig.
        # We can still use ProfilerConfig for testing purpose (tests/utils/test_nvtx_profile.py)
        # as they provides DictConfig-like interface
        # The benefit of creating the dataclass config is to perform validation during __post_init__
        if self._is_actor:
            omega_profiler_config = config.actor.get("profiler", {})
        elif self._is_rollout:
            # NOTE: In colocation mode, rollout config may not take effect (follow the actor config)
            # This is for extendability in AsyncRL cases
            omega_profiler_config = config.rollout.get("profiler", {})
        elif self._is_ref:
            omega_profiler_config = config.ref.get("profiler", {})
        else:
            raise ValueError(
                f"Invalid role {self.role}, should be one of "
                "['actor', 'rollout', 'ref', 'actor_rollout', 'actor_rollout_ref']"
            )
        # omega_profiler_config is DictConfig
        # profiler_config is a ProfilerConfig dataclass
        profiler_config = omega_conf_to_dataclass(omega_profiler_config, dataclass_type=ProfilerConfig)
        if omega_profiler_config.get("tool", None) in ["npu", "nsys", "torch", "torch_memory"]:
            tool_config = omega_conf_to_dataclass(
                omega_profiler_config.get("tool_config", {}).get(omega_profiler_config.get("tool"))
            )
        else:
            tool_config = None
        DistProfilerExtension.__init__(
            self, DistProfiler(rank=self.rank, config=profiler_config, tool_config=tool_config)
        )

        self._is_offload_param = False
        self._is_offload_optimizer = False
        if self._is_actor:
            self._is_offload_param = self.config.actor.fsdp_config.get("param_offload", False)
            self._is_offload_optimizer = self.config.actor.fsdp_config.get("optimizer_offload", False)
        elif self._is_ref:
            # TODO: it seems that manual offload is slowly than FSDP offload
            self._is_offload_param = self.config.ref.fsdp_config.get("param_offload", False)

        # normalize config
        if self._is_actor:
            self.config.actor.ppo_mini_batch_size *= self.config.rollout.n
            self.config.actor.ppo_mini_batch_size //= self.device_mesh.size() // self.ulysses_sequence_parallel_size
            assert self.config.actor.ppo_mini_batch_size > 0, (
                f"ppo_mini_batch_size {self.config.actor.ppo_mini_batch_size} should be larger than 0 after "
                f"normalization"
            )
            # micro bsz
            if self.config.actor.ppo_micro_batch_size is not None:
                self.config.actor.ppo_micro_batch_size //= (
                    self.device_mesh.size() // self.ulysses_sequence_parallel_size
                )
                self.config.actor.ppo_micro_batch_size_per_gpu = self.config.actor.ppo_micro_batch_size

            if self.config.actor.ppo_micro_batch_size_per_gpu is not None:
                assert self.config.actor.ppo_mini_batch_size % self.config.actor.ppo_micro_batch_size_per_gpu == 0, (
                    f"normalized ppo_mini_batch_size {self.config.actor.ppo_mini_batch_size} should be divisible by "
                    f"ppo_micro_batch_size_per_gpu {self.config.actor.ppo_micro_batch_size_per_gpu}"
                )
                assert self.config.actor.ppo_mini_batch_size // self.config.actor.ppo_micro_batch_size_per_gpu > 0, (
                    f"normalized ppo_mini_batch_size {self.config.actor.ppo_mini_batch_size} should be larger than "
                    f"ppo_micro_batch_size_per_gpu {self.config.actor.ppo_micro_batch_size_per_gpu}"
                )

        # normalize rollout config
        if self._is_rollout and self.config.rollout.log_prob_micro_batch_size is not None:
            self.config.rollout.log_prob_micro_batch_size //= (
                self.device_mesh.size() // self.ulysses_sequence_parallel_size
            )
            self.config.rollout.log_prob_micro_batch_size_per_gpu = self.config.rollout.log_prob_micro_batch_size
        # normalize ref config
        if self._is_ref and self.config.ref.log_prob_micro_batch_size is not None:
            self.config.ref.log_prob_micro_batch_size //= self.device_mesh.size() // self.ulysses_sequence_parallel_size
            self.config.ref.log_prob_micro_batch_size_per_gpu = self.config.ref.log_prob_micro_batch_size

    def _build_model_optimizer(
        self,
        model_path,
        fsdp_config: FSDPEngineConfig,
        optim_config,
        override_model_config,
        use_remove_padding=False,
        use_fused_kernels=False,
        enable_gradient_checkpointing=False,
        trust_remote_code=False,
        use_liger=False,
        role="actor",
        enable_activation_offload=False,
    ):
        from torch.distributed.fsdp import CPUOffload, MixedPrecision
        from transformers import (
            AutoConfig,
            AutoModel,
            AutoModelForCausalLM,
            AutoModelForImageTextToText,
            AutoModelForVision2Seq,
        )

        from verl.utils.model import get_generation_config, print_model_size, update_model_config
        from verl.utils.torch_dtypes import PrecisionType

        assert role in ["actor", "ref"]

        log_gpu_memory_usage(f"Before init {role} from HF AutoModel", logger=logger)
        local_path = model_path

        # note that we have to create model in fp32. Otherwise, the optimizer is in bf16, which is incorrect
        # TODO(zhangchi.usc1992): 1. support create from random initialized model. 2. Support init with FSDP directly
        self.tokenizer = hf_tokenizer(local_path, trust_remote_code=trust_remote_code)
        self.processor = hf_processor(local_path, trust_remote_code=trust_remote_code)

        if self.config.model.get("custom_chat_template", None) is not None:
            if self.processor is not None:
                self.processor.chat_template = self.config.model.custom_chat_template
            else:
                self.tokenizer.chat_template = self.config.model.custom_chat_template

        torch_dtype = fsdp_config.get("model_dtype", None)
        if torch_dtype is None:
            torch_dtype = torch.float32 if self._is_actor else torch.bfloat16
        else:
            torch_dtype = PrecisionType.to_dtype(torch_dtype)

        # override model kwargs
        attn_implementation = override_model_config.get("attn_implementation", "flash_attention_2")
        actor_model_config = AutoConfig.from_pretrained(
<<<<<<< HEAD
            local_path, trust_remote_code=trust_remote_code, attn_implementation=self.attn_impl
=======
            local_path, trust_remote_code=trust_remote_code, attn_implementation=attn_implementation
>>>>>>> 0c06358d
        )
        # TODO: VL models use VisionAttention, which directly uses flash_attention in transformers>=4.53
        # which will be patched by _ulysses_flash_attention_forward, but errorly misses position_ids
        # Maybe support Ulysses in VisionAttention in the future and remove this patch
        if self.ulysses_sequence_parallel_size > 1 and hasattr(actor_model_config, "vision_config"):
            actor_model_config.vision_config._attn_implementation = "eager"

        # patch for kimi-vl
        if getattr(actor_model_config, "model_type", None) == "kimi_vl":
            actor_model_config.text_config.topk_method = "greedy"

        self.generation_config = get_generation_config(local_path, trust_remote_code=trust_remote_code)

        override_config_kwargs = {
            "bos_token_id": self.tokenizer.bos_token_id,
            "eos_token_id": self.tokenizer.eos_token_id,
            "pad_token_id": self.tokenizer.pad_token_id,
        }
        override_config_kwargs.update(override_model_config)
        update_model_config(actor_model_config, override_config_kwargs=override_config_kwargs)
        if self.rank == 0:
            print(f"Model config after override: {actor_model_config}")

        # NOTE(fix me): tie_word_embedding causes meta_tensor init to hang
        init_context = get_init_weight_context_manager(
            use_meta_tensor=not actor_model_config.tie_word_embeddings, mesh=self.device_mesh
        )

        with init_context(), warnings.catch_warnings():
            warnings.simplefilter("ignore")
            has_remote_code = hasattr(actor_model_config, "auto_map") and any(
                actor_model_config.architectures[0] in val for val in actor_model_config.auto_map.values()
            )
            if has_remote_code:
                auto_class = next(
                    k for k, v in actor_model_config.auto_map.items() if actor_model_config.architectures[0] in v
                )
                match auto_class:
                    case "AutoModelForVision2Seq":
                        actor_module_class = AutoModelForVision2Seq
                    case "AutoModelForCausalLM":
                        actor_module_class = AutoModelForCausalLM
                    case "AutoModelForImageTextToText":
                        actor_module_class = AutoModelForImageTextToText
                    case _:
                        actor_module_class = AutoModel
            else:
                if type(actor_model_config) in AutoModelForVision2Seq._model_mapping.keys():
                    actor_module_class = AutoModelForVision2Seq
                elif type(actor_model_config) in AutoModelForCausalLM._model_mapping.keys():
                    actor_module_class = AutoModelForCausalLM
                elif type(actor_model_config) in AutoModelForImageTextToText._model_mapping.keys():
                    actor_module_class = AutoModelForImageTextToText
                else:
                    actor_module_class = AutoModel

            actor_module = actor_module_class.from_pretrained(
                pretrained_model_name_or_path=local_path,
                torch_dtype=torch_dtype,
                config=actor_model_config,
                trust_remote_code=trust_remote_code,
                attn_implementation=attn_implementation,
            )

            # Apply Liger kernel to the model if use_liger is set to True
            if use_liger:
                from liger_kernel.transformers.monkey_patch import _apply_liger_kernel_to_instance

                _apply_liger_kernel_to_instance(model=actor_module)

            fused_kernel_options = self.config.model.get("fused_kernel_options", None)
            fused_kernels_backend = (
                fused_kernel_options.get("impl_backend", None) if fused_kernel_options is not None else None
            )

            apply_monkey_patch(
                model=actor_module,
                use_remove_padding=use_remove_padding,
                ulysses_sp_size=self.ulysses_sequence_parallel_size,
                use_fused_kernels=use_fused_kernels,
                fused_kernels_backend=fused_kernels_backend,
            )

            # some parameters may not in torch_dtype. TODO(zhangchi.usc1992) remove this after we switch to fsdp2
            actor_module.to(torch_dtype)

            if enable_gradient_checkpointing:
                actor_module.gradient_checkpointing_enable(gradient_checkpointing_kwargs={"use_reentrant": False})

        if self._is_lora:
            print("Applying LoRA to actor module")
            actor_module.enable_input_require_grads()

            lora_adapter_path = self.config.model.get("lora_adapter_path")
            if lora_adapter_path is not None:
                from peft import PeftModel

                print(f"Loading pre-trained LoRA adapter to {role} from: {lora_adapter_path}")

                # Copy adapter to local if needed
                local_adapter_path = copy_to_local(lora_adapter_path, use_shm=self.config.model.get("use_shm", False))

                actor_module = PeftModel.from_pretrained(actor_module, local_adapter_path, is_trainable=True)
                peft_config = actor_module.peft_config["default"]
                # Ensure task_type is TaskType enum, not string
                if isinstance(peft_config.task_type, str):
                    peft_config.task_type = TaskType.CAUSAL_LM

            else:
                # Convert config to regular Python types before creating PEFT model
                lora_config = {
                    "task_type": TaskType.CAUSAL_LM,
                    "r": self.config.model.lora_rank,
                    "lora_alpha": self.config.model.lora_alpha,
                    "target_modules": convert_to_regular_types(self.config.model.target_modules),
                    "exclude_modules": convert_to_regular_types(self.config.model.exclude_modules),
                    "bias": "none",
                }
                actor_module = get_peft_model(actor_module, LoraConfig(**lora_config))

        self.use_orig_params = fsdp_config.get("use_orig_params", False)
        if self.config.actor.get("freeze_vision_tower", False):
            vision_tower = get_vl_model_vision_tower(actor_module)
            if vision_tower is not None:
                vision_tower.requires_grad_(False)
                self.use_orig_params = True
                if self.rank == 0:
                    print("[actor model] Vision tower is set to not trainable.")
            else:
                if self.rank == 0:
                    print("[actor model] No vision tower found.")

        torch.distributed.barrier()

        if self.rank == 0:
            print_model_size(actor_module)

        log_gpu_memory_usage(f"After init {role} from HF AutoModel", logger=logger)

        # We wrap FSDP for rollout as well
        mixed_precision_config = fsdp_config.get("mixed_precision", None)
        if mixed_precision_config is not None:
            param_dtype = PrecisionType.to_dtype(mixed_precision_config.get("param_dtype", "bf16"))
            reduce_dtype = PrecisionType.to_dtype(mixed_precision_config.get("reduce_dtype", "fp32"))
            buffer_dtype = PrecisionType.to_dtype(mixed_precision_config.get("buffer_dtype", "fp32"))
        else:
            param_dtype = PrecisionType.to_dtype(fsdp_config.dtype)
            reduce_dtype = torch.float32
            buffer_dtype = torch.float32

        mixed_precision = MixedPrecision(param_dtype=param_dtype, reduce_dtype=reduce_dtype, buffer_dtype=buffer_dtype)

        auto_wrap_policy = get_fsdp_wrap_policy(
            module=actor_module,
            config=fsdp_config.get("wrap_policy", None),
            is_lora=self._is_lora,
        )

        # if self._is_rollout and self.config.rollout.name == "hf":
        #     # TODO(zhangchi.usc1992, shengguangming) fix me.
        #     Current, auto_wrap_policy causes HFRollout to hang in Gemma
        #     auto_wrap_policy = None

        if self.rank == 0:
            print(f"wrap_policy: {auto_wrap_policy}")

        fsdp_mesh = self.device_mesh
        sharding_strategy = get_sharding_strategy(fsdp_mesh)

        # TODO: add transformer policy
        # We force reference policy to use CPUOffload to save memory.
        # We force turn off CPUOffload for actor because it causes incorrect results when using grad accumulation
        cpu_offload = None if role == "actor" else CPUOffload(offload_params=True)
        fsdp_strategy = self.config.actor.strategy
        if self.device_name in ["mps", "cpu"]:
            warnings.warn(
                f"FSDP not supported on device '{self.device_name}'. Falling back to normal module.", stacklevel=2
            )
            actor_module_fsdp = actor_module.to(self.device_name)
        elif fsdp_strategy == "fsdp":
            actor_module_fsdp = FSDP(
                actor_module,
                cpu_offload=cpu_offload,
                param_init_fn=init_fn,
                auto_wrap_policy=auto_wrap_policy,
                device_id=get_device_id(),
                sharding_strategy=sharding_strategy,  # zero3
                mixed_precision=mixed_precision,
                sync_module_states=True,
                device_mesh=self.device_mesh,
                use_orig_params=self.use_orig_params,
                forward_prefetch=fsdp_config.get("forward_prefetch", False),
            )
        elif fsdp_strategy == "fsdp2":
            assert CPUOffloadPolicy is not None, "PyTorch version >= 2.4 is required for using fully_shard API (FSDP2)"
            mp_policy = MixedPrecisionPolicy(
                param_dtype=param_dtype, reduce_dtype=reduce_dtype, cast_forward_inputs=True
            )
            if role == "actor" and fsdp_config.offload_policy:
                cpu_offload = CPUOffloadPolicy(pin_memory=True)
                self._is_offload_param = False
                self._is_offload_optimizer = False
            else:
                cpu_offload = None if role == "actor" else CPUOffloadPolicy(pin_memory=True)

            fsdp_kwargs = {
                "mesh": fsdp_mesh,
                "mp_policy": mp_policy,
                "offload_policy": cpu_offload,
                "reshard_after_forward": fsdp_config.reshard_after_forward,
                "shard_placement_fn": get_shard_placement_fn(fsdp_size=self.device_mesh.shape[-1]),
            }
            full_state = actor_module.state_dict()
            apply_fsdp2(actor_module, fsdp_kwargs, fsdp_config)
            fsdp2_load_full_state_dict(actor_module, full_state, fsdp_mesh, cpu_offload)
            actor_module_fsdp = actor_module
        else:
            raise NotImplementedError(f"not implement {fsdp_strategy}")

        if enable_activation_offload:
            enable_activation_offloading(actor_module_fsdp, fsdp_strategy, enable_gradient_checkpointing)

        log_gpu_memory_usage(f"After {role} FSDP init", logger=logger)

        # TODO: add more optimizer args into config
        if role == "actor" and optim_config is not None:
            from verl.utils.torch_functional import get_constant_schedule_with_warmup, get_cosine_schedule_with_warmup

            actor_optimizer = build_optimizer(actor_module_fsdp.parameters(), optim_config)

            total_steps = optim_config.get("total_training_steps", 0)
            num_warmup_steps = int(optim_config.get("lr_warmup_steps", -1))
            lr_scheduler_type = optim_config.get("lr_scheduler_type", "constant")
            min_lr_ratio = optim_config.get("min_lr_ratio", 0.0)
            num_cycles = optim_config.get("num_cycles", 0.5)
            if num_warmup_steps < 0:
                num_warmup_steps_ratio = optim_config.get("lr_warmup_steps_ratio", 0.0)
                num_warmup_steps = int(num_warmup_steps_ratio * total_steps)

            if self.rank == 0:
                print(f"Total steps: {total_steps}, num_warmup_steps: {num_warmup_steps}")

            if lr_scheduler_type == "constant":
                actor_lr_scheduler = get_constant_schedule_with_warmup(
                    optimizer=actor_optimizer, num_warmup_steps=num_warmup_steps
                )
            elif lr_scheduler_type == "cosine":
                actor_lr_scheduler = get_cosine_schedule_with_warmup(
                    optimizer=actor_optimizer,
                    num_warmup_steps=num_warmup_steps,
                    num_training_steps=total_steps,
                    min_lr_ratio=min_lr_ratio,
                    num_cycles=num_cycles,
                )
            else:
                raise NotImplementedError(f"LR scheduler type {lr_scheduler_type} is not supported")

            log_gpu_memory_usage(f"After {role} optimizer init", logger=logger)
        else:
            actor_optimizer = None
            actor_lr_scheduler = None

        return actor_module_fsdp, actor_optimizer, actor_lr_scheduler, actor_model_config

    def _build_rollout(self, trust_remote_code=False):
        from torch.distributed.device_mesh import init_device_mesh

        # 1. parse rollout and huggingface model config
        rollout_config: RolloutConfig = omega_conf_to_dataclass(self.config.rollout)
        model_config: HFModelConfig = omega_conf_to_dataclass(self.config.model, dataclass_type=HFModelConfig)
        self.model_config = model_config

        # 2. build rollout device mesh
        infer_tp = self.config.rollout.tensor_model_parallel_size * self.config.rollout.data_parallel_size
        infer_pp = self.config.rollout.pipeline_model_parallel_size
        infer_world_size = infer_tp * infer_pp
        dp = self.world_size // infer_world_size
        assert self.world_size % infer_world_size == 0, (
            f"rollout world_size: {self.world_size} is not divisible by infer_world_size: {infer_world_size}"
        )
        rollout_device_mesh = init_device_mesh(
            device_name, mesh_shape=(dp, infer_tp, infer_pp), mesh_dim_names=["dp", "infer_tp", "infer_pp"]
        )
        rollout_name = self.config.rollout.name

        self.rollout_device_mesh = rollout_device_mesh

        if rollout_name == "hf":
            self._register_dispatch_collect_info("rollout", dp_rank=self.rank, is_collect=True)
        else:
            is_collect = (
                rollout_device_mesh["infer_tp"].get_local_rank() == 0
                and rollout_device_mesh["infer_pp"].get_local_rank() == 0
            )
            self._register_dispatch_collect_info(
                "rollout", dp_rank=rollout_device_mesh["dp"].get_local_rank(), is_collect=is_collect
            )

        # 3. init trainer and rollout random states
        self.torch_random_states = get_torch_device().get_rng_state()
        gen_dp_rank = rollout_device_mesh["dp"].get_local_rank()
        get_torch_device().manual_seed(gen_dp_rank + 1000)  # make sure all tp ranks have the same random states
        self.gen_random_states = get_torch_device().get_rng_state()
        get_torch_device().set_rng_state(self.torch_random_states)

        # 4. build rollout model
        log_gpu_memory_usage(f"Before building {self.config.rollout.name} rollout", logger=logger)
        self.rollout = get_rollout_class(rollout_config.name, rollout_config.mode)(
            config=rollout_config, model_config=model_config, device_mesh=rollout_device_mesh
        )
        log_gpu_memory_usage(f"After building {self.config.rollout.name} rollout", logger=logger)

        # Full params
        if torch.distributed.get_world_size() == 1 and fsdp_version(self.actor_module_fsdp) == 1:
            FSDP.set_state_dict_type(
                self.actor_module_fsdp,
                state_dict_type=StateDictType.FULL_STATE_DICT,
                state_dict_config=FullStateDictConfig(),
            )
        elif fsdp_version(self.actor_module_fsdp) == 1:
            FSDP.set_state_dict_type(
                self.actor_module_fsdp,
                state_dict_type=StateDictType.SHARDED_STATE_DICT,
                state_dict_config=ShardedStateDictConfig(),
            )

        # used for LoRA
        self.base_sync_done: bool = "dummy" not in self.config.rollout.load_format
        self.layered_summon = self.config.rollout.get("layered_summon", False)

        # 5. switch to trainer mode
        # NOTE: It's critical that hybrid engine in trainer mode initially to load checkpoint.
        # For sync mode, we directly switch to trainer mode here.
        # For async mode, we can't call run_until_complete here, so we will switch to trainer mode in AgentLoopManager.
        if rollout_config.mode == "sync" and self._is_actor:
            loop = get_event_loop()
            loop.run_until_complete(self.trainer_mode())

    async def rollout_mode(self):
        """Context switch hybridengine to rollout mode."""
        aggressive_empty_cache(force_sync=True)

        log_gpu_memory_usage("Before load_fsdp_model_to_gpu", logger=logger)
        if self._is_offload_param:
            load_fsdp_model_to_gpu(self.actor_module_fsdp)
        log_gpu_memory_usage("After load_fsdp_model_to_gpu", logger=logger)

        peft_config = None
        peft_model = getattr(self.actor_module_fsdp, "_fsdp_wrapped_module", self.actor_module_fsdp)
        if hasattr(peft_model, "peft_config"):  # LoRA
            peft_config = peft_model.peft_config.get("default", None)
            params = collect_lora_params(
                module=self.actor_module_fsdp,
                layered_summon=self.config.rollout.get("layered_summon", False),
                base_sync_done=self.base_sync_done,
            )
            if not self.base_sync_done:
                params = {replace_lora_wrapper(k, peft_config): v for k, v in params.items()}
        else:
            params = self.actor_module_fsdp.state_dict()

        params = convert_weight_keys(
            params, getattr(self.actor_module_fsdp, "_fsdp_wrapped_module", self.actor_module_fsdp)
        )

        # Special handling for LoRA with sleep_level=2:
        # When sleep_level=2, base model weights are destroyed during each sleep cycle.
        # separately collect and update LoRA weights and base model weights through their respective interfaces.
        # Here: params contains LoRA weights, base_model_params contains base model weights.
        if peft_config is not None and getattr(self.rollout, "sleep_level", None) == 2:
            base_model_params = collect_lora_params(
                module=self.actor_module_fsdp,
                layered_summon=self.layered_summon,
                base_sync_done=False,
            )
            base_model_params = {replace_lora_wrapper(k, peft_config): v for k, v in base_model_params.items()}
            base_model_params = convert_weight_keys(
                base_model_params, getattr(self.actor_module_fsdp, "_fsdp_wrapped_module", self.actor_module_fsdp)
            )

        log_gpu_memory_usage("Before offload_fsdp_model_to_cpu", logger=logger)
        if self._is_offload_param:
            offload_fsdp_model_to_cpu(self.actor_module_fsdp)
        log_gpu_memory_usage("After offload_fsdp_model_to_cpu", logger=logger)

        set_expandable_segments(False)

        if peft_config is not None and self.base_sync_done:
            per_tensor_param = params.items() if isinstance(params, dict) else params  # Fixed: handle dict case
        else:
            device = get_device_id()  # used when fsdp2 set cpu_offload_policy
            per_tensor_param = (
                (name, param.to(device, non_blocking=True).full_tensor() if isinstance(param, DTensor) else param)
                for name, param in params.items()
            )

        if self.config.rollout.free_cache_engine:
            await self.rollout.resume(tags=["weights"])
        log_gpu_memory_usage("After resume weights", logger=logger)

        if peft_config is not None and getattr(self.rollout, "sleep_level", None) == 2:
            per_tensor_base_params = (
                (name, param.to(device, non_blocking=True).full_tensor() if isinstance(param, DTensor) else param)
                for name, param in base_model_params.items()
            )
            await self.rollout.update_weights(per_tensor_base_params, base_sync_done=False)
            del base_model_params, per_tensor_base_params

        await self.rollout.update_weights(per_tensor_param, peft_config=peft_config, base_sync_done=self.base_sync_done)
        log_gpu_memory_usage("After update_weights", logger=logger)
        del params, per_tensor_param
        aggressive_empty_cache(force_sync=True)
        if self.config.rollout.free_cache_engine:
            await self.rollout.resume(tags=["kv_cache"])
        log_gpu_memory_usage("After resume kv_cache", logger=logger)

        self.base_sync_done = True
        # important: need to manually set the random states of each tp to be identical.
        self.torch_random_states = get_torch_device().get_rng_state()
        get_torch_device().set_rng_state(self.gen_random_states)

    async def trainer_mode(self):
        """Context switch hybridengine to trainer mode."""
        if self.config.rollout.free_cache_engine:
            log_gpu_memory_usage("Before rollout offload", logger=logger)
            await self.rollout.release()
            log_gpu_memory_usage("After rollout offload", logger=logger)

        self.actor_module_fsdp.train()

        # add empty cache after each compute
        aggressive_empty_cache(force_sync=True)

        set_expandable_segments(True)

        # restore random states
        self.gen_random_states = get_torch_device().get_rng_state()
        get_torch_device().set_rng_state(self.torch_random_states)

    @register(dispatch_mode=Dispatch.ONE_TO_ALL)
    def init_model(self):
        from verl.workers.actor import DataParallelPPOActor

        # This is used to import external_lib into the huggingface systems
        import_external_libs(self.config.model.get("external_lib", None))

        override_model_config = OmegaConf.to_container(OmegaConf.create(self.config.model.get("override_config", {})))
        use_remove_padding = self.config.model.get("use_remove_padding", False)
        use_shm = self.config.model.get("use_shm", False)
        use_fused_kernels = self.config.model.get("use_fused_kernels", False)

        if self._is_actor or self._is_rollout:
            # we need the model for actor and rollout
            if self._is_actor:
                optim_config = self.config.actor.optim
                fsdp_config = omega_conf_to_dataclass(self.config.actor.fsdp_config)
            else:
                optim_config = None
                fsdp_config = FSDPEngineConfig()

            local_path = copy_to_local(self.config.model.path, use_shm=use_shm)
            (
                self.actor_module_fsdp,
                self.actor_optimizer,
                self.actor_lr_scheduler,
                self.actor_model_config,
            ) = self._build_model_optimizer(
                model_path=local_path,
                fsdp_config=fsdp_config,
                optim_config=optim_config,
                override_model_config=override_model_config,
                use_remove_padding=use_remove_padding,
                use_fused_kernels=use_fused_kernels,
                enable_gradient_checkpointing=self.config.model.get("enable_gradient_checkpointing", False),
                trust_remote_code=self.config.model.get("trust_remote_code", False),
                use_liger=self.config.model.get("use_liger", False),
                role="actor",
                enable_activation_offload=self.config.model.get("enable_activation_offload", False),
            )

            # get the original unwrapped module
            if fsdp_version(self.actor_module_fsdp) == 1:
                self.actor_module = self.actor_module_fsdp._fsdp_wrapped_module

            if self._is_offload_param:
                offload_fsdp_model_to_cpu(self.actor_module_fsdp)
                log_gpu_memory_usage("After offload actor model during init", logger=logger)

            if self._is_offload_optimizer:
                offload_fsdp_optimizer(optimizer=self.actor_optimizer)
                log_gpu_memory_usage("After offload actor optimizer during init", logger=logger)

        if self._is_actor:
            actor_cfg = omega_conf_to_dataclass(self.config.actor)
            self.actor = DataParallelPPOActor(
                config=actor_cfg, actor_module=self.actor_module_fsdp, actor_optimizer=self.actor_optimizer
            )

        if self._is_rollout:
            self._build_rollout(trust_remote_code=self.config.model.get("trust_remote_code", False))

        if self._is_ref:
            ref_model_path = self.config.model.path
            ref_model = self.config.ref.get("model", None)
            if ref_model is not None:
                ref_model_path = ref_model.get("path", self.config.model.path)

            if self.rank == 0:
                print("reference model:", ref_model_path)
            local_path = copy_to_local(ref_model_path, use_shm=use_shm)
            self.ref_module_fsdp = self._build_model_optimizer(
                model_path=local_path,
                fsdp_config=omega_conf_to_dataclass(self.config.ref.fsdp_config),
                optim_config=None,
                override_model_config=override_model_config,
                use_remove_padding=use_remove_padding,
                use_fused_kernels=use_fused_kernels,
                trust_remote_code=self.config.model.get("trust_remote_code", False),
                use_liger=self.config.model.get("use_liger", False),
                role="ref",
            )[0]
            OmegaConf.set_struct(self.config.ref, True)
            with open_dict(self.config.ref):
                self.config.ref.use_remove_padding = use_remove_padding
                self.config.ref.use_fused_kernels = use_fused_kernels
            self.ref_policy = DataParallelPPOActor(config=self.config.ref, actor_module=self.ref_module_fsdp)

        if self._is_actor:
            self.flops_counter = FlopsCounter(self.actor_model_config)
            self.checkpoint_manager = FSDPCheckpointManager(
                model=self.actor_module_fsdp,
                optimizer=self.actor.actor_optimizer,
                lr_scheduler=self.actor_lr_scheduler,
                processing_class=self.processor if self.processor is not None else self.tokenizer,
                checkpoint_config=self.config.actor.checkpoint,
            )

        if not self._is_actor and self._is_rollout:
            # If ActorRolloutRefWorker is initialized as a standalone rollout,
            # create a checkpoint manager for FSDP model to allow loading FSDP checkpoints for rollout.

            checkpoint_contents = OmegaConf.create({"load_contents": ["model"], "save_contents": []})
            self.checkpoint_manager = FSDPCheckpointManager(
                model=self.actor_module_fsdp,
                optimizer=None,
                lr_scheduler=None,
                processing_class=self.processor if self.processor is not None else self.tokenizer,
                checkpoint_config=checkpoint_contents,
            )

    @register(dispatch_mode=make_nd_compute_dataproto_dispatch_fn(mesh_name="actor"))
    @DistProfiler.annotate(color="red", role="actor_update")
    def update_actor(self, data: DataProto):
        assert self._is_actor
        if self._is_offload_param:
            load_fsdp_model_to_gpu(self.actor_module_fsdp)
        if self._is_offload_optimizer:
            load_fsdp_optimizer(optimizer=self.actor_optimizer, device_id=get_device_id())

        with self.ulysses_sharding_manager:
            data = data.to("cpu")  # data will to device with each micro batch on actor.update_policy

            # perform training
            with Timer(name="update_policy", logger=None) as timer:
                metrics = self.actor.update_policy(data=data)
            delta_time = timer.last
            global_num_tokens = data.meta_info["global_token_num"]
            estimated_flops, promised_flops = self.flops_counter.estimate_flops(global_num_tokens, delta_time)
            metrics["perf/mfu/actor"] = (
                estimated_flops * self.config.actor.ppo_epochs / promised_flops / self.world_size
            )
            if self.device_name in ["cuda", "npu"]:
                device_module = get_torch_device()
                max_memory_allocated = device_module.max_memory_allocated() / (1024**3)
                max_memory_reserved = device_module.max_memory_reserved() / (1024**3)
            else:
                # For local/dev environments
                mem = psutil.virtual_memory()
                max_memory_allocated = (mem.total - mem.available) / (1024**3)
                max_memory_reserved = mem.available / (1024**3)

            metrics["perf/max_memory_allocated_gb"] = max_memory_allocated
            metrics["perf/max_memory_reserved_gb"] = max_memory_reserved
            metrics["perf/cpu_memory_used_gb"] = psutil.virtual_memory().used / (1024**3)

            lr = self.actor_lr_scheduler.get_last_lr()[0]
            metrics["actor/lr"] = lr.item() if torch.is_tensor(lr) else lr
            self.actor_lr_scheduler.step()

            # TODO: here, we should return all metrics
            output = DataProto(meta_info={"metrics": metrics})

            output = output.to("cpu")

        if self._is_offload_param:
            offload_fsdp_model_to_cpu(self.actor_module_fsdp)
            log_gpu_memory_usage("After offload actor model during update_actor", logger=logger)
        if self._is_offload_optimizer:
            offload_fsdp_optimizer(optimizer=self.actor_optimizer)
            log_gpu_memory_usage("After offload actor optimizer during update_actor", logger=logger)

        return output

    @register(dispatch_mode=make_nd_compute_dataproto_dispatch_fn(mesh_name="rollout"))
    @DistProfiler.annotate(color="red", role="rollout_generate")
    def generate_sequences(self, prompts: DataProto):
        # Support all hardwares
        assert self._is_rollout
        prompts = prompts.to(get_device_id())

        meta_info = {
            "eos_token_id": self.generation_config.eos_token_id
            if self.generation_config is not None
            else self.tokenizer.eos_token_id,
            "pad_token_id": self.generation_config.pad_token_id
            if self.generation_config is not None
            else self.tokenizer.pad_token_id,
        }
        prompts.meta_info.update(meta_info)

        timing_generate = {}
        if self._is_actor:  # For rollout only, we do not switch context.
            loop = get_event_loop()
            loop.run_until_complete(self.rollout_mode())
            log_gpu_memory_usage("After switch to rollout mode", logger=logger)

        with simple_timer("generate_sequences", timing_generate):
            output = self.rollout.generate_sequences(prompts=prompts)

        if self._is_actor:
            loop.run_until_complete(self.trainer_mode())
            log_gpu_memory_usage("After switch to trainer mode", logger=logger)

        # We calculate the average timing across all ranks
        # to make sure meta_info["timing"] is the same
        timing_generate_topk_ratio, timing_generate_min, timing_generate_max = topk_reduce_ratio_min_max(
            timing_generate["generate_sequences"]
        )
        timing_generate = reduce_timing(timing_generate)
        timing_generate.update(
            {
                "generation_timing/max": timing_generate_max,
                "generation_timing/min": timing_generate_min,
                "generation_timing/topk_ratio": timing_generate_topk_ratio,
            }
        )
        output.meta_info["timing"] = timing_generate
        output = output.to("cpu")

        # clear kv cache
        device_module = get_torch_device()
        if hasattr(device_module, "empty_cache"):
            device_module.empty_cache()
        return output

    @register(dispatch_mode=make_nd_compute_dataproto_dispatch_fn(mesh_name="actor"))
    @DistProfiler.annotate(color="blue", role="actor_compute_log_prob")
    def compute_log_prob(self, data: DataProto):
        # when is_lora is True, we use the actor without lora applied to calculate the log_prob
        # which is mostly used for ref log_prob calculation
        assert self._is_actor
        if self._is_offload_param:
            load_fsdp_model_to_gpu(self.actor_module_fsdp)

        # Support all hardwares
        from contextlib import nullcontext

        is_lora = data.meta_info.pop("is_lora", False)
        adapter_ctx = self.actor.actor_module.disable_adapter() if is_lora else nullcontext()
        # we should always recompute old_log_probs when it is HybridEngine
        data.meta_info["micro_batch_size"] = self.config.rollout.log_prob_micro_batch_size_per_gpu
        data.meta_info["max_token_len"] = self.config.rollout.log_prob_max_token_len_per_gpu
        data.meta_info["use_dynamic_bsz"] = self.config.rollout.log_prob_use_dynamic_bsz
        data.meta_info["temperature"] = self.config.rollout.temperature
        # perform recompute log_prob
        with self.ulysses_sharding_manager:
            with adapter_ctx:
                output, entropys = self.actor.compute_log_prob(data=data, calculate_entropy=True)
            output = DataProto.from_dict(
                tensors={"old_log_probs": output, "entropys": entropys},
                meta_info={"temperature": self.config.rollout.temperature},
            )

        output = output.to("cpu")

        # https://pytorch.org/docs/stable/notes/fsdp.html#fsdp-notes
        # unshard the root FSDP module
        if self.world_size > 1 and fsdp_version(self.actor.actor_module) == 1:
            self.actor.actor_module._handle.reshard(True)

        if self._is_offload_param:
            offload_fsdp_model_to_cpu(self.actor_module_fsdp)
            log_gpu_memory_usage("After offload actor model during compute_log_prob", logger=logger)

        return output

    @register(dispatch_mode=make_nd_compute_dataproto_dispatch_fn(mesh_name="actor"))
    @DistProfiler.annotate(color="olive", role="ref_compute_log_prob")
    def compute_ref_log_prob(self, data: DataProto):
        if self._is_lora:
            # if _is_lora, actor without lora applied is the ref
            data.meta_info["is_lora"] = True
            data = self.compute_log_prob(data)
            # this old_log_probs is in fact ref_log_prob
            data = DataProto.from_dict(tensors={"ref_log_prob": data.batch["old_log_probs"]})
            return data
        assert self._is_ref
        # else:
        # otherwise, the class have a standalone ref model

        micro_batch_size = self.config.ref.log_prob_micro_batch_size_per_gpu
        data.meta_info["micro_batch_size"] = micro_batch_size
        data.meta_info["temperature"] = self.config.rollout.temperature
        data.meta_info["max_token_len"] = self.config.ref.log_prob_max_token_len_per_gpu
        data.meta_info["use_dynamic_bsz"] = self.config.ref.log_prob_use_dynamic_bsz
        with self.ulysses_sharding_manager:
            data = data.to("cpu")  # data will to device with each micro batch on ref.compute_log_prob
            output, _ = self.ref_policy.compute_log_prob(data=data, calculate_entropy=False)
            output = DataProto.from_dict(tensors={"ref_log_prob": output})

        output = output.to("cpu")

        # https://pytorch.org/docs/stable/notes/fsdp.html#fsdp-notes
        # unshard the root FSDP module
        if self.world_size > 1:
            if fsdp_version(self.ref_policy.actor_module) == 1:
                self.ref_policy.actor_module._handle.reshard(True)
            elif fsdp_version(self.ref_policy.actor_module) == 2:
                self.ref_policy.actor_module.reshard()

        return output

    @register(dispatch_mode=Dispatch.ONE_TO_ALL)
    def save_checkpoint(self, local_path, hdfs_path=None, global_step=0, max_ckpt_to_keep=None):
        from verl.utils.logger import log_with_rank

        # only support save and load ckpt for actor
        assert self._is_actor

        if self._is_offload_param:
            load_fsdp_model_to_gpu(self.actor_module_fsdp)

        self.checkpoint_manager.save_checkpoint(
            local_path=local_path, hdfs_path=hdfs_path, global_step=global_step, max_ckpt_to_keep=max_ckpt_to_keep
        )
        dist.barrier()

        if self._is_lora and hasattr(getattr(self, "actor_module", self.actor_module_fsdp), "peft_config"):
            lora_save_path = os.path.join(local_path, "lora_adapter")
            peft_model = getattr(self, "actor_module", self.actor_module_fsdp)
            peft_config = {}
            if dist.get_rank() == 0:
                os.makedirs(lora_save_path, exist_ok=True)
                peft_config = asdict(peft_model.peft_config.get("default", {}))
                peft_config["task_type"] = peft_config["task_type"].value
                peft_config["peft_type"] = peft_config["peft_type"].value
                peft_config["target_modules"] = list(peft_config["target_modules"])
            try:
                if fsdp_version(self.actor_module_fsdp) > 0:
                    self.actor_module_fsdp = self.actor_module_fsdp.to(get_device_name())
                    lora_params = layered_summon_lora_params(self.actor_module_fsdp)
                    if dist.get_rank() == 0:
                        save_file(lora_params, os.path.join(lora_save_path, "adapter_model.safetensors"))
                        with open(os.path.join(lora_save_path, "adapter_config.json"), "w", encoding="utf-8") as f:
                            json.dump(peft_config, f, ensure_ascii=False, indent=4)
            except Exception as e:
                log_with_rank(
                    f"Save LoRA Adapter Error ({e})", rank=dist.get_rank(), logger=logger, log_only_rank_0=True
                )

            dist.barrier()
            log_with_rank(
                f"[rank-{self.rank}]: Saved LoRA adapter to: {lora_save_path}",
                rank=dist.get_rank(),
                logger=logger,
                log_only_rank_0=True,
            )

        if self._is_offload_param:
            offload_fsdp_model_to_cpu(self.actor_module_fsdp)

    @register(dispatch_mode=Dispatch.ONE_TO_ALL)
    def load_checkpoint(self, local_path, hdfs_path=None, del_local_after_load=False):
        assert self._is_actor or (not self._is_actor and self._is_rollout), (
            f"Checkpoint loading is only supported for Actor or standalone Rollout Workers, but got "
            f"{self._is_actor} and {self._is_rollout}"
        )

        # No checkpoint to load, just offload the model and optimizer to CPU
        if local_path is None:
            if self._is_offload_param:
                offload_fsdp_model_to_cpu(self.actor_module_fsdp)
            if self._is_offload_optimizer:
                offload_fsdp_optimizer(self.actor_optimizer)
            return

        if self._is_offload_param:
            load_fsdp_model_to_gpu(self.actor_module_fsdp)

        self.checkpoint_manager.load_checkpoint(
            local_path=local_path, hdfs_path=hdfs_path, del_local_after_load=del_local_after_load
        )

        if self._is_offload_param:
            offload_fsdp_model_to_cpu(self.actor_module_fsdp)

        if self._is_offload_optimizer:
            offload_fsdp_optimizer(self.actor_optimizer)

    @register(dispatch_mode=Dispatch.ONE_TO_ALL)
    def start_profile(self, **kwargs) -> None:
        """Start profiling for the current rank in the current training step."""
        self.profiler.start(**kwargs)

    @register(dispatch_mode=Dispatch.ONE_TO_ALL)
    def stop_profile(self) -> None:
        """Stop profiling for the current rank in the current training step."""
        self.profiler.stop()

    @register(dispatch_mode=Dispatch.ONE_TO_ALL)
    def dump_memory_snapshot(self, tag: str = "manual", sub_dir: str = None) -> None:
        """Manually trigger a CUDA memory snapshot dump on all ranks."""
        # Memory snapshot is now handled by the profiler system
        # This method is kept for backward compatibility but delegates to profiler
        if hasattr(self, "profiler") and hasattr(self.profiler, "_impl"):
            try:
                # Try to use the profiler's memory snapshot functionality
                if hasattr(self.profiler._impl, "sampler"):
                    out_dir = OmegaConf.select(self.config, "actor.profiler.save_path") or "."
                    self.profiler._impl.sampler.dump_memory_snapshot(out_dir=out_dir, tag=tag, sub_dir=sub_dir)
            except Exception:
                # silently ignore if profiler doesn't support memory snapshots
                pass


class CriticWorker(Worker, DistProfilerExtension):
    def __init__(self, config: FSDPCriticConfig):
        Worker.__init__(self)
        omega_profiler_config = config.get("profiler", {})
        profiler_config = omega_conf_to_dataclass(omega_profiler_config, dataclass_type=ProfilerConfig)
        if omega_profiler_config.get("tool", None) in ["npu", "nsys", "torch", "torch_memory"]:
            tool_config = omega_conf_to_dataclass(
                omega_profiler_config.get("tool_config", {}).get(omega_profiler_config.get("tool"))
            )
        else:
            tool_config = None
        DistProfilerExtension.__init__(
            self, DistProfiler(rank=self.rank, config=profiler_config, tool_config=tool_config)
        )

        self.device_name = get_device_name()
        if self.device_name in ["mps", "cpu"]:
            backend = "cpu:gloo"
            self.attn_impl = "eager"
        else:
            backend = get_nccl_backend()
            self.attn_impl = "flash_attention_2"

        import torch.distributed

        self.config = config
        if not torch.distributed.is_initialized():

            torch.distributed.init_process_group(
                backend=backend,
                timeout=datetime.timedelta(seconds=self.config.get("nccl_timeout", 600)),
                init_method=os.environ.get("DIST_INIT_METHOD", None),
            )
        self.config: FSDPCriticConfig = config

        # build device mesh for Ulysses Sequence Parallel
        world_size = torch.distributed.get_world_size()
        from torch.distributed.device_mesh import init_device_mesh

        fsdp_size = self.config.model.fsdp_config.fsdp_size
        self.device_mesh = create_device_mesh(world_size=world_size, fsdp_size=fsdp_size)

        self.ulysses_device_mesh = None
        self.ulysses_sequence_parallel_size = self.config.get("ulysses_sequence_parallel_size", 1)
        dp = world_size // self.ulysses_sequence_parallel_size
        if self.ulysses_sequence_parallel_size > 1:
            self.ulysses_device_mesh = init_device_mesh(
                device_name, mesh_shape=(dp, self.ulysses_sequence_parallel_size), mesh_dim_names=["dp", "sp"]
            )

        # create training dispatch
        if self.ulysses_device_mesh is not None:
            is_collect = self.ulysses_device_mesh["sp"].get_local_rank() == 0
            self._register_dispatch_collect_info(
                "critic", dp_rank=self.ulysses_device_mesh["dp"].get_local_rank(), is_collect=is_collect
            )
        else:
            self._register_dispatch_collect_info("critic", dp_rank=self.rank, is_collect=True)

        self.ulysses_sharding_manager = FSDPUlyssesShardingManager(self.ulysses_device_mesh)

        # set FSDP offload params
        self._is_offload_param = self.config.model.fsdp_config.param_offload
        self._is_offload_optimizer = self.config.model.fsdp_config.optimizer_offload

        # normalize config
        self.config.ppo_mini_batch_size *= self.config.rollout_n
        self.config.ppo_mini_batch_size //= torch.distributed.get_world_size() // self.ulysses_sequence_parallel_size
        if self.config.ppo_micro_batch_size is not None:
            self.config.ppo_micro_batch_size //= (
                torch.distributed.get_world_size() // self.ulysses_sequence_parallel_size
            )
            self.config.forward_micro_batch_size //= (
                torch.distributed.get_world_size() // self.ulysses_sequence_parallel_size
            )
            self.config.ppo_micro_batch_size_per_gpu = self.config.ppo_micro_batch_size
            self.config.forward_micro_batch_size_per_gpu = self.config.forward_micro_batch_size

        if self.config.ppo_micro_batch_size_per_gpu is not None:
            assert self.config.ppo_mini_batch_size % self.config.ppo_micro_batch_size_per_gpu == 0, (
                f"normalized ppo_mini_batch_size {self.config.ppo_mini_batch_size} should be divisible by "
                f"ppo_micro_batch_size_per_gpu {self.config.ppo_micro_batch_size_per_gpu}"
            )
            assert self.config.ppo_mini_batch_size // self.config.ppo_micro_batch_size_per_gpu > 0, (
                f"normalized ppo_mini_batch_size {self.config.ppo_mini_batch_size} should be larger than "
                f"ppo_micro_batch_size_per_gpu {self.config.ppo_micro_batch_size_per_gpu}"
            )
        self._is_lora = (
            self.config.model.get("lora_adapter_path") is not None or self.config.model.get("lora_rank", 0) > 0
        )
        self.use_orig_params = self.config.model.fsdp_config.get("use_orig_params", False)

    def _build_critic_model_optimizer(self, config):
        # the following line is necessary
        from torch.distributed.fsdp import MixedPrecision

        from verl.utils.model import load_valuehead_model, print_model_size
        from verl.utils.torch_dtypes import PrecisionType

        use_shm = config.model.get("use_shm", False)
        local_path = copy_to_local(config.model.path, use_shm=use_shm)
        # note that the tokenizer between actor and critic may be different. So override tokenizer info with actor info
        # using random initialized model from any architecture. May not be the same as Actor.

        tokenizer_path = copy_to_local(config.model.tokenizer_path, use_shm=use_shm)
        self.tokenizer = hf_tokenizer(tokenizer_path, trust_remote_code=config.model.get("trust_remote_code", False))
        self.processor = hf_processor(tokenizer_path, trust_remote_code=config.model.get("trust_remote_code", False))

        if self.config.model.get("custom_chat_template", None) is not None:
            if self.processor is not None:
                self.processor.chat_template = self.config.model.custom_chat_template
            else:
                self.tokenizer.chat_template = self.config.model.custom_chat_template
        override_config = OmegaConf.to_container(OmegaConf.create(self.config.model.get("override_config", {})))
        override_config_kwargs = {
            "bos_token_id": self.tokenizer.bos_token_id,
            "eos_token_id": self.tokenizer.eos_token_id,
            "pad_token_id": self.tokenizer.pad_token_id,
        }
        override_config_kwargs.update(override_config)
        if self.rank == 0:
            print(f"Critic overriding config {override_config_kwargs}")

        torch_dtype = self.config.model.fsdp_config.get("model_dtype", "fp32")
        torch_dtype = PrecisionType.to_dtype(torch_dtype)

        from transformers import AutoConfig

        # override model kwargs
        attn_implementation = override_config.get("attn_implementation", "flash_attention_2")
        critic_model_config = AutoConfig.from_pretrained(
            local_path,
<<<<<<< HEAD
            attn_implementation=self.attn_impl,
=======
            attn_implementation=attn_implementation,
>>>>>>> 0c06358d
            trust_remote_code=config.model.get("trust_remote_code", False),
        )
        critic_model_config.attn_implementation = self.attn_impl

        # TODO: VL models use VisionAttention, which directly uses flash_attention in transformers>=4.53
        # which will be patched by _ulysses_flash_attention_forward, but errorly misses position_ids
        # Maybe support Ulysses in VisionAttention in the future and remove this patch
        if self.ulysses_sequence_parallel_size > 1 and hasattr(critic_model_config, "vision_config"):
            critic_model_config.vision_config._attn_implementation = "eager"

        critic_model_config.num_labels = 1
        # patch for kimi-vl
        if getattr(critic_model_config, "model_type", None) == "kimi_vl":
            critic_model_config.text_config.topk_method = "greedy"

        init_context = get_init_weight_context_manager(
            use_meta_tensor=not critic_model_config.tie_word_embeddings, mesh=self.device_mesh
        )

        with init_context(), warnings.catch_warnings():
            warnings.simplefilter("ignore")
            critic_model_config.classifier_dropout = 0.0
            critic_model_config.hidden_dropout = "0"
            critic_model_config.summary_dropout_prob = 0.0

            critic_module = load_valuehead_model(
                local_path,
                torch_dtype,
                critic_model_config,
                config.model.get("trust_remote_code", False),
            )

            use_remove_padding = config.model.get("use_remove_padding", False)

            apply_monkey_patch(
                model=critic_module,
                use_remove_padding=use_remove_padding,
                ulysses_sp_size=self.ulysses_sequence_parallel_size,
            )

            # some parameters may not in torch_dtype
            critic_module.to(torch_dtype)

            if config.model.get("enable_gradient_checkpointing", False):
                critic_module.gradient_checkpointing_enable(gradient_checkpointing_kwargs={"use_reentrant": False})

        if self._is_lora:
            print("Applying LoRA to critic module")
            critic_module.enable_input_require_grads()

            # Check if we should load a pre-trained LoRA adapter
            lora_adapter_path = self.config.model.get("lora_adapter_path")
            if lora_adapter_path is not None:
                from peft import PeftModel

                print(f"Loading pre-trained LoRA adapter to critic from: {lora_adapter_path}")

                # Copy adapter to local if needed
                local_adapter_path = copy_to_local(lora_adapter_path, use_shm=self.config.model.get("use_shm", False))

                critic_module = PeftModel.from_pretrained(critic_module, local_adapter_path, is_trainable=True)
                peft_config = critic_module.peft_config["default"]
                # Ensure task_type is TaskType enum, not string
                if isinstance(peft_config.task_type, str):
                    peft_config.task_type = TaskType.CAUSAL_LM

            else:
                # Convert config to regular Python types before creating PEFT model
                lora_config = {
                    "task_type": TaskType.CAUSAL_LM,
                    "r": self.config.model.lora_rank,
                    "lora_alpha": self.config.model.lora_alpha,
                    "target_modules": convert_to_regular_types(self.config.model.target_modules),
                    "bias": "none",
                }
                critic_module = get_peft_model(critic_module, LoraConfig(**lora_config))

        if self.rank == 0:
            print_model_size(critic_module)

        self.critic_model_config = critic_model_config

        fsdp_config = self.config.model.fsdp_config
        mixed_precision_config = fsdp_config.get("mixed_precision", None)
        if mixed_precision_config is not None:
            param_dtype = PrecisionType.to_dtype(mixed_precision_config.get("param_dtype", "bf16"))
            reduce_dtype = PrecisionType.to_dtype(mixed_precision_config.get("reduce_dtype", "fp32"))
            buffer_dtype = PrecisionType.to_dtype(mixed_precision_config.get("buffer_dtype", "fp32"))
        else:
            param_dtype = torch.bfloat16
            reduce_dtype = torch.float32
            buffer_dtype = torch.float32

        mixed_precision = MixedPrecision(param_dtype=param_dtype, reduce_dtype=reduce_dtype, buffer_dtype=buffer_dtype)

        auto_wrap_policy = get_fsdp_wrap_policy(
            module=critic_module,
            config=self.config.model.fsdp_config.wrap_policy,
            is_lora=self._is_lora,
        )

        log_gpu_memory_usage("Before critic FSDP", logger=None)

        fsdp_mesh = self.device_mesh
        sharding_strategy = get_sharding_strategy(fsdp_mesh)

        self.use_orig_params = fsdp_config.get("use_orig_params", False)
        if self.config.model.get("freeze_vision_tower", False):
            vision_tower = get_vl_model_vision_tower(critic_module)
            if vision_tower is not None:
                vision_tower.requires_grad_(False)
                self.use_orig_params = True
                if self.rank == 0:
                    print("[critic model] Vision tower is set to not trainable.")
            else:
                if self.rank == 0:
                    print("[critic model] No vision tower found.")

        # Note: We force turn off CPUOffload for critic because it causes incorrect results when using grad accumulation
        if self.device_name in ["mps", "cpu"]:
            warnings.warn(
                f"FSDP not supported on device '{self.device_name}'. Falling back to normal module.", stacklevel=2
            )
            critic_module = critic_module.to(self.device_name)
        elif config.strategy == "fsdp":
            critic_module = FSDP(
                critic_module,
                param_init_fn=init_fn,
                use_orig_params=self.use_orig_params,
                auto_wrap_policy=auto_wrap_policy,
                device_id=get_device_id(),
                sharding_strategy=sharding_strategy,
                mixed_precision=mixed_precision,
                sync_module_states=True,
                forward_prefetch=self.config.model.fsdp_config.forward_prefetch,
                device_mesh=self.device_mesh,
                cpu_offload=None,
            )
        elif config.strategy == "fsdp2":
            assert CPUOffloadPolicy is not None, "PyTorch version >= 2.4 is required for using fully_shard API (FSDP2)"
            mp_policy = MixedPrecisionPolicy(
                param_dtype=param_dtype, reduce_dtype=reduce_dtype, cast_forward_inputs=True
            )
            offload_policy = None
            if fsdp_config.offload_policy:
                self._is_offload_param = False
                self._is_offload_optimizer = False
                offload_policy = CPUOffloadPolicy(pin_memory=True)

            fsdp_kwargs = {
                "mesh": fsdp_mesh,
                "mp_policy": mp_policy,
                "offload_policy": offload_policy,
                "reshard_after_forward": fsdp_config.reshard_after_forward,
                "shard_placement_fn": get_shard_placement_fn(fsdp_size=self.device_mesh.shape[-1]),
            }
            full_state = critic_module.state_dict()
            apply_fsdp2(critic_module, fsdp_kwargs, fsdp_config)
            fsdp2_load_full_state_dict(critic_module, full_state, fsdp_mesh, offload_policy)
        else:
            raise NotImplementedError(f"Unknown strategy {config.strategy}")

        if config.model.get("enable_activation_offload", False):
            enable_gradient_checkpointing = config.model.get("enable_gradient_checkpointing", False)
            enable_activation_offloading(critic_module, config.strategy, enable_gradient_checkpointing)

        log_gpu_memory_usage("After critic FSDP", logger=None)

        critic_optimizer = build_optimizer(critic_module.parameters(), config.optim)

        total_steps = config.optim.get("total_training_steps", 0)
        num_warmup_steps = int(config.optim.get("lr_warmup_steps", -1))

        lr_scheduler_type = config.optim.get("lr_scheduler_type", "constant")
        if num_warmup_steps < 0:
            num_warmup_steps_ratio = config.optim.get("lr_warmup_steps_ratio", 0.0)
            num_warmup_steps = int(num_warmup_steps_ratio * total_steps)

        if self.rank == 0:
            print(f"Total steps: {total_steps}, num_warmup_steps: {num_warmup_steps}")

        from verl.utils.torch_functional import get_constant_schedule_with_warmup, get_cosine_schedule_with_warmup

        if lr_scheduler_type == "constant":
            critic_lr_scheduler = get_constant_schedule_with_warmup(
                optimizer=critic_optimizer, num_warmup_steps=num_warmup_steps
            )
        elif lr_scheduler_type == "cosine":
            min_lr_ratio = config.optim.get("min_lr_ratio", 0.0)
            num_cycles = config.optim.get("num_cycles", 0.5)
            critic_lr_scheduler = get_cosine_schedule_with_warmup(
                optimizer=critic_optimizer,
                num_warmup_steps=num_warmup_steps,
                num_training_steps=total_steps,
                min_lr_ratio=min_lr_ratio,
                num_cycles=num_cycles,
            )
        else:
            raise NotImplementedError(f"LR scheduler type {lr_scheduler_type} is not supported")

        return critic_module, critic_optimizer, critic_lr_scheduler

    @register(dispatch_mode=Dispatch.ONE_TO_ALL)
    def init_model(self):
        # This is used to import external_lib into the huggingface systems
        import_external_libs(self.config.model.get("external_lib", None))

        from verl.workers.critic import DataParallelPPOCritic

        self.critic_module, self.critic_optimizer, self.critic_lr_scheduler = self._build_critic_model_optimizer(
            self.config
        )

        if self._is_offload_param:
            offload_fsdp_model_to_cpu(self.critic_module)
            log_gpu_memory_usage("After offload critic model during init", logger=logger)
        if self._is_offload_optimizer:
            offload_fsdp_optimizer(optimizer=self.critic_optimizer)
            log_gpu_memory_usage("After offload critic optimizer during init", logger=logger)

        self.critic = DataParallelPPOCritic(
            config=self.config, critic_module=self.critic_module, critic_optimizer=self.critic_optimizer
        )

        self.flops_counter = FlopsCounter(self.critic_model_config)
        self.checkpoint_manager = FSDPCheckpointManager(
            model=self.critic_module,
            optimizer=self.critic_optimizer,
            lr_scheduler=self.critic_lr_scheduler,
            processing_class=self.processor if self.processor is not None else self.tokenizer,
            checkpoint_config=self.config.checkpoint,
        )

    @register(dispatch_mode=make_nd_compute_dataproto_dispatch_fn(mesh_name="critic"))
    @DistProfiler.annotate(color="cyan", role="compute_values")
    def compute_values(self, data: DataProto):
        if self._is_offload_param:
            load_fsdp_model_to_gpu(self.critic_module)
        micro_batch_size = self.config.forward_micro_batch_size_per_gpu
        data.meta_info["micro_batch_size"] = micro_batch_size
        data.meta_info["max_token_len"] = self.config.forward_max_token_len_per_gpu
        data.meta_info["use_dynamic_bsz"] = self.config.use_dynamic_bsz
        # perform forward computation
        with self.ulysses_sharding_manager:
            data = data.to("cpu")  # data will to device with each micro batch on critic.compute_values
            values = self.critic.compute_values(data=data)
            output = DataProto.from_dict(tensors={"values": values})

        output = output.to("cpu")
        if self._is_offload_param:
            offload_fsdp_model_to_cpu(self.critic_module)
        return output

    @register(dispatch_mode=make_nd_compute_dataproto_dispatch_fn(mesh_name="critic"))
    @DistProfiler.annotate(color="pink", role="critic_update")
    def update_critic(self, data: DataProto):
        if self._is_offload_param:
            load_fsdp_model_to_gpu(self.critic_module)
        if self._is_offload_optimizer:
            load_fsdp_optimizer(optimizer=self.critic_optimizer, device_id=get_device_id())

        # perform forward computation
        with self.ulysses_sharding_manager:
            data = data.to("cpu")  # data will to device with each micro batch on critic.update_critic
            with Timer(name="update_critic", logger=None) as timer:
                metrics = self.critic.update_critic(data=data)
            delta_time = timer.last

            global_num_tokens = data.meta_info["global_token_num"]
            estimated_flops, promised_flops = self.flops_counter.estimate_flops(global_num_tokens, delta_time)
            metrics["perf/mfu/critic"] = estimated_flops * self.config.ppo_epochs / promised_flops / self.world_size

            lr = self.critic_lr_scheduler.get_last_lr()[0]
            metrics["critic/lr"] = lr
            self.critic_lr_scheduler.step()

            output = DataProto(batch=None, meta_info={"metrics": metrics})

        if self._is_offload_param:
            offload_fsdp_model_to_cpu(self.critic_module)
        if self._is_offload_optimizer:
            offload_fsdp_optimizer(optimizer=self.critic_optimizer)

        output = output.to("cpu")
        return output

    @register(dispatch_mode=Dispatch.ONE_TO_ALL)
    def save_checkpoint(self, local_path, hdfs_path=None, global_step=0, max_ckpt_to_keep=None):
        import torch

        if self._is_offload_param:
            load_fsdp_model_to_gpu(self.critic_module)

        self.checkpoint_manager.save_checkpoint(
            local_path=local_path, hdfs_path=hdfs_path, global_step=global_step, max_ckpt_to_keep=max_ckpt_to_keep
        )

        torch.distributed.barrier()
        if self._is_offload_param:
            offload_fsdp_model_to_cpu(self.critic_module)

    @register(dispatch_mode=Dispatch.ONE_TO_ALL)
    def load_checkpoint(self, local_path, hdfs_path=None, del_local_after_load=True):
        import torch

        if self._is_offload_param:
            load_fsdp_model_to_gpu(self.critic_module)

        self.checkpoint_manager.load_checkpoint(
            local_path=local_path, hdfs_path=hdfs_path, del_local_after_load=del_local_after_load
        )

        torch.distributed.barrier()
        if self._is_offload_param:
            offload_fsdp_model_to_cpu(self.critic_module)

        if self._is_offload_optimizer:
            offload_fsdp_optimizer(self.critic_optimizer)


# TODO(sgm): we may need to extract it to dp_reward_model.py
class RewardModelWorker(Worker, DistProfilerExtension):
    """
    Note that we only implement the reward model that is subclass of AutoModelForTokenClassification.
    """

    def __init__(self, config):
        Worker.__init__(self)

        omega_profiler_config = config.get("profiler", {})
        profiler_config = omega_conf_to_dataclass(omega_profiler_config, dataclass_type=ProfilerConfig)
        if omega_profiler_config.get("tool", None) in ["npu", "nsys", "torch", "torch_memory"]:
            tool_config = omega_conf_to_dataclass(
                omega_profiler_config.get("tool_config", {}).get(omega_profiler_config.get("tool"))
            )
        else:
            tool_config = None
        DistProfilerExtension.__init__(
            self,
            DistProfiler(rank=self.rank, config=profiler_config, tool_config=tool_config),
        )

        self.device_name = get_device_name()
        if self.device_name in ["mps", "cpu"]:
            backend = "cpu:gloo"
            self.attn_impl = "eager"
        else:
            backend = get_nccl_backend()
            self.attn_impl = "flash_attention_2"

        import torch.distributed

        self.config = config
        if not torch.distributed.is_initialized():
            torch.distributed.init_process_group(
                backend=backend,
                timeout=datetime.timedelta(seconds=self.config.get("nccl_timeout", 600)),
                init_method=os.environ.get("DIST_INIT_METHOD", None),
            )

        # build device mesh for Ulysses Sequence Parallel
        world_size = torch.distributed.get_world_size()
        from torch.distributed.device_mesh import init_device_mesh

        fsdp_size = self.config.model.fsdp_config.fsdp_size
        self.device_mesh = create_device_mesh(world_size=world_size, fsdp_size=fsdp_size)

        self.ulysses_device_mesh = None
        self.ulysses_sequence_parallel_size = self.config.get("ulysses_sequence_parallel_size", 1)
        dp = world_size // self.ulysses_sequence_parallel_size
        if self.ulysses_sequence_parallel_size > 1:
            self.ulysses_device_mesh = init_device_mesh(
                device_name, mesh_shape=(dp, self.ulysses_sequence_parallel_size), mesh_dim_names=["dp", "sp"]
            )

        self.ulysses_sharding_manager = FSDPUlyssesShardingManager(self.ulysses_device_mesh)

        # create training dispatch
        if self.ulysses_device_mesh is not None:
            is_collect = self.ulysses_device_mesh["sp"].get_local_rank() == 0
            self._register_dispatch_collect_info(
                "reward", dp_rank=self.ulysses_device_mesh["dp"].get_local_rank(), is_collect=is_collect
            )
        else:
            self._register_dispatch_collect_info("reward", dp_rank=self.rank, is_collect=True)

        self.use_remove_padding = self.config.model.get("use_remove_padding", False)

        # normalize config
        if self.config.micro_batch_size is not None:
            self.config.micro_batch_size //= torch.distributed.get_world_size()
            self.config.micro_batch_size_per_gpu = self.config.micro_batch_size

    def _build_model(self, config):
        # the following line is necessary
        from torch.distributed.fsdp import CPUOffload
        from transformers import AutoConfig, AutoModelForTokenClassification

        use_shm = config.model.get("use_shm", False)
        # download the checkpoint from hdfs
        local_path = copy_to_local(config.model.path, use_shm=use_shm)

        if self.config.model.input_tokenizer is None:
            self._do_switch_chat_template = False
        else:
            self._do_switch_chat_template = True
            input_tokenizer_local_path = copy_to_local(config.model.input_tokenizer, use_shm=use_shm)
            self.input_tokenizer = hf_tokenizer(
                input_tokenizer_local_path, trust_remote_code=config.model.get("trust_remote_code", False)
            )
            self.tokenizer = hf_tokenizer(local_path, trust_remote_code=config.model.get("trust_remote_code", False))

        trust_remote_code = config.model.get("trust_remote_code", False)
        override_config = OmegaConf.to_container(OmegaConf.create(config.model.get("override_config", {})))
        model_config = AutoConfig.from_pretrained(
            local_path,
            trust_remote_code=trust_remote_code,
            attn_implementation=override_config.get("attn_implementation", "flash_attention_2"),
        )
        model_config.num_labels = 1

        # note that we have to create model in fp32. Otherwise, the optimizer is in bf16, which is incorrect
        init_context = get_init_weight_context_manager(
            use_meta_tensor=not model_config.tie_word_embeddings, mesh=self.device_mesh
        )

        with init_context(), warnings.catch_warnings():
            warnings.simplefilter("ignore")
            model_config.classifier_dropout = 0.0
            reward_module = AutoModelForTokenClassification.from_pretrained(
                pretrained_model_name_or_path=local_path,
                config=model_config,
                torch_dtype=torch.bfloat16,
<<<<<<< HEAD
                attn_implementation=self.attn_impl,
=======
>>>>>>> 0c06358d
                trust_remote_code=trust_remote_code,
            )

            apply_monkey_patch(
                model=reward_module,
                use_remove_padding=config.model.get("use_remove_padding", False),
                ulysses_sp_size=self.ulysses_sequence_parallel_size,
            )

            reward_module.to(torch.bfloat16)

        auto_wrap_policy = get_fsdp_wrap_policy(module=reward_module, config=self.config.model.fsdp_config)

        fsdp_mesh = self.device_mesh
        sharding_strategy = get_sharding_strategy(fsdp_mesh)

        if self.device_name in ["mps", "cpu"]:
            warnings.warn(
                f"FSDP not supported on device '{self.device_name}'. Falling back to normal module.", stacklevel=2
            )
            reward_module = reward_module.to(self.device_name)
        elif config.strategy == "fsdp":
            reward_module = FSDP(
                reward_module,
                param_init_fn=init_fn,
                use_orig_params=False,
                auto_wrap_policy=auto_wrap_policy,
                device_id=get_device_id(),
                sharding_strategy=sharding_strategy,  # zero3
                sync_module_states=True,
                cpu_offload=CPUOffload(offload_params=True),
                forward_prefetch=self.config.model.fsdp_config.forward_prefetch,
                device_mesh=self.device_mesh,
            )
        elif config.strategy == "fsdp2":
            assert CPUOffloadPolicy is not None, "PyTorch version >= 2.4 is required for using fully_shard API (FSDP2)"
            cpu_offload = CPUOffloadPolicy(pin_memory=True)
            fsdp_kwargs = {
                "mesh": fsdp_mesh,
                "offload_policy": cpu_offload,
                "reshard_after_forward": config.model.fsdp_config.reshard_after_forward,
                "shard_placement_fn": get_shard_placement_fn(fsdp_size=self.device_mesh.shape[-1]),
            }
            full_state = reward_module.state_dict()
            apply_fsdp2(reward_module, fsdp_kwargs, config.model.fsdp_config)
            fsdp2_load_full_state_dict(reward_module, full_state, fsdp_mesh, cpu_offload)
        else:
            raise NotImplementedError(f"Unknown strategy: {config.strategy}")
        return reward_module

    @register(dispatch_mode=Dispatch.ONE_TO_ALL)
    def init_model(self):
        # This is used to import external_lib into the huggingface systems
        import_external_libs(self.config.model.get("external_lib", None))
        self.reward_module = self._build_model(config=self.config)

    def _forward_micro_batch(self, micro_batch):
        from verl.utils.attention_utils import index_first_axis, pad_input, rearrange, unpad_input
        from verl.utils.ulysses import gather_outputs_and_unpad, ulysses_pad_and_slice_inputs

        with torch.no_grad(), torch.autocast(device_type=device_name, dtype=torch.bfloat16):
            input_ids = micro_batch["input_ids"]
            batch_size, seqlen = input_ids.shape
            attention_mask = micro_batch["attention_mask"]
            position_ids = micro_batch["position_ids"]
            if position_ids.dim() == 3:  # qwen2vl mrope
                position_ids = position_ids.transpose(0, 1)  # (bsz, 3, seqlen) -> (3, bsz, seqlen)

            if self.use_remove_padding:
                input_ids_rmpad, indices, *_ = unpad_input(
                    input_ids.unsqueeze(-1), attention_mask
                )  # input_ids_rmpad (total_nnz, ...)
                input_ids_rmpad = input_ids_rmpad.transpose(0, 1)  # (1, total_nnz)

                # unpad the position_ids to align the rotary
                if position_ids.dim() == 3:
                    position_ids_rmpad = (
                        index_first_axis(rearrange(position_ids, "c b s ... -> (b s) c ..."), indices)
                        .transpose(0, 1)
                        .unsqueeze(1)
                    )  # (3, bsz, seqlen) -> (3, 1, bsz * seqlen)
                else:
                    position_ids_rmpad = index_first_axis(
                        rearrange(position_ids.unsqueeze(-1), "b s ... -> (b s) ..."), indices
                    ).transpose(0, 1)

                # pad and slice the inputs if sp > 1
                if self.ulysses_sequence_parallel_size > 1:
                    input_ids_rmpad, position_ids_rmpad, pad_size = ulysses_pad_and_slice_inputs(
                        input_ids_rmpad, position_ids_rmpad, sp_size=self.ulysses_sequence_parallel_size
                    )

                # only pass input_ids and position_ids to enable flash_attn_varlen
                output = self.reward_module(
                    input_ids=input_ids_rmpad, attention_mask=None, position_ids=position_ids_rmpad, use_cache=False
                )
                reward_rmpad = output.logits
                reward_rmpad = reward_rmpad.squeeze(0)  # (total_nnz)

                # gather output if sp > 1
                if self.ulysses_sequence_parallel_size > 1:
                    reward_rmpad = gather_outputs_and_unpad(
                        reward_rmpad, gather_dim=0, unpad_dim=0, padding_size=pad_size
                    )

                # pad it back
                rm_score = pad_input(reward_rmpad, indices=indices, batch=batch_size, seqlen=seqlen).squeeze(-1)
            else:
                output = self.reward_module(
                    input_ids=input_ids, attention_mask=attention_mask, position_ids=position_ids, use_cache=False
                )
                rm_score = output.logits  # (batch_size, seq_len, 1)
                rm_score = rm_score.squeeze(-1)

            # extract the result of the last valid token
            eos_mask_idx = torch.argmax(position_ids * attention_mask, dim=-1)  # (bsz,)
            rm_score = rm_score[torch.arange(batch_size), eos_mask_idx]
            return rm_score

    def _expand_to_token_level(self, data: DataProto, scores: torch.Tensor):
        batch_size = data.batch.batch_size[0]
        # expand as token_level_reward
        attention_mask = data.batch["attention_mask"]
        position_ids = data.batch["position_ids"]
        response_length = data.batch["responses"].shape[-1]
        if position_ids.dim() == 3:  # qwen2vl mrope [bs, 3, seq_len]
            position_ids = position_ids[:, 0, :]
        eos_mask_idx = torch.argmax(position_ids * attention_mask, dim=-1)  # (bsz,)
        token_level_scores = torch.zeros_like(attention_mask, dtype=scores.dtype)  # (bsz, seqlen)
        token_level_scores[torch.arange(batch_size), eos_mask_idx] = scores

        # select the response part
        token_level_scores = token_level_scores[:, -response_length:]

        return token_level_scores

    def _switch_chat_template(self, data: DataProto):
        src_max_length = data.batch["attention_mask"].shape[-1]

        src_tokenizer = self.input_tokenizer
        target_tokenizer = self.tokenizer

        rm_input_ids = []
        rm_attention_mask = []

        for i in range(data.batch.batch_size[0]):
            if not isinstance(data.non_tensor_batch["raw_prompt"][i], list | np.ndarray):
                raise TypeError(
                    f"raw_prompt must be a list or numpy array, got {type(data.non_tensor_batch['raw_prompt'][i])}"
                )

            # extract raw prompt
            chat: list = list(data.non_tensor_batch["raw_prompt"][i])

            # extract response
            response_ids = data.batch["responses"][i]
            response_length = response_ids.shape[-1]
            valid_response_length = data.batch["attention_mask"][i][-response_length:].sum()
            valid_response_ids = response_ids[:valid_response_length]

            # decode
            response = src_tokenizer.decode(valid_response_ids)
            # remove bos and eos
            response = response.replace(src_tokenizer.eos_token, "")

            chat.append({"role": "assistant", "content": response})

            prompt_with_chat_template = target_tokenizer.apply_chat_template(
                chat, add_generation_prompt=False, tokenize=False
            )
            if self.rank == 0 and i == 0:
                # for debugging purpose
                print(f"Switch template. chat: {prompt_with_chat_template}")

            # the maximum length is actually determined by the reward model itself
            max_length = self.config.get("max_length", src_max_length)
            if max_length is None:
                max_length = src_max_length

            model_inputs = target_tokenizer(prompt_with_chat_template, return_tensors="pt", add_special_tokens=False)
            input_ids, attention_mask = verl_F.postprocess_data(
                input_ids=model_inputs["input_ids"],
                attention_mask=model_inputs["attention_mask"],
                max_length=max_length,
                pad_token_id=target_tokenizer.pad_token_id,
                left_pad=False,  # right padding
                truncation=self.config.get("truncation", "right"),
            )  # truncate from the right

            rm_input_ids.append(input_ids)
            rm_attention_mask.append(attention_mask)

        rm_input_ids = torch.cat(rm_input_ids, dim=0)
        rm_attention_mask = torch.cat(rm_attention_mask, dim=0)

        rm_position_ids = compute_position_id_with_mask(rm_attention_mask)

        rm_inputs = {"input_ids": rm_input_ids, "attention_mask": rm_attention_mask, "position_ids": rm_position_ids}

        return DataProto.from_dict(rm_inputs)

    @register(dispatch_mode=make_nd_compute_dataproto_dispatch_fn(mesh_name="reward"))
    @DistProfiler.annotate(color="brown", role="compute_rm_score")
    def compute_rm_score(self, data: DataProto):
        import itertools

        from verl.utils.seqlen_balancing import get_reverse_idx, rearrange_micro_batches

        # Support all hardwares
        data = data.to(get_device_id())
        if self._do_switch_chat_template:
            rm_data = self._switch_chat_template(data)
        else:
            rm_input_ids = data.batch["input_ids"]
            rm_attention_mask = data.batch["attention_mask"]
            rm_position_ids = data.batch["position_ids"]
            rm_inputs = {
                "input_ids": rm_input_ids,
                "attention_mask": rm_attention_mask,
                "position_ids": rm_position_ids,
            }
            rm_data = DataProto.from_dict(rm_inputs)

        # Support all hardwares
        rm_data = rm_data.to(get_device_id())

        # perform forward computation
        with self.ulysses_sharding_manager:
            use_dynamic_bsz = self.config.use_dynamic_bsz
            if use_dynamic_bsz:
                max_token_len = self.config.forward_max_token_len_per_gpu * self.ulysses_sequence_parallel_size
                micro_batches, indices = rearrange_micro_batches(batch=rm_data.batch, max_token_len=max_token_len)
            else:
                micro_batches = rm_data.batch.split(self.config.micro_batch_size_per_gpu)
            output = []
            for micro_batch in micro_batches:
                rm_score = self._forward_micro_batch(micro_batch)
                output.append(rm_score)
            scores = torch.cat(output, dim=0)  # (batch_size)

            if use_dynamic_bsz:
                indices = list(itertools.chain.from_iterable(indices))
                assert len(indices) == scores.size(0), f"{len(indices)} vs. {scores.size()}"
                revert_indices = torch.tensor(get_reverse_idx(indices), dtype=torch.long)
                scores = scores[revert_indices]

            token_level_scores = self._expand_to_token_level(data, scores)
            # Note that this is only the scores, may not be the final rewards used to train RL
            output = DataProto.from_dict(tensors={"rm_scores": token_level_scores})

        # https://pytorch.org/docs/stable/notes/fsdp.html#fsdp-notes
        # unshard the root FSDP module
        if self.world_size > 1 and fsdp_version(self.reward_module) == 1:
            self.reward_module._handle.reshard(True)

        output = output.to("cpu")
        return output


# ================================= Async related workers =================================
class AsyncActorRolloutRefWorker(ActorRolloutRefWorker):
    @register(dispatch_mode=Dispatch.DIRECT_ROLLOUT_METHOD)
    async def wake_up(self):
        await self.rollout_mode()
        return True

    @register(dispatch_mode=Dispatch.DIRECT_ROLLOUT_METHOD)
    async def sleep(self):
        await self.trainer_mode()
        return True

    # ============================ vLLM related ============================

    @register(dispatch_mode=Dispatch.DIRECT_ROLLOUT_METHOD)
    def get_zeromq_address(self):
        return self.rollout.get_zeromq_address()

    # ============================ SGLang related ============================

    @register(dispatch_mode=Dispatch.DIRECT_ROLLOUT_METHOD, blocking=False)
    async def chat_completion(self, json_request):
        ret = await self.rollout.chat_completion(json_request)
        return ret

    @register(dispatch_mode=Dispatch.DIRECT_ROLLOUT_METHOD, blocking=False)
    async def generate(
        self,
        prompt_ids: list[int],
        sampling_params: dict[str, Any],
        request_id: str,
        image_data: Optional[list[Any]] = None,
    ) -> list[int]:
        ret = await self.rollout.generate(prompt_ids, sampling_params, request_id, image_data=image_data)
        return ret<|MERGE_RESOLUTION|>--- conflicted
+++ resolved
@@ -326,11 +326,7 @@
         # override model kwargs
         attn_implementation = override_model_config.get("attn_implementation", "flash_attention_2")
         actor_model_config = AutoConfig.from_pretrained(
-<<<<<<< HEAD
             local_path, trust_remote_code=trust_remote_code, attn_implementation=self.attn_impl
-=======
-            local_path, trust_remote_code=trust_remote_code, attn_implementation=attn_implementation
->>>>>>> 0c06358d
         )
         # TODO: VL models use VisionAttention, which directly uses flash_attention in transformers>=4.53
         # which will be patched by _ulysses_flash_attention_forward, but errorly misses position_ids
@@ -1298,11 +1294,7 @@
         attn_implementation = override_config.get("attn_implementation", "flash_attention_2")
         critic_model_config = AutoConfig.from_pretrained(
             local_path,
-<<<<<<< HEAD
             attn_implementation=self.attn_impl,
-=======
-            attn_implementation=attn_implementation,
->>>>>>> 0c06358d
             trust_remote_code=config.model.get("trust_remote_code", False),
         )
         critic_model_config.attn_implementation = self.attn_impl
@@ -1736,10 +1728,7 @@
                 pretrained_model_name_or_path=local_path,
                 config=model_config,
                 torch_dtype=torch.bfloat16,
-<<<<<<< HEAD
                 attn_implementation=self.attn_impl,
-=======
->>>>>>> 0c06358d
                 trust_remote_code=trust_remote_code,
             )
 
