# Copyright 2024 Bytedance Ltd. and/or its affiliates
#
# Licensed under the Apache License, Version 2.0 (the "License");
# you may not use this file except in compliance with the License.
# You may obtain a copy of the License at
#
#     http://www.apache.org/licenses/LICENSE-2.0
#
# Unless required by applicable law or agreed to in writing, software
# distributed under the License is distributed on an "AS IS" BASIS,
# WITHOUT WARRANTIES OR CONDITIONS OF ANY KIND, either express or implied.
# See the License for the specific language governing permissions and
# limitations under the License.
"""
The main entry point to run the PPO algorithm
"""

import logging
import os
import warnings
from typing import Union

import psutil
import torch
import torch.distributed
from codetiming import Timer
from omegaconf import DictConfig, open_dict
from torch.distributed.device_mesh import init_device_mesh
<<<<<<< HEAD
# from torch.distributed.optim import _apply_optimizer_in_backward
=======

>>>>>>> f9dae2bb
import verl.utils.torch_functional as verl_F
from verl import DataProto
from verl.single_controller.base import Worker
from verl.single_controller.base.decorator import Dispatch, register
from verl.utils import hf_processor, hf_tokenizer
from verl.utils.checkpoint.fsdp_checkpoint_manager import FSDPCheckpointManager
from verl.utils.debug import log_gpu_memory_usage
from verl.utils.flops_counter import FlopsCounter
from verl.utils.fs import copy_to_local
from verl.utils.fsdp_utils import (
    get_fsdp_wrap_policy,
    get_init_weight_context_manager,
    init_fn,
    load_fsdp_model_to_gpu,
    load_fsdp_optimizer,
    offload_fsdp_model_to_cpu,
    offload_fsdp_optimizer,
)
from verl.utils.import_utils import import_external_libs
from verl.utils.model import compute_position_id_with_mask
from verl.workers.sharding_manager.fsdp_ulysses import FSDPUlyssesShardingManager

logger = logging.getLogger(__file__)
logger.setLevel(os.getenv("VERL_LOGGING_LEVEL", "WARN"))


def create_device_mesh(world_size, fsdp_size):
    if fsdp_size < 0 or fsdp_size >= world_size:
        device_mesh = init_device_mesh("cuda", mesh_shape=(world_size,), mesh_dim_names=["fsdp"])
    else:
        device_mesh = init_device_mesh("cuda", mesh_shape=(world_size // fsdp_size, fsdp_size), mesh_dim_names=["ddp", "fsdp"])
    return device_mesh


def get_sharding_strategy(device_mesh):
    from torch.distributed.fsdp import ShardingStrategy

    if device_mesh.ndim == 1:
        sharding_strategy = ShardingStrategy.FULL_SHARD
    elif device_mesh.ndim == 2:
        sharding_strategy = ShardingStrategy.HYBRID_SHARD
    else:
        raise NotImplementedError(f"Get device mesh ndim={device_mesh.ndim}, but only support 1 or 2")
    return sharding_strategy


class ActorRolloutRefWorker(Worker):
    """
    This worker can be instantiated as a standalone actor or a standalone rollout or a standalone reference policy
    or a hybrid engine based on the config.rollout
    """

    def __init__(self, config: DictConfig, role: str):
        super().__init__()
        self.config = config
        import torch.distributed

        if not torch.distributed.is_initialized():
            torch.distributed.init_process_group()

        # build device mesh for FSDP
        world_size = torch.distributed.get_world_size()
        # TODO(sgm): support FSDP hybrid shard for larger model
        self.device_mesh = create_device_mesh(world_size=world_size, fsdp_size=self.config.actor.fsdp_config.fsdp_size)

        # build device mesh for Ulysses Sequence Parallel
        self.ulysses_device_mesh = None
        self.ulysses_sequence_parallel_size = self.config.actor.get("ulysses_sequence_parallel_size", 1)
        dp = world_size // self.ulysses_sequence_parallel_size
        if self.ulysses_sequence_parallel_size > 1:
            self.ulysses_device_mesh = init_device_mesh("cuda", mesh_shape=(dp, self.ulysses_sequence_parallel_size), mesh_dim_names=["dp", "sp"])

        self.ulysses_sharding_manager = FSDPUlyssesShardingManager(self.ulysses_device_mesh)

        self.role = role
        assert self.role in ["actor", "rollout", "ref", "actor_rollout", "actor_rollout_ref"]

        self._is_actor = self.role in ["actor", "actor_rollout", "actor_rollout_ref"]
        self._is_rollout = self.role in ["rollout", "actor_rollout", "actor_rollout_ref"]
        self._is_ref = self.role in ["ref", "actor_rollout_ref"]

        self._is_offload_param = False
        self._is_offload_optimizer = False
        if self._is_actor:
            self._is_offload_param = self.config.actor.fsdp_config.get("param_offload", False)
            self._is_offload_optimizer = self.config.actor.fsdp_config.get("optimizer_offload", False)
        elif self._is_ref:
            # TODO: it seems that manual offload is slowly than FSDP offload
            self._is_offload_param = self.config.ref.fsdp_config.get("param_offload", False)

        # normalize config
        if self._is_actor:
            self.config.actor.ppo_mini_batch_size *= self.config.rollout.n
            self.config.actor.ppo_mini_batch_size //= self.device_mesh.size() // self.ulysses_sequence_parallel_size
            assert self.config.actor.ppo_mini_batch_size > 0, f"ppo_mini_batch_size {self.config.actor.ppo_mini_batch_size} should be larger than 0 after normalization"
            # micro bsz
            if self.config.actor.ppo_micro_batch_size is not None:
                self.config.actor.ppo_micro_batch_size //= self.device_mesh.size() // self.ulysses_sequence_parallel_size
                self.config.actor.ppo_micro_batch_size_per_gpu = self.config.actor.ppo_micro_batch_size

            if self.config.actor.ppo_micro_batch_size_per_gpu is not None:
                assert self.config.actor.ppo_mini_batch_size % self.config.actor.ppo_micro_batch_size_per_gpu == 0, f"normalized ppo_mini_batch_size {self.config.actor.ppo_mini_batch_size} should be divisible by ppo_micro_batch_size_per_gpu {self.config.actor.ppo_micro_batch_size_per_gpu}"
                assert self.config.actor.ppo_mini_batch_size // self.config.actor.ppo_micro_batch_size_per_gpu > 0, f"normalized ppo_mini_batch_size {self.config.actor.ppo_mini_batch_size} should be larger than ppo_micro_batch_size_per_gpu {self.config.actor.ppo_micro_batch_size_per_gpu}"

        # normalize rollout config
        if self._is_rollout and self.config.rollout.log_prob_micro_batch_size is not None:
            self.config.rollout.log_prob_micro_batch_size //= self.device_mesh.size() // self.ulysses_sequence_parallel_size
            self.config.rollout.log_prob_micro_batch_size_per_gpu = self.config.rollout.log_prob_micro_batch_size
        # normalize ref config
        if self._is_ref and self.config.ref.log_prob_micro_batch_size is not None:
            self.config.ref.log_prob_micro_batch_size //= self.device_mesh.size() // self.ulysses_sequence_parallel_size
            self.config.ref.log_prob_micro_batch_size_per_gpu = self.config.ref.log_prob_micro_batch_size

    def _build_model_optimizer(
        self,
        model_path,
        fsdp_config,
        optim_config,
        override_model_config,
        use_remove_padding=False,
        enable_gradient_checkpointing=False,
        trust_remote_code=False,
        use_liger=False,
        role="actor",
    ):
        from torch import optim
        from torch.distributed.fsdp import CPUOffload, MixedPrecision
        from torch.distributed.fsdp import FullyShardedDataParallel as FSDP
        from transformers import AutoConfig, AutoModelForCausalLM, AutoModelForVision2Seq

        from verl.utils.model import get_generation_config, print_model_size, update_model_config
        from verl.utils.torch_dtypes import PrecisionType

        assert role in ["actor", "ref"]

        log_gpu_memory_usage(f"Before init {role} from HF AutoModel", logger=logger)
        local_path = copy_to_local(model_path)

        # note that we have to create model in fp32. Otherwise, the optimizer is in bf16, which is incorrect
        # TODO(zhangchi.usc1992): 1. support create from random initialized model. 2. Support init with FSDP directly
        self.tokenizer = hf_tokenizer(local_path, trust_remote_code=trust_remote_code)
        self.processor = hf_processor(local_path, trust_remote_code=trust_remote_code)

        torch_dtype = fsdp_config.get("model_dtype", None)
        if torch_dtype is None:
            torch_dtype = torch.float32 if self._is_actor else torch.bfloat16
        else:
            torch_dtype = PrecisionType.to_dtype(torch_dtype)

        # override model kwargs
        actor_model_config = AutoConfig.from_pretrained(local_path, trust_remote_code=trust_remote_code)

        self.generation_config = get_generation_config(local_path, trust_remote_code=trust_remote_code)

        override_config_kwargs = {
            "bos_token_id": self.tokenizer.bos_token_id,
            "eos_token_id": self.tokenizer.eos_token_id,
            "pad_token_id": self.tokenizer.pad_token_id,
        }
        override_config_kwargs.update(override_model_config)
        update_model_config(actor_model_config, override_config_kwargs=override_config_kwargs)
        if self.rank == 0:
            print(f"Model config after override: {actor_model_config}")

        # NOTE(fix me): tie_word_embedding causes meta_tensor init to hang
        init_context = get_init_weight_context_manager(use_meta_tensor=not actor_model_config.tie_word_embeddings, mesh=self.device_mesh)

        with init_context(), warnings.catch_warnings():
            warnings.simplefilter("ignore")
            if type(actor_model_config) in AutoModelForVision2Seq._model_mapping.keys():
                actor_module_class = AutoModelForVision2Seq
            else:
                actor_module_class = AutoModelForCausalLM

            actor_module = actor_module_class.from_pretrained(
                pretrained_model_name_or_path=local_path,
                torch_dtype=torch_dtype,
                config=actor_model_config,
                attn_implementation="flash_attention_2",
                trust_remote_code=trust_remote_code,
            )

            if use_remove_padding or self.ulysses_sequence_parallel_size > 1:
                from verl.models.transformers.monkey_patch import apply_monkey_patch

                apply_monkey_patch(model=actor_module, ulysses_sp_size=self.ulysses_sequence_parallel_size)

            # Apply Liger kernel to the model if use_liger is set to True
            if use_liger:
                from liger_kernel.transformers.monkey_patch import _apply_liger_kernel_to_instance

                _apply_liger_kernel_to_instance(model=actor_module)

            # some parameters may not in torch_dtype. TODO(zhangchi.usc1992) remove this after we switch to fsdp2
            actor_module.to(torch_dtype)

            if enable_gradient_checkpointing:
                actor_module.gradient_checkpointing_enable(gradient_checkpointing_kwargs={"use_reentrant": False})
        torch.distributed.barrier()

        if self.rank == 0:
            print_model_size(actor_module)

        log_gpu_memory_usage(f"After init {role} from HF AutoModel", logger=logger)

        # We wrap FSDP for rollout as well
        mixed_precision_config = fsdp_config.get("mixed_precision", None)
        if mixed_precision_config is not None:
            param_dtype = PrecisionType.to_dtype(mixed_precision_config.get("param_dtype", "bf16"))
            reduce_dtype = PrecisionType.to_dtype(mixed_precision_config.get("reduce_dtype", "fp32"))
            buffer_dtype = PrecisionType.to_dtype(mixed_precision_config.get("buffer_dtype", "fp32"))
        else:
            param_dtype = torch.bfloat16
            reduce_dtype = torch.float32
            buffer_dtype = torch.float32

        mixed_precision = MixedPrecision(param_dtype=param_dtype, reduce_dtype=reduce_dtype, buffer_dtype=buffer_dtype)

        auto_wrap_policy = get_fsdp_wrap_policy(module=actor_module, config=fsdp_config.get("wrap_policy", None))

        if self._is_rollout and self.config.rollout.name == "hf":
            # TODO(zhangchi.usc1992, shengguangming) fix me. Current, auto_wrap_policy causes HFRollout to hang in Gemma
            auto_wrap_policy = None

        print(f"wrap_policy: {auto_wrap_policy}")

        fsdp_mesh = self.device_mesh
        sharding_strategy = get_sharding_strategy(fsdp_mesh)

        # TODO: add transformer policy
        # We force reference policy to use CPUOffload to save memory.
        # We force turn off CPUOffload for actor because it causes incorrect results when using grad accumulation
        cpu_offload = None if role == "actor" else CPUOffload(offload_params=True)
        actor_module_fsdp = FSDP(
            actor_module,
            cpu_offload=cpu_offload,
            param_init_fn=init_fn,
            use_orig_params=True,
            auto_wrap_policy=auto_wrap_policy,
            device_id=torch.cuda.current_device(),
            sharding_strategy=sharding_strategy,  # zero3
            mixed_precision=mixed_precision,
            sync_module_states=True,
            device_mesh=self.device_mesh,
<<<<<<< HEAD
            forward_prefetch=False
            )
=======
            forward_prefetch=False,
        )
>>>>>>> f9dae2bb

        log_gpu_memory_usage(f"After {role} FSDP init", logger=logger)

        # TODO: add more optimizer args into config
<<<<<<< HEAD
        if role == 'actor' and optim_config is not None:
            from verl.utils.torch_functional import apply_optimizer_in_backward, get_constant_schedule_with_warmup, update_scheduler_with_custom_step
            
            if optim_config.bwd_hook:
                optim_dict = apply_optimizer_in_backward(actor_module_fsdp, optim_config)
                actor_optimizer = next(iter(optim_dict.values()))
            else:
                actor_optimizer = optim.AdamW(actor_module_fsdp.parameters(),
                                            lr=optim_config.lr,
                                            betas=optim_config.get('betas', (0.9, 0.999)),
                                            weight_decay=optim_config.get('weight_decay', 1e-2))

            total_steps = optim_config.get('total_training_steps', 0)
            num_warmup_steps = int(optim_config.get('lr_warmup_steps', -1))
=======
        if role == "actor" and optim_config is not None:
            from verl.utils.torch_functional import get_constant_schedule_with_warmup, get_cosine_schedule_with_warmup

            actor_optimizer = optim.AdamW(
                actor_module_fsdp.parameters(),
                lr=optim_config.lr,
                betas=optim_config.get("betas", (0.9, 0.999)),
                weight_decay=optim_config.get("weight_decay", 1e-2),
            )

            total_steps = optim_config.get("total_training_steps", 0)
            num_warmup_steps = int(optim_config.get("lr_warmup_steps", -1))
            warmup_style = optim_config.get("warmup_style", "constant")
>>>>>>> f9dae2bb
            if num_warmup_steps < 0:
                num_warmup_steps_ratio = optim_config.get("lr_warmup_steps_ratio", 0.0)
                num_warmup_steps = int(num_warmup_steps_ratio * total_steps)

            print(f"Total steps: {total_steps}, num_warmup_steps: {num_warmup_steps}")

            if warmup_style == "constant":
                actor_lr_scheduler = get_constant_schedule_with_warmup(optimizer=actor_optimizer, num_warmup_steps=num_warmup_steps)
            elif warmup_style == "cosine":
                actor_lr_scheduler = get_cosine_schedule_with_warmup(optimizer=actor_optimizer, num_warmup_steps=num_warmup_steps, num_training_steps=total_steps)
            else:
                raise NotImplementedError(f"Warmup style {warmup_style} is not supported")

<<<<<<< HEAD
            actor_lr_scheduler = get_constant_schedule_with_warmup(optimizer=actor_optimizer,
                                                                num_warmup_steps=num_warmup_steps)
            if optim_config.bwd_hook:
                update_scheduler_with_custom_step(actor_lr_scheduler, optim_dict)

=======
            log_gpu_memory_usage(f"After {role} optimizer init", logger=logger)
>>>>>>> f9dae2bb
        else:
            actor_optimizer = None
            actor_lr_scheduler = None

        return actor_module_fsdp, actor_optimizer, actor_lr_scheduler, actor_model_config

    def _build_rollout(self, trust_remote_code=False):
        from torch.distributed.device_mesh import init_device_mesh

        # TODO(sgm): support FSDP hybrid shard for larger model
        infer_tp = self.config.rollout.tensor_model_parallel_size
        dp = self.world_size // infer_tp
        assert self.world_size % infer_tp == 0, f"rollout world_size: {self.world_size} is not divisible by infer_tp: {infer_tp}"
        rollout_device_mesh = init_device_mesh("cuda", mesh_shape=(dp, infer_tp), mesh_dim_names=["dp", "infer_tp"])
        rollout_name = self.config.rollout.name
        if rollout_name == "hf":
            from verl.workers.rollout import HFRollout
            from verl.workers.sharding_manager.base import BaseShardingManager

            rollout = HFRollout(module=self.actor_module_fsdp, config=self.config.rollout)
            rollout_sharding_manager = BaseShardingManager()
            # TODO: a sharding manager that do nothing?

        elif rollout_name == "vllm":
            from verl.workers.rollout.vllm_rollout import vllm_mode, vLLMAsyncRollout, vLLMRollout
            from verl.workers.sharding_manager.fsdp_vllm import FSDPVLLMShardingManager

            log_gpu_memory_usage(f"Before building {rollout_name} rollout", logger=logger)
            local_path = copy_to_local(self.config.model.path)
            if vllm_mode == "customized":
                rollout = vLLMRollout(
                    actor_module=self.actor_module_fsdp,
                    config=self.config.rollout,
                    tokenizer=self.tokenizer,
                    model_hf_config=self.actor_model_config,
                )
            elif vllm_mode == "spmd":
                vllm_rollout_cls = vLLMRollout if self.config.rollout.mode == "sync" else vLLMAsyncRollout
                rollout = vllm_rollout_cls(
                    model_path=local_path,
                    config=self.config.rollout,
                    tokenizer=self.tokenizer,
                    model_hf_config=self.actor_model_config,
                    device_mesh=rollout_device_mesh,
                    trust_remote_code=trust_remote_code,
                )
            else:
                raise NotImplementedError("vllm_mode must be 'customized' or 'spmd'")

            log_gpu_memory_usage(f"After building {rollout_name} rollout", logger=logger)
            if torch.distributed.get_world_size() == 1:
                self.config.rollout.load_format = "dummy_hf"
            rollout_sharding_manager = FSDPVLLMShardingManager(
                module=self.actor_module_fsdp,
                inference_engine=rollout.inference_engine,
                model_config=self.actor_model_config,
                full_params="hf" in self.config.rollout.load_format,
                device_mesh=rollout_device_mesh,
                offload_param=self._is_offload_param,
            )
            log_gpu_memory_usage("After building sharding manager", logger=logger)

        elif rollout_name == "sglang":
            from verl.workers.rollout.sglang_rollout import SGLangRollout

            # NOTE(linjunrong): Due to recent fp8 support in SGLang. Now importing any symbol relate to
            # SGLang's model_runner would check CUDA device capability. However, due to veRL's setting,
            # the main process of ray can not find any CUDA device, which would potentially lead to:
            # "RuntimeError: No CUDA GPUs are available".
            # For this reason, sharding_manager.__init__ should not import FSDPSGLangShardingManager and
            # we import it here use the abs path.
            # check: https://github.com/sgl-project/sglang/blob/00f42707eaddfc2c0528e5b1e0094025c640b7a0/python/sglang/srt/layers/quantization/fp8_utils.py#L76
            from verl.workers.sharding_manager.fsdp_sglang import FSDPSGLangShardingManager

            log_gpu_memory_usage(f"Before building {rollout_name} rollout", logger=logger)
            local_path = copy_to_local(self.config.model.path)
            rollout = SGLangRollout(
                actor_module=local_path,
                config=self.config.rollout,
                tokenizer=self.tokenizer,
                model_hf_config=self.actor_model_config,
            )
            log_gpu_memory_usage(f"After building {rollout_name} rollout", logger=logger)

            if torch.distributed.get_world_size() == 1:
                self.config.rollout.load_format = "dummy_hf"
            rollout_sharding_manager = FSDPSGLangShardingManager(
                module=self.actor_module_fsdp,
                inference_engine=rollout.inference_engine,
                model_config=self.actor_model_config,
                full_params="hf" in self.config.rollout.load_format,
                device_mesh=rollout_device_mesh,
                offload_param=self._is_offload_param,
            )
            log_gpu_memory_usage("After building sharding manager", logger=logger)

        return rollout, rollout_sharding_manager

    @register(dispatch_mode=Dispatch.ONE_TO_ALL)
    def init_model(self):
        from verl.workers.actor import DataParallelPPOActor

        # This is used to import external_lib into the huggingface systems
        import_external_libs(self.config.model.get("external_lib", None))

        from omegaconf import OmegaConf

        override_model_config = OmegaConf.to_container(self.config.model.get("override_config", OmegaConf.create()))

        use_remove_padding = self.config.model.get("use_remove_padding", False)

        if self._is_actor or self._is_rollout:
            # we need the model for actor and rollout
            if self._is_actor:
                optim_config = self.config.actor.optim
                fsdp_config = self.config.actor.fsdp_config
            else:
                optim_config = None
                fsdp_config = OmegaConf.create()
            self.actor_module_fsdp, self.actor_optimizer, self.actor_lr_scheduler, self.actor_model_config = self._build_model_optimizer(
                model_path=self.config.model.path,
                fsdp_config=fsdp_config,
                optim_config=optim_config,
                override_model_config=override_model_config,
                use_remove_padding=use_remove_padding,
                enable_gradient_checkpointing=self.config.model.get("enable_gradient_checkpointing", False),
                trust_remote_code=self.config.model.get("trust_remote_code", False),
                use_liger=self.config.model.get("use_liger", False),
                role="actor",
            )

            # get the original unwrapped module
            self.actor_module = self.actor_module_fsdp._fsdp_wrapped_module

            if self._is_offload_param:
                offload_fsdp_model_to_cpu(self.actor_module_fsdp)
                log_gpu_memory_usage("After offload actor model during init", logger=logger)

            if self._is_offload_optimizer:
                offload_fsdp_optimizer(optimizer=self.actor_optimizer)
                log_gpu_memory_usage("After offload actor optimizer during init", logger=logger)
        # load from checkpoint
        if self._is_actor:
            OmegaConf.set_struct(self.config.actor, True)
            with open_dict(self.config.actor):
                self.config.actor.use_remove_padding = use_remove_padding
            self.actor = DataParallelPPOActor(config=self.config.actor, actor_module=self.actor_module_fsdp, actor_optimizer=self.actor_optimizer)

        if self._is_rollout:
            self.rollout, self.rollout_sharding_manager = self._build_rollout(trust_remote_code=self.config.model.get("trust_remote_code", False))

        if self._is_ref:
            self.ref_module_fsdp = self._build_model_optimizer(
                model_path=self.config.model.path,
                fsdp_config=self.config.ref.fsdp_config,
                optim_config=None,
                override_model_config=override_model_config,
                use_remove_padding=use_remove_padding,
                trust_remote_code=self.config.model.get("trust_remote_code", False),
                use_liger=self.config.model.get("use_liger", False),
                role="ref",
            )[0]
            OmegaConf.set_struct(self.config.ref, True)
            with open_dict(self.config.ref):
                self.config.ref.use_remove_padding = use_remove_padding
            self.ref_policy = DataParallelPPOActor(config=self.config.ref, actor_module=self.ref_module_fsdp)

        if self._is_actor:
            self.flops_counter = FlopsCounter(self.actor_model_config)
            self.checkpoint_manager = FSDPCheckpointManager(
                model=self.actor_module_fsdp,
                optimizer=self.actor.actor_optimizer,
                lr_scheduler=self.actor_lr_scheduler,
                processing_class=self.processor if self.processor is not None else self.tokenizer,
                checkpoint_contents=self.config.actor.checkpoint.contents,
            )

    @register(dispatch_mode=Dispatch.DP_COMPUTE_PROTO)
    def update_actor(self, data: DataProto):
        # Support all hardwares
        data = data.to(torch.cuda.current_device())

        assert self._is_actor
        if self._is_offload_param:
            load_fsdp_model_to_gpu(self.actor_module_fsdp)
        if self._is_offload_optimizer:
            load_fsdp_optimizer(optimizer=self.actor_optimizer, device_id=torch.cuda.current_device())

        with self.ulysses_sharding_manager:
            data = self.ulysses_sharding_manager.preprocess_data(data=data)
            # perform training
            with Timer(name="update_policy", logger=None) as timer:
                metrics = self.actor.update_policy(data=data)
            delta_time = timer.last
            global_num_tokens = data.meta_info["global_token_num"]
            estimated_flops, promised_flops = self.flops_counter.estimate_flops(global_num_tokens, delta_time)
            metrics["perf/mfu/actor"] = estimated_flops * self.config.actor.ppo_epochs / promised_flops / self.world_size
            metrics["perf/max_memory_allocated_gb"] = torch.cuda.max_memory_allocated() / (1024**3)
            metrics["perf/max_memory_reserved_gb"] = torch.cuda.max_memory_reserved() / (1024**3)
            metrics["perf/cpu_memory_used_gb"] = psutil.virtual_memory().used / (1024**3)

            self.actor_lr_scheduler.step()
            lr = self.actor_lr_scheduler.get_last_lr()[0]
            metrics["actor/lr"] = lr

            # TODO: here, we should return all metrics
            output = DataProto(meta_info={"metrics": metrics})

            output = self.ulysses_sharding_manager.postprocess_data(data=output)
            output = output.to("cpu")

        if self._is_offload_param:
            offload_fsdp_model_to_cpu(self.actor_module_fsdp)
            log_gpu_memory_usage("After offload actor model during update_actor", logger=logger)
        if self._is_offload_optimizer:
            offload_fsdp_optimizer(optimizer=self.actor_optimizer)
            log_gpu_memory_usage("After offload actor optimizer during update_actor", logger=logger)

        return output

    @register(dispatch_mode=Dispatch.DP_COMPUTE_PROTO)
    def generate_sequences(self, prompts: DataProto):
        # Support all hardwares
        prompts = prompts.to(torch.cuda.current_device())

        assert self._is_rollout

        meta_info = {
            "eos_token_id": self.generation_config.eos_token_id if self.generation_config is not None else self.tokenizer.eos_token_id,
            "pad_token_id": self.generation_config.pad_token_id if self.generation_config is not None else self.tokenizer.pad_token_id,
        }
        prompts.meta_info.update(meta_info)
        with self.rollout_sharding_manager:
            log_gpu_memory_usage("After entering rollout sharding manager", logger=logger)

            prompts = self.rollout_sharding_manager.preprocess_data(prompts)
            output = self.rollout.generate_sequences(prompts=prompts)
            output = self.rollout_sharding_manager.postprocess_data(output)

        output = output.to("cpu")

        # clear kv cache
        torch.cuda.empty_cache()
        return output

    @register(dispatch_mode=Dispatch.DP_COMPUTE_PROTO)
    def compute_log_prob(self, data: DataProto):
        assert self._is_actor
        if self._is_offload_param:
            load_fsdp_model_to_gpu(self.actor_module_fsdp)

        # Support all hardwares
        data = data.to(torch.cuda.current_device())
        # we should always recompute old_log_probs when it is HybridEngine
        data.meta_info["micro_batch_size"] = self.config.rollout.log_prob_micro_batch_size_per_gpu
        data.meta_info["max_token_len"] = self.config.rollout.log_prob_max_token_len_per_gpu
        data.meta_info["use_dynamic_bsz"] = self.config.rollout.log_prob_use_dynamic_bsz
        data.meta_info["temperature"] = self.config.rollout.temperature
        # perform recompute log_prob
        with self.ulysses_sharding_manager:
            data = self.ulysses_sharding_manager.preprocess_data(data)
            output, entropys = self.actor.compute_log_prob(data=data, calculate_entropy=True)
            output = DataProto.from_dict(
                tensors={"old_log_probs": output, "entropys": entropys},
                meta_info={"temperature": self.config.rollout.temperature},
            )
            output = self.ulysses_sharding_manager.postprocess_data(output)

        output = output.to("cpu")

        # https://pytorch.org/docs/stable/notes/fsdp.html#fsdp-notes
        # unshard the root FSDP module
        if self.world_size > 1:
            self.actor.actor_module._handle.reshard(True)

        if self._is_offload_param:
            offload_fsdp_model_to_cpu(self.actor_module_fsdp)
            log_gpu_memory_usage("After offload actor model during compute_log_prob", logger=logger)

        return output

    @register(dispatch_mode=Dispatch.DP_COMPUTE_PROTO)
    def compute_ref_log_prob(self, data: DataProto):
        assert self._is_ref

        # Support all hardwares
        data = data.to(torch.cuda.current_device())

        micro_batch_size = self.config.ref.log_prob_micro_batch_size_per_gpu
        data.meta_info["micro_batch_size"] = micro_batch_size
        data.meta_info["temperature"] = self.config.rollout.temperature
        data.meta_info["max_token_len"] = self.config.ref.log_prob_max_token_len_per_gpu
        data.meta_info["use_dynamic_bsz"] = self.config.ref.log_prob_use_dynamic_bsz
        with self.ulysses_sharding_manager:
            data = self.ulysses_sharding_manager.preprocess_data(data)
            output, _ = self.ref_policy.compute_log_prob(data=data, calculate_entropy=False)
            output = DataProto.from_dict(tensors={"ref_log_prob": output})
            output = self.ulysses_sharding_manager.postprocess_data(output)

        output = output.to("cpu")

        # https://pytorch.org/docs/stable/notes/fsdp.html#fsdp-notes
        # unshard the root FSDP module
        if self.world_size > 1:
            self.ref_policy.actor_module._handle.reshard(True)

        return output

    @register(dispatch_mode=Dispatch.ONE_TO_ALL)
    def save_checkpoint(self, local_path, hdfs_path=None, global_step=0, max_ckpt_to_keep=None):
        # only support save and load ckpt for actor
        assert self._is_actor
        import torch

        if self._is_offload_param:
            load_fsdp_model_to_gpu(self.actor_module_fsdp)

        self.checkpoint_manager.save_checkpoint(local_path=local_path, hdfs_path=hdfs_path, global_step=global_step, max_ckpt_to_keep=max_ckpt_to_keep)

        torch.distributed.barrier()
        if self._is_offload_param:
            offload_fsdp_model_to_cpu(self.actor_module_fsdp)

    @register(dispatch_mode=Dispatch.ONE_TO_ALL)
    def load_checkpoint(self, local_path, hdfs_path=None, del_local_after_load=False):
        if self._is_offload_param:
            load_fsdp_model_to_gpu(self.actor_module_fsdp)

        self.checkpoint_manager.load_checkpoint(local_path=local_path, hdfs_path=hdfs_path, del_local_after_load=del_local_after_load)

        if self._is_offload_param:
            offload_fsdp_model_to_cpu(self.actor_module_fsdp)

        if self._is_offload_optimizer:
            offload_fsdp_optimizer(self.actor_optimizer)


class CriticWorker(Worker):
    def __init__(self, config):
        super().__init__()
        import torch.distributed

        if not torch.distributed.is_initialized():
            torch.distributed.init_process_group(backend="nccl")
        self.config = config

        # build device mesh for Ulysses Sequence Parallel
        world_size = torch.distributed.get_world_size()
        from torch.distributed.device_mesh import init_device_mesh

        fsdp_size = self.config.model.fsdp_config.fsdp_size
        self.device_mesh = create_device_mesh(world_size=world_size, fsdp_size=fsdp_size)

        self.ulysses_device_mesh = None
        self.ulysses_sequence_parallel_size = self.config.get("ulysses_sequence_parallel_size", 1)
        dp = world_size // self.ulysses_sequence_parallel_size
        if self.ulysses_sequence_parallel_size > 1:
            self.ulysses_device_mesh = init_device_mesh("cuda", mesh_shape=(dp, self.ulysses_sequence_parallel_size), mesh_dim_names=["dp", "sp"])

        self.ulysses_sharding_manager = FSDPUlyssesShardingManager(self.ulysses_device_mesh)

        # set FSDP offload params
        self._is_offload_param = self.config.model.fsdp_config.param_offload
        self._is_offload_optimizer = self.config.model.fsdp_config.optimizer_offload

        # normalize config
        self.config.ppo_mini_batch_size *= self.config.rollout_n
        self.config.ppo_mini_batch_size //= torch.distributed.get_world_size() // self.ulysses_sequence_parallel_size
        if self.config.ppo_micro_batch_size is not None:
            self.config.ppo_micro_batch_size //= torch.distributed.get_world_size() // self.ulysses_sequence_parallel_size
            self.config.forward_micro_batch_size //= torch.distributed.get_world_size() // self.ulysses_sequence_parallel_size
            self.config.ppo_micro_batch_size_per_gpu = self.config.ppo_micro_batch_size
            self.config.forward_micro_batch_size_per_gpu = self.config.forward_micro_batch_size

        if self.config.ppo_micro_batch_size_per_gpu is not None:
            assert self.config.ppo_mini_batch_size % self.config.ppo_micro_batch_size_per_gpu == 0, f"normalized ppo_mini_batch_size {self.config.ppo_mini_batch_size} should be divisible by ppo_micro_batch_size_per_gpu {self.config.ppo_micro_batch_size_per_gpu}"
            assert self.config.ppo_mini_batch_size // self.config.ppo_micro_batch_size_per_gpu > 0, f"normalized ppo_mini_batch_size {self.config.ppo_mini_batch_size} should be larger than ppo_micro_batch_size_per_gpu {self.config.ppo_micro_batch_size_per_gpu}"

    def _build_critic_model_optimizer(self, config):
        # the following line is necessary
        from torch import optim
        from torch.distributed.fsdp import FullyShardedDataParallel as FSDP
        from torch.distributed.fsdp import MixedPrecision

        from verl.utils.model import print_model_size
        from verl.utils.torch_dtypes import PrecisionType

        local_path = copy_to_local(config.model.path)
        # note that the tokenizer between actor and critic may be different. So override tokenizer info with actor info
        # using random initialized model from any architecture. May not be the same as Actor.

        tokenizer_path = copy_to_local(config.model.tokenizer_path)
        self.tokenizer = hf_tokenizer(tokenizer_path, trust_remote_code=config.model.get("trust_remote_code", False))
        self.processor = hf_processor(tokenizer_path, trust_remote_code=config.model.get("trust_remote_code", False))

        from omegaconf import OmegaConf

        override_config = OmegaConf.to_container(self.config.model.get("override_config", OmegaConf.create()))
        override_config_kwargs = {
            "bos_token_id": self.tokenizer.bos_token_id,
            "eos_token_id": self.tokenizer.eos_token_id,
            "pad_token_id": self.tokenizer.pad_token_id,
        }
        override_config_kwargs.update(override_config)
        if self.rank == 0:
            print(f"Critic overriding config {override_config_kwargs}")

        torch_dtype = self.config.model.fsdp_config.get("model_dtype", "fp32")
        torch_dtype = PrecisionType.to_dtype(torch_dtype)

        from transformers import AutoConfig, AutoModelForTokenClassification

        trust_remote_code = False
        critic_model_config = AutoConfig.from_pretrained(local_path, trust_remote_code=trust_remote_code)
        critic_model_config.num_labels = 1

        init_context = get_init_weight_context_manager(use_meta_tensor=not critic_model_config.tie_word_embeddings, mesh=self.device_mesh)

        with init_context(), warnings.catch_warnings():
            warnings.simplefilter("ignore")
            critic_model_config.classifier_dropout = 0.0
            critic_model_config.hidden_dropout = "0"
            critic_module = AutoModelForTokenClassification.from_pretrained(
                pretrained_model_name_or_path=local_path,
                torch_dtype=torch_dtype,
                config=critic_model_config,
                attn_implementation="flash_attention_2",
                trust_remote_code=trust_remote_code,
            )

            use_remove_padding = config.model.get("use_remove_padding", False)
            if use_remove_padding or self.ulysses_sequence_parallel_size > 1:
                from verl.models.transformers.monkey_patch import apply_monkey_patch

                apply_monkey_patch(model=critic_module, ulysses_sp_size=self.ulysses_sequence_parallel_size)

            # some parameters may not in torch_dtype
            critic_module.to(torch_dtype)

            if config.model.get("enable_gradient_checkpointing", False):
                critic_module.gradient_checkpointing_enable(gradient_checkpointing_kwargs={"use_reentrant": False})
        if self.rank == 0:
            print_model_size(critic_module)

        self.critic_model_config = critic_model_config

        fsdp_config = self.config.model.fsdp_config
        mixed_precision_config = fsdp_config.get("mixed_precision", None)
        if mixed_precision_config is not None:
            param_dtype = PrecisionType.to_dtype(mixed_precision_config.get("param_dtype", "bf16"))
            reduce_dtype = PrecisionType.to_dtype(mixed_precision_config.get("reduce_dtype", "fp32"))
            buffer_dtype = PrecisionType.to_dtype(mixed_precision_config.get("buffer_dtype", "fp32"))
        else:
            param_dtype = torch.bfloat16
            reduce_dtype = torch.float32
            buffer_dtype = torch.float32

        mixed_precision = MixedPrecision(param_dtype=param_dtype, reduce_dtype=reduce_dtype, buffer_dtype=buffer_dtype)

        auto_wrap_policy = get_fsdp_wrap_policy(module=critic_module, config=self.config.model.fsdp_config.wrap_policy)

        log_gpu_memory_usage("Before critic FSDP", logger=None)

        fsdp_mesh = self.device_mesh
        sharding_strategy = get_sharding_strategy(fsdp_mesh)

        # Note: We force turn off CPUOffload for critic because it causes incorrect results when using grad accumulation
<<<<<<< HEAD
        critic_module = FSDP(critic_module,
                             param_init_fn=init_fn,
                             use_orig_params=True,
                             auto_wrap_policy=auto_wrap_policy,
                             device_id=torch.cuda.current_device(),
                             sharding_strategy=sharding_strategy,
                             mixed_precision=mixed_precision,
                             sync_module_states=True,
                             forward_prefetch=False,
                             device_mesh=self.device_mesh,
                             cpu_offload=None)

        log_gpu_memory_usage('After critic FSDP', logger=None)

        from verl.utils.torch_functional import apply_optimizer_in_backward, get_constant_schedule_with_warmup, update_scheduler_with_custom_step

        if config.optim.bwd_hook:
            optim_dict = apply_optimizer_in_backward(critic_module, config.optim)
            critic_optimizer = next(iter(optim_dict.values()))
        else:
            critic_optimizer = optim.AdamW(critic_module.parameters(),
                                        lr=config.optim.lr,
                                        betas=config.optim.get('betas', (0.9, 0.999)),
                                        weight_decay=config.optim.get('weight_decay', 1e-2))

        total_steps = config.optim.get('total_training_steps', 0)
        num_warmup_steps = int(config.optim.get('lr_warmup_steps', -1))
=======
        critic_module = FSDP(
            critic_module,
            param_init_fn=init_fn,
            use_orig_params=False,
            auto_wrap_policy=auto_wrap_policy,
            device_id=torch.cuda.current_device(),
            sharding_strategy=sharding_strategy,
            mixed_precision=mixed_precision,
            sync_module_states=True,
            forward_prefetch=False,
            device_mesh=self.device_mesh,
            cpu_offload=None,
        )

        log_gpu_memory_usage("After critic FSDP", logger=None)

        critic_optimizer = optim.AdamW(
            critic_module.parameters(),
            lr=config.optim.lr,
            betas=config.optim.get("betas", (0.9, 0.999)),
            weight_decay=config.optim.get("weight_decay", 1e-2),
        )

        total_steps = config.optim.get("total_training_steps", 0)
        num_warmup_steps = int(config.optim.get("lr_warmup_steps", -1))
        warmup_style = config.optim.get("warmup_style", "constant")
>>>>>>> f9dae2bb
        if num_warmup_steps < 0:
            num_warmup_steps_ratio = config.optim.get("lr_warmup_steps_ratio", 0.0)
            num_warmup_steps = int(num_warmup_steps_ratio * total_steps)

        print(f"Total steps: {total_steps}, num_warmup_steps: {num_warmup_steps}")

<<<<<<< HEAD
        critic_lr_scheduler = get_constant_schedule_with_warmup(optimizer=critic_optimizer,
                                                                num_warmup_steps=num_warmup_steps)
=======
        from verl.utils.torch_functional import get_constant_schedule_with_warmup, get_cosine_schedule_with_warmup

        if warmup_style == "constant":
            critic_lr_scheduler = get_constant_schedule_with_warmup(optimizer=critic_optimizer, num_warmup_steps=num_warmup_steps)
        elif warmup_style == "cosine":
            critic_lr_scheduler = get_cosine_schedule_with_warmup(optimizer=critic_optimizer, num_warmup_steps=num_warmup_steps, num_training_steps=total_steps)
        else:
            raise NotImplementedError(f"Warmup style {warmup_style} is not supported")
>>>>>>> f9dae2bb

        if config.optim.bwd_hook:
            update_scheduler_with_custom_step(critic_lr_scheduler, optim_dict)

        return critic_module, critic_optimizer, critic_lr_scheduler

    @register(dispatch_mode=Dispatch.ONE_TO_ALL)
    def init_model(self):
        # This is used to import external_lib into the huggingface systems
        import_external_libs(self.config.model.get("external_lib", None))

        from verl.workers.critic import DataParallelPPOCritic

        self.critic_module, self.critic_optimizer, self.critic_lr_scheduler = self._build_critic_model_optimizer(self.config)

        if self._is_offload_param:
            offload_fsdp_model_to_cpu(self.critic_module)
            log_gpu_memory_usage("After offload critic model during init", logger=logger)
        if self._is_offload_optimizer:
            offload_fsdp_optimizer(optimizer=self.critic_optimizer)
            log_gpu_memory_usage("After offload critic optimizer during init", logger=logger)

        self.critic = DataParallelPPOCritic(config=self.config, critic_module=self.critic_module, critic_optimizer=self.critic_optimizer)

        self.flops_counter = FlopsCounter(self.critic_model_config)
        self.checkpoint_manager = FSDPCheckpointManager(
            model=self.critic_module,
            optimizer=self.critic_optimizer,
            lr_scheduler=self.critic_lr_scheduler,
            processing_class=self.processor if self.processor is not None else self.tokenizer,
            checkpoint_contents=self.config.checkpoint.contents,
        )

    @register(dispatch_mode=Dispatch.DP_COMPUTE_PROTO)
    def compute_values(self, data: DataProto):
        # Support all hardwares
        data = data.to(torch.cuda.current_device())

        if self._is_offload_param:
            load_fsdp_model_to_gpu(self.critic_module)
        micro_batch_size = self.config.forward_micro_batch_size_per_gpu
        data.meta_info["micro_batch_size"] = micro_batch_size
        data.meta_info["max_token_len"] = self.config.forward_max_token_len_per_gpu
        data.meta_info["use_dynamic_bsz"] = self.config.use_dynamic_bsz
        # perform forward computation
        with self.ulysses_sharding_manager:
            data = self.ulysses_sharding_manager.preprocess_data(data=data)
            values = self.critic.compute_values(data=data)
            output = DataProto.from_dict(tensors={"values": values})
            output = self.ulysses_sharding_manager.postprocess_data(data=output)

        output = output.to("cpu")
        if self._is_offload_param:
            offload_fsdp_model_to_cpu(self.critic_module)
        return output

    @register(dispatch_mode=Dispatch.DP_COMPUTE_PROTO)
    def update_critic(self, data: DataProto):
        # Support all hardwares
        data = data.to(torch.cuda.current_device())
        if self._is_offload_param:
            load_fsdp_model_to_gpu(self.critic_module)
        if self._is_offload_optimizer:
            load_fsdp_optimizer(optimizer=self.critic_optimizer, device_id=torch.cuda.current_device())

        # perform forward computation
        with self.ulysses_sharding_manager:
            data = self.ulysses_sharding_manager.preprocess_data(data=data)

            with Timer(name="update_critic", logger=None) as timer:
                metrics = self.critic.update_critic(data=data)
            delta_time = timer.last

            global_num_tokens = data.meta_info["global_token_num"]
            estimated_flops, promised_flops = self.flops_counter.estimate_flops(global_num_tokens, delta_time)
            metrics["perf/mfu/critic"] = estimated_flops * self.config.ppo_epochs / promised_flops / self.world_size

            self.critic_lr_scheduler.step()
            lr = self.critic_lr_scheduler.get_last_lr()[0]
            metrics["critic/lr"] = lr

            output = DataProto(batch=None, meta_info={"metrics": metrics})
            output = self.ulysses_sharding_manager.postprocess_data(data=output)

        if self._is_offload_param:
            offload_fsdp_model_to_cpu(self.critic_module)
        if self._is_offload_optimizer:
            offload_fsdp_optimizer(optimizer=self.critic_optimizer)

        output = output.to("cpu")
        return output

    @register(dispatch_mode=Dispatch.ONE_TO_ALL)
    def save_checkpoint(self, local_path, hdfs_path=None, global_step=0, max_ckpt_to_keep=None):
        import torch

        if self._is_offload_param:
            load_fsdp_model_to_gpu(self.critic_module)

        self.checkpoint_manager.save_checkpoint(local_path=local_path, hdfs_path=hdfs_path, global_step=global_step, max_ckpt_to_keep=max_ckpt_to_keep)

        torch.distributed.barrier()
        if self._is_offload_param:
            offload_fsdp_model_to_cpu(self.critic_module)

    @register(dispatch_mode=Dispatch.ONE_TO_ALL)
    def load_checkpoint(self, local_path, hdfs_path=None, del_local_after_load=True):
        import torch

        if self._is_offload_param:
            load_fsdp_model_to_gpu(self.critic_module)

        self.checkpoint_manager.load_checkpoint(local_path=local_path, hdfs_path=hdfs_path, del_local_after_load=del_local_after_load)

        torch.distributed.barrier()
        if self._is_offload_param:
            offload_fsdp_model_to_cpu(self.critic_module)

        if self._is_offload_optimizer:
            offload_fsdp_optimizer(self.critic_optimizer)


# TODO(sgm): we may need to extract it to dp_reward_model.py
class RewardModelWorker(Worker):
    """
    Note that we only implement the reward model that is subclass of AutoModelForTokenClassification.
    """

    def __init__(self, config):
        super().__init__()
        import torch.distributed

        if not torch.distributed.is_initialized():
            torch.distributed.init_process_group(backend="nccl")
        self.config = config

        # build device mesh for Ulysses Sequence Parallel
        world_size = torch.distributed.get_world_size()
        from torch.distributed.device_mesh import init_device_mesh

        fsdp_size = self.config.model.fsdp_config.fsdp_size
        self.device_mesh = create_device_mesh(world_size=world_size, fsdp_size=fsdp_size)

        self.ulysses_device_mesh = None
        self.ulysses_sequence_parallel_size = self.config.get("ulysses_sequence_parallel_size", 1)
        dp = world_size // self.ulysses_sequence_parallel_size
        if self.ulysses_sequence_parallel_size > 1:
            self.ulysses_device_mesh = init_device_mesh("cuda", mesh_shape=(dp, self.ulysses_sequence_parallel_size), mesh_dim_names=["dp", "sp"])

        self.ulysses_sharding_manager = FSDPUlyssesShardingManager(self.ulysses_device_mesh)

        self.use_remove_padding = self.config.model.get("use_remove_padding", False)

        # normalize config
        if self.config.micro_batch_size is not None:
            self.config.micro_batch_size //= torch.distributed.get_world_size()
            self.config.micro_batch_size_per_gpu = self.config.micro_batch_size

    def _build_model(self, config):
        # the following line is necessary
        from torch.distributed.fsdp import CPUOffload
        from torch.distributed.fsdp import FullyShardedDataParallel as FSDP
        from transformers import AutoConfig, AutoModelForTokenClassification

        # download the checkpoint from hdfs
        local_path = copy_to_local(config.model.path)

        if self.config.model.input_tokenizer is None:
            self._do_switch_chat_template = False
        else:
            self._do_switch_chat_template = True
            input_tokenizer_local_path = copy_to_local(config.model.input_tokenizer)
            self.input_tokenizer = hf_tokenizer(input_tokenizer_local_path, trust_remote_code=config.model.get("trust_remote_code", False))
            self.tokenizer = hf_tokenizer(local_path, trust_remote_code=config.model.get("trust_remote_code", False))

        trust_remote_code = config.model.get("trust_remote_code", False)
        model_config = AutoConfig.from_pretrained(local_path, trust_remote_code=trust_remote_code)
        model_config.num_labels = 1

        # note that we have to create model in fp32. Otherwise, the optimizer is in bf16, which is incorrect
        init_context = get_init_weight_context_manager(use_meta_tensor=not model_config.tie_word_embeddings, mesh=self.device_mesh)

        with init_context(), warnings.catch_warnings():
            warnings.simplefilter("ignore")
            model_config.classifier_dropout = 0.0
            reward_module = AutoModelForTokenClassification.from_pretrained(
                pretrained_model_name_or_path=local_path,
                config=model_config,
                torch_dtype=torch.bfloat16,
                attn_implementation="flash_attention_2",
                trust_remote_code=trust_remote_code,
            )

            if config.model.get("use_remove_padding", False) or self.ulysses_sequence_parallel_size > 1:
                from verl.models.transformers.monkey_patch import apply_monkey_patch

                apply_monkey_patch(model=reward_module, ulysses_sp_size=self.ulysses_sequence_parallel_size)

            reward_module.to(torch.bfloat16)

        auto_wrap_policy = get_fsdp_wrap_policy(module=reward_module, config=self.config.model.fsdp_config)

        fsdp_mesh = self.device_mesh
        sharding_strategy = get_sharding_strategy(fsdp_mesh)

        reward_module = FSDP(
            reward_module,
            param_init_fn=init_fn,
            use_orig_params=False,
            auto_wrap_policy=auto_wrap_policy,
            device_id=torch.cuda.current_device(),
            sharding_strategy=sharding_strategy,  # zero3
            sync_module_states=True,
            cpu_offload=CPUOffload(offload_params=True),
            forward_prefetch=False,
            device_mesh=self.device_mesh,
        )

        return reward_module

    @register(dispatch_mode=Dispatch.ONE_TO_ALL)
    def init_model(self):
        # This is used to import external_lib into the huggingface systems
        import_external_libs(self.config.model.get("external_lib", None))
        self.reward_module = self._build_model(config=self.config)

    def _forward_micro_batch(self, micro_batch):
        from flash_attn.bert_padding import index_first_axis, pad_input, rearrange, unpad_input

        from verl.utils.ulysses import gather_outpus_and_unpad, ulysses_pad_and_slice_inputs

        with torch.no_grad(), torch.autocast(device_type="cuda", dtype=torch.bfloat16):
            input_ids = micro_batch["input_ids"]
            batch_size, seqlen = input_ids.shape
            attention_mask = micro_batch["attention_mask"]
            position_ids = micro_batch["position_ids"]

            if self.use_remove_padding:
                input_ids_rmpad, indices, *_ = unpad_input(input_ids.unsqueeze(-1), attention_mask)  # input_ids_rmpad (total_nnz, ...)
                input_ids_rmpad = input_ids_rmpad.transpose(0, 1)  # (1, total_nnz)

                # unpad the position_ids to align the rotary
                position_ids_rmpad = index_first_axis(rearrange(position_ids.unsqueeze(-1), "b s ... -> (b s) ..."), indices).transpose(0, 1)

                # pad and slice the inputs if sp > 1
                if self.ulysses_sequence_parallel_size > 1:
                    input_ids_rmpad, position_ids_rmpad, pad_size = ulysses_pad_and_slice_inputs(input_ids_rmpad, position_ids_rmpad, sp_size=self.ulysses_sequence_parallel_size)

                # only pass input_ids and position_ids to enable flash_attn_varlen
                output = self.reward_module(input_ids=input_ids_rmpad, attention_mask=None, position_ids=position_ids_rmpad, use_cache=False)  # prevent model thinks we are generating
                reward_rmpad = output.logits
                reward_rmpad = reward_rmpad.squeeze(0)  # (total_nnz)

                # gather output if sp > 1
                if self.ulysses_sequence_parallel_size > 1:
                    reward_rmpad = gather_outpus_and_unpad(reward_rmpad, gather_dim=0, unpad_dim=0, padding_size=pad_size)

                # pad it back
                rm_score = pad_input(reward_rmpad, indices=indices, batch=batch_size, seqlen=seqlen).squeeze(-1)
            else:
                output = self.reward_module(input_ids=input_ids, attention_mask=attention_mask, position_ids=position_ids, use_cache=False)
                rm_score = output.logits  # (batch_size, seq_len, 1)
                rm_score = rm_score.squeeze(-1)

            # extract the result of the last valid token
            eos_mask_idx = torch.argmax(position_ids * attention_mask, dim=-1)  # (bsz,)
            rm_score = rm_score[torch.arange(batch_size), eos_mask_idx]
            return rm_score

    def _expand_to_token_level(self, data: DataProto, scores: torch.Tensor):
        batch_size = data.batch.batch_size[0]
        # expand as token_level_reward
        attention_mask = data.batch["attention_mask"]
        position_ids = data.batch["position_ids"]
        response_length = data.batch["responses"].shape[-1]
        eos_mask_idx = torch.argmax(position_ids * attention_mask, dim=-1)  # (bsz,)
        token_level_scores = torch.zeros_like(attention_mask, dtype=scores.dtype)  # (bsz, seqlen)
        token_level_scores[torch.arange(batch_size), eos_mask_idx] = scores

        # select the response part
        token_level_scores = token_level_scores[:, -response_length:]

        return token_level_scores

    def _switch_chat_template(self, data: DataProto):
        src_max_length = data.batch["attention_mask"].shape[-1]

        src_tokenizer = self.input_tokenizer
        target_tokenizer = self.tokenizer

        rm_input_ids = []
        rm_attention_mask = []

        for i in range(data.batch.batch_size[0]):
            # extract raw prompt
            if isinstance(data.non_tensor_batch["raw_prompt"][i], list):
                chat: list = data.non_tensor_batch["raw_prompt"][i]
            else:
                chat: list = data.non_tensor_batch["raw_prompt"][i].tolist()

            # extract response
            response_ids = data.batch["responses"][i]
            response_length = response_ids.shape[-1]
            valid_response_length = data.batch["attention_mask"][i][-response_length:].sum()
            valid_response_ids = response_ids[:valid_response_length]

            # decode
            response = src_tokenizer.decode(valid_response_ids)
            # remove bos and eos
            response = response.replace(src_tokenizer.eos_token, "")

            chat.append({"role": "assistant", "content": response})

            prompt_with_chat_template = target_tokenizer.apply_chat_template(chat, add_generation_prompt=False, tokenize=False)
            if self.rank == 0 and i == 0:
                # for debugging purpose
                print(f"Switch template. chat: {prompt_with_chat_template}")

            # the maximum length is actually determined by the reward model itself
            max_length = self.config.get("max_length", src_max_length)
            if max_length is None:
                max_length = src_max_length

            model_inputs = target_tokenizer(prompt_with_chat_template, return_tensors="pt", add_special_tokens=False)
            input_ids, attention_mask = verl_F.postprocess_data(
                input_ids=model_inputs["input_ids"],
                attention_mask=model_inputs["attention_mask"],
                max_length=max_length,
                pad_token_id=target_tokenizer.pad_token_id,
                left_pad=False,  # right padding
                truncation=self.config.get("truncation", "right"),
            )  # truncate from the right

            rm_input_ids.append(input_ids)
            rm_attention_mask.append(attention_mask)

        rm_input_ids = torch.cat(rm_input_ids, dim=0)
        rm_attention_mask = torch.cat(rm_attention_mask, dim=0)

        rm_position_ids = compute_position_id_with_mask(rm_attention_mask)

        rm_inputs = {"input_ids": rm_input_ids, "attention_mask": rm_attention_mask, "position_ids": rm_position_ids}

        return DataProto.from_dict(rm_inputs)

    @register(dispatch_mode=Dispatch.DP_COMPUTE_PROTO)
    def compute_rm_score(self, data: DataProto):
        import itertools

        from verl.utils.seqlen_balancing import get_reverse_idx, rearrange_micro_batches

        # Support all hardwares
        data = data.to(torch.cuda.current_device())
        if self._do_switch_chat_template:
            rm_data = self._switch_chat_template(data)
        else:
            rm_input_ids = data.batch["input_ids"]
            rm_attention_mask = data.batch["attention_mask"]
            rm_position_ids = data.batch["position_ids"]
            rm_inputs = {
                "input_ids": rm_input_ids,
                "attention_mask": rm_attention_mask,
                "position_ids": rm_position_ids,
            }
            rm_data = DataProto.from_dict(rm_inputs)

        # Support all hardwares
        rm_data.batch = rm_data.batch.to(torch.cuda.current_device())

        # perform forward computation
        with self.ulysses_sharding_manager:
            rm_data = self.ulysses_sharding_manager.preprocess_data(data=rm_data)
            data = self.ulysses_sharding_manager.preprocess_data(data=data)

            use_dynamic_bsz = self.config.use_dynamic_bsz
            if use_dynamic_bsz:
                max_token_len = self.config.forward_max_token_len_per_gpu * self.ulysses_sequence_parallel_size
                micro_batches, indices = rearrange_micro_batches(batch=rm_data.batch, max_token_len=max_token_len)
            else:
                micro_batches = rm_data.batch.split(self.config.micro_batch_size_per_gpu)
            output = []
            for micro_batch in micro_batches:
                rm_score = self._forward_micro_batch(micro_batch)
                output.append(rm_score)
            scores = torch.cat(output, dim=0)  # (batch_size)

            if use_dynamic_bsz:
                indices = list(itertools.chain.from_iterable(indices))
                assert len(indices) == scores.size(0), f"{len(indices)} vs. {scores.size()}"
                revert_indices = torch.tensor(get_reverse_idx(indices), dtype=torch.long)
                scores = scores[revert_indices]

            token_level_scores = self._expand_to_token_level(data, scores)
            # Note that this is only the scores, may not be the final rewards used to train RL
            output = DataProto.from_dict(tensors={"rm_scores": token_level_scores})
            output = self.ulysses_sharding_manager.postprocess_data(data=output)

        # https://pytorch.org/docs/stable/notes/fsdp.html#fsdp-notes
        # unshard the root FSDP module
        self.reward_module._handle.reshard(True)

        output = output.to("cpu")
        return output


# ================================= Async related workers =================================
class AsyncActorRolloutRefWorker(ActorRolloutRefWorker):
    def _build_rollout(self, trust_remote_code=False):
        rollout, rollout_sharding_manager = super()._build_rollout(trust_remote_code)

        # NOTE: rollout is not actually initialized here, it's deferred
        # to be initialized by AsyncvLLMServer.

        self.vllm_tp_size = self.config.rollout.tensor_model_parallel_size
        self.vllm_dp_rank = int(os.environ["RANK"]) // self.vllm_tp_size
        self.vllm_tp_rank = int(os.environ["RANK"]) % self.vllm_tp_size

        # used for sleep/wake_up
        rollout.sharding_manager = rollout_sharding_manager

        return rollout, rollout_sharding_manager

    @register(dispatch_mode=Dispatch.DP_COMPUTE_PROTO)
    def generate_sequences(self, prompts: DataProto):
        raise NotImplementedError("AsyncActorRolloutRefWorker does not support generate_sequences")

    @register(dispatch_mode=Dispatch.DIRECT_ROLLOUT_METHOD)
    def execute_method(self, method: Union[str, bytes], *args, **kwargs):
        """Called by ExternalRayDistributedExecutor collective_rpc."""
        if self.vllm_tp_rank == 0 and method != "execute_model":
            print(f"[DP={self.vllm_dp_rank},TP={self.vllm_tp_rank}] execute_method: {method if isinstance(method, str) else 'Callable'}")
        return self.rollout.execute_method(method, *args, **kwargs)<|MERGE_RESOLUTION|>--- conflicted
+++ resolved
@@ -26,11 +26,6 @@
 from codetiming import Timer
 from omegaconf import DictConfig, open_dict
 from torch.distributed.device_mesh import init_device_mesh
-<<<<<<< HEAD
-# from torch.distributed.optim import _apply_optimizer_in_backward
-=======
-
->>>>>>> f9dae2bb
 import verl.utils.torch_functional as verl_F
 from verl import DataProto
 from verl.single_controller.base import Worker
@@ -275,18 +270,12 @@
             mixed_precision=mixed_precision,
             sync_module_states=True,
             device_mesh=self.device_mesh,
-<<<<<<< HEAD
-            forward_prefetch=False
-            )
-=======
             forward_prefetch=False,
         )
->>>>>>> f9dae2bb
 
         log_gpu_memory_usage(f"After {role} FSDP init", logger=logger)
 
         # TODO: add more optimizer args into config
-<<<<<<< HEAD
         if role == 'actor' and optim_config is not None:
             from verl.utils.torch_functional import apply_optimizer_in_backward, get_constant_schedule_with_warmup, update_scheduler_with_custom_step
             
@@ -299,23 +288,10 @@
                                             betas=optim_config.get('betas', (0.9, 0.999)),
                                             weight_decay=optim_config.get('weight_decay', 1e-2))
 
-            total_steps = optim_config.get('total_training_steps', 0)
-            num_warmup_steps = int(optim_config.get('lr_warmup_steps', -1))
-=======
-        if role == "actor" and optim_config is not None:
-            from verl.utils.torch_functional import get_constant_schedule_with_warmup, get_cosine_schedule_with_warmup
-
-            actor_optimizer = optim.AdamW(
-                actor_module_fsdp.parameters(),
-                lr=optim_config.lr,
-                betas=optim_config.get("betas", (0.9, 0.999)),
-                weight_decay=optim_config.get("weight_decay", 1e-2),
-            )
-
             total_steps = optim_config.get("total_training_steps", 0)
             num_warmup_steps = int(optim_config.get("lr_warmup_steps", -1))
             warmup_style = optim_config.get("warmup_style", "constant")
->>>>>>> f9dae2bb
+
             if num_warmup_steps < 0:
                 num_warmup_steps_ratio = optim_config.get("lr_warmup_steps_ratio", 0.0)
                 num_warmup_steps = int(num_warmup_steps_ratio * total_steps)
@@ -328,16 +304,12 @@
                 actor_lr_scheduler = get_cosine_schedule_with_warmup(optimizer=actor_optimizer, num_warmup_steps=num_warmup_steps, num_training_steps=total_steps)
             else:
                 raise NotImplementedError(f"Warmup style {warmup_style} is not supported")
-
-<<<<<<< HEAD
-            actor_lr_scheduler = get_constant_schedule_with_warmup(optimizer=actor_optimizer,
-                                                                num_warmup_steps=num_warmup_steps)
+             
             if optim_config.bwd_hook:
                 update_scheduler_with_custom_step(actor_lr_scheduler, optim_dict)
 
-=======
             log_gpu_memory_usage(f"After {role} optimizer init", logger=logger)
->>>>>>> f9dae2bb
+
         else:
             actor_optimizer = None
             actor_lr_scheduler = None
@@ -805,7 +777,6 @@
         sharding_strategy = get_sharding_strategy(fsdp_mesh)
 
         # Note: We force turn off CPUOffload for critic because it causes incorrect results when using grad accumulation
-<<<<<<< HEAD
         critic_module = FSDP(critic_module,
                              param_init_fn=init_fn,
                              use_orig_params=True,
@@ -818,7 +789,7 @@
                              device_mesh=self.device_mesh,
                              cpu_offload=None)
 
-        log_gpu_memory_usage('After critic FSDP', logger=None)
+        log_gpu_memory_usage("After critic FSDP", logger=None)
 
         from verl.utils.torch_functional import apply_optimizer_in_backward, get_constant_schedule_with_warmup, update_scheduler_with_custom_step
 
@@ -826,31 +797,7 @@
             optim_dict = apply_optimizer_in_backward(critic_module, config.optim)
             critic_optimizer = next(iter(optim_dict.values()))
         else:
-            critic_optimizer = optim.AdamW(critic_module.parameters(),
-                                        lr=config.optim.lr,
-                                        betas=config.optim.get('betas', (0.9, 0.999)),
-                                        weight_decay=config.optim.get('weight_decay', 1e-2))
-
-        total_steps = config.optim.get('total_training_steps', 0)
-        num_warmup_steps = int(config.optim.get('lr_warmup_steps', -1))
-=======
-        critic_module = FSDP(
-            critic_module,
-            param_init_fn=init_fn,
-            use_orig_params=False,
-            auto_wrap_policy=auto_wrap_policy,
-            device_id=torch.cuda.current_device(),
-            sharding_strategy=sharding_strategy,
-            mixed_precision=mixed_precision,
-            sync_module_states=True,
-            forward_prefetch=False,
-            device_mesh=self.device_mesh,
-            cpu_offload=None,
-        )
-
-        log_gpu_memory_usage("After critic FSDP", logger=None)
-
-        critic_optimizer = optim.AdamW(
+            critic_optimizer = optim.AdamW(
             critic_module.parameters(),
             lr=config.optim.lr,
             betas=config.optim.get("betas", (0.9, 0.999)),
@@ -860,18 +807,15 @@
         total_steps = config.optim.get("total_training_steps", 0)
         num_warmup_steps = int(config.optim.get("lr_warmup_steps", -1))
         warmup_style = config.optim.get("warmup_style", "constant")
->>>>>>> f9dae2bb
+
         if num_warmup_steps < 0:
             num_warmup_steps_ratio = config.optim.get("lr_warmup_steps_ratio", 0.0)
             num_warmup_steps = int(num_warmup_steps_ratio * total_steps)
 
         print(f"Total steps: {total_steps}, num_warmup_steps: {num_warmup_steps}")
 
-<<<<<<< HEAD
-        critic_lr_scheduler = get_constant_schedule_with_warmup(optimizer=critic_optimizer,
-                                                                num_warmup_steps=num_warmup_steps)
-=======
         from verl.utils.torch_functional import get_constant_schedule_with_warmup, get_cosine_schedule_with_warmup
+
 
         if warmup_style == "constant":
             critic_lr_scheduler = get_constant_schedule_with_warmup(optimizer=critic_optimizer, num_warmup_steps=num_warmup_steps)
@@ -879,7 +823,6 @@
             critic_lr_scheduler = get_cosine_schedule_with_warmup(optimizer=critic_optimizer, num_warmup_steps=num_warmup_steps, num_training_steps=total_steps)
         else:
             raise NotImplementedError(f"Warmup style {warmup_style} is not supported")
->>>>>>> f9dae2bb
 
         if config.optim.bwd_hook:
             update_scheduler_with_custom_step(critic_lr_scheduler, optim_dict)
