--- conflicted
+++ resolved
@@ -269,11 +269,7 @@
     ):
         from torch import optim
         from torch.distributed.fsdp import CPUOffload, MixedPrecision
-<<<<<<< HEAD
-        from transformers import AutoConfig, AutoModelForCausalLM, AutoModelForImageTextToText
-=======
-        from transformers import AutoConfig, AutoModel, AutoModelForCausalLM, AutoModelForVision2Seq
->>>>>>> 2d6c6dbb
+        from transformers import AutoConfig, AutoModel, AutoModelForCausalLM, AutoModelForImageTextToText
 
         from verl.utils.model import get_generation_config, print_model_size, update_model_config
         from verl.utils.torch_dtypes import PrecisionType
@@ -333,10 +329,6 @@
 
         with init_context(), warnings.catch_warnings():
             warnings.simplefilter("ignore")
-<<<<<<< HEAD
-            if type(actor_model_config) in AutoModelForImageTextToText._model_mapping.keys():
-                actor_module_class = AutoModelForImageTextToText
-=======
             has_remote_code = hasattr(actor_model_config, "auto_map") and any(
                 actor_model_config.architectures[0] in val for val in actor_model_config.auto_map.values()
             )
@@ -351,10 +343,9 @@
                         actor_module_class = AutoModelForCausalLM
                     case _:
                         actor_module_class = AutoModel
->>>>>>> 2d6c6dbb
             else:
-                if type(actor_model_config) in AutoModelForVision2Seq._model_mapping.keys():
-                    actor_module_class = AutoModelForVision2Seq
+                if type(actor_model_config) in AutoModelForImageTextToText._model_mapping.keys():
+                    actor_module_class = AutoModelForImageTextToText
                 elif type(actor_model_config) in AutoModelForCausalLM._model_mapping.keys():
                     actor_module_class = AutoModelForCausalLM
                 else:
