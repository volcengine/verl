--- conflicted
+++ resolved
@@ -28,10 +28,7 @@
 from verl.single_controller.base import Worker
 from verl.single_controller.base.decorator import register, Dispatch
 from verl.utils import hf_tokenizer
-<<<<<<< HEAD
 from verl.utils.config import config_normalize_batch_size
-=======
->>>>>>> 2856be47
 from verl.utils.debug import log_gpu_memory_usage
 from verl.utils.fs import copy_local_path_from_hdfs
 from verl.utils.fsdp_utils import get_fsdp_wrap_policy, offload_fsdp_grad, init_fn, get_init_weight_context_manager
@@ -449,15 +446,9 @@
         self._is_offload_optimizer = self.config.model.fsdp_config.optimizer_offload
 
         # normalize config
-<<<<<<< HEAD
-        config_normalize_batch_size(self.config, 'ppo_mini_batch_size', torch.distributed.get_world_size())
-        config_normalize_batch_size(self.config, 'ppo_micro_batch_size', torch.distributed.get_world_size())
-        config_normalize_batch_size(self.config, 'forward_micro_batch_size', torch.distributed.get_world_size())
-=======
         self.config.ppo_mini_batch_size //= torch.distributed.get_world_size()
         self.config.ppo_micro_batch_size //= torch.distributed.get_world_size()
         self.config.forward_micro_batch_size //= torch.distributed.get_world_size()
->>>>>>> 2856be47
 
     def _build_critic_model_optimizer(self, config):
         # the following line is necessary
@@ -585,11 +576,7 @@
             load_fsdp_param_and_grad(module=self.critic_module,
                                      device_id=torch.cuda.current_device(),
                                      load_grad=self._is_offload_grad)
-<<<<<<< HEAD
-        micro_batch_size = self.config.forward_micro_batch_size_normalized
-=======
         micro_batch_size = self.config.forward_micro_batch_size
->>>>>>> 2856be47
         data.meta_info['micro_batch_size'] = micro_batch_size
         values = self.critic.compute_values(data=data)
         output = DataProto.from_dict(tensors={'values': values})
