# Copyright 2024 Bytedance Ltd. and/or its affiliates
#
# Licensed under the Apache License, Version 2.0 (the "License");
# you may not use this file except in compliance with the License.
# You may obtain a copy of the License at
#
#     http://www.apache.org/licenses/LICENSE-2.0
#
# Unless required by applicable law or agreed to in writing, software
# distributed under the License is distributed on an "AS IS" BASIS,
# WITHOUT WARRANTIES OR CONDITIONS OF ANY KIND, either express or implied.
# See the License for the specific language governing permissions and
# limitations under the License.
"""
Implement a multiprocess PPOCritic
"""

import itertools
import logging
import os
from functools import partial
from typing import Iterable

import torch
import torch.distributed
from megatron.core import parallel_state as mpu
from megatron.core.optimizer import DistributedOptimizer, OptimizerConfig
from megatron.core.pipeline_parallel import get_forward_backward_func
from omegaconf import OmegaConf
from torch import nn

from verl import DataProto
from verl.trainer.ppo import core_algos
from verl.utils.debug import GPUMemoryLogger
from verl.utils.device import get_device_id, get_torch_device
from verl.utils.megatron.pipeline_parallel import make_batch_generator
from verl.utils.py_functional import append_to_dict
from verl.utils.seqlen_balancing import get_reverse_idx, rearrange_micro_batches
from verl.utils.torch_functional import broadcast_dict_tensor, masked_mean
from verl.workers.critic import BasePPOCritic

logger = logging.getLogger(__file__)
logger.setLevel(os.getenv("VERL_LOGGING_LEVEL", "WARN"))


class MegatronPPOCritic(BasePPOCritic):
    def __init__(
        self,
        config,
        model_config,
        hf_config,
        tf_config,
        critic_module: nn.ModuleList,
        critic_optimizer: DistributedOptimizer,
        critic_optimizer_config: OptimizerConfig,
    ):
        super().__init__(config=config)
        self._validate_config(config)
        self.model_config = model_config
        self.hf_config = hf_config  # huggingface config
        self.tf_config = tf_config  # mcore transformer config

        self.critic_module = critic_module
        self.critic_optimizer = critic_optimizer
        self.critic_optimizer_config = critic_optimizer_config

        # we create a separate nametuple for optimizer step so that global args won't affect it.
        self.optimizer_step_args = OmegaConf.create(
            {
                "skip_grad": None,
                "overlap_dp_param_comm": False,
                "overlap_dp_grad_comm": False,
                "gradient_accumulation_steps": 1,
                "sequence_parallel": self.tf_config.sequence_parallel,
                "DDP_impl": "local",
                "layernorm_allreduce_bucket_threshold": 0,
                "pipeline_model_parallel_split_rank": None,
                "reduce_grads_use_alltoall": False,
            }
        )

    def _validate_config(self, config) -> None:
        """Validate config options not implemented for Megatron backend"""
        assert config.get("ulysses_sequence_parallel_size", 1) == 1
        if config.shuffle:
            assert config.data_loader_seed is not None, "If shuffle dataloader, seed must be manually set"
        if config.megatron.tensor_model_parallel_size == 1:
            print("[Warining] Because critic tp size == 1, set sp to False")
            config.megatron.sequence_parallel = False
        self.config = config

    @GPUMemoryLogger("megatron critic", logger=logger)
    def compute_values(self, data: DataProto) -> DataProto:
<<<<<<< HEAD
        # data.batch = data.batch.to(self.critic_module.module.device) 
        data.to(torch.cuda.current_device())
=======
        data.to(get_device_id())
>>>>>>> 38d9a881
        responses = data.batch["responses"]
        attention_mask = data.batch["attention_mask"]
        use_dynamic_bsz = data.meta_info.get("use_dynamic_bsz", False)
        micro_batch_size = data.meta_info.get("micro_batch_size", None)
        max_token_len = data.meta_info.get("max_token_len", None)
        assert micro_batch_size is not None, "micro batch size is needed for forward compute"
        if use_dynamic_bsz:
            assert max_token_len is not None, "max_token_len must be set when use_dynamic_bsz is True"
            max_token_len = max_token_len * self.config.megatron.context_parallel_size
        response_length = responses.size(1)
        with torch.no_grad():
            output = self.forward_backward_batch(data=data, forward_only=True, use_dynamic_bsz=use_dynamic_bsz, micro_batch_size=micro_batch_size, max_token_len=max_token_len, mini_batch_size=None)
            if mpu.is_pipeline_last_stage(ignore_virtual=True):
                # only on last rank. It should be on every tp rank
                values = [o["vpreds"] for o in output["output"]]  # (bs, seq_size, vocal_size)
                values = torch.cat(values, dim=0).to(torch.float32)
                if use_dynamic_bsz:
                    indices = output["indices"]
                    indices = list(itertools.chain.from_iterable(indices))
                    assert len(indices) == values.size(0), f"{len(indices)} vs. {values.size()}"
                    revert_indices = torch.tensor(get_reverse_idx(indices), dtype=torch.long)
                    values = values[revert_indices]
            else:
                values = torch.empty_like(attention_mask, dtype=torch.float32)

            # each tp ranks should contain the same value
            values = values[:, -response_length - 1 : -1]  # Values are predicted at the ends of prefixes, e.g., the last prompt token
            response_mask = attention_mask[:, -response_length:]
            values = values * response_mask  # Only action tokens have values
            values = values.contiguous()

            # sync among pp ranks
            torch.distributed.broadcast(
                tensor=values,
                src=mpu.get_pipeline_model_parallel_last_rank(),
                group=mpu.get_pipeline_model_parallel_group(),
            )

        # add empty cache after each compute
        get_torch_device().empty_cache()

        return values

    def make_minibatch_iterator(self, data: DataProto) -> Iterable[DataProto]:
        select_keys = ["input_ids", "responses", "attention_mask", "position_ids", "values", "returns"]
        data = data.select(batch_keys=select_keys)
        return data.make_iterator(
            mini_batch_size=self.config.ppo_mini_batch_size,
            epochs=self.config.ppo_epochs,
            seed=self.config.data_loader_seed,
            dataloader_kwargs={"shuffle": self.config.shuffle},
        )

    def forward_backward_batch(self, data: DataProto, forward_only=False, use_dynamic_bsz=False, micro_batch_size=None, max_token_len=None, mini_batch_size=None):
        # broadcast from last pp rank to all other pp ranks
        data.to(torch.cuda.current_device())
        data.batch = data.batch.contiguous()
        broadcast_dict_tensor(data.batch, src=mpu.get_pipeline_model_parallel_last_rank(), group=mpu.get_pipeline_model_parallel_group())
        mini_batch = data
        mini_batch.to(get_device_id())
        mini_batch.batch = mini_batch.batch.contiguous()
        broadcast_dict_tensor(mini_batch.batch, src=mpu.get_pipeline_model_parallel_last_rank(), group=mpu.get_pipeline_model_parallel_group())
        # split into micro-batches
        mini_batch.batch["attention_mask"] = mini_batch.batch["attention_mask"].to(bool)

        indices = None
        if use_dynamic_bsz:
            assert max_token_len is not None, "max_token_len must be set when use_dynamic_bsz is True"
            vpp_size = mpu.get_virtual_pipeline_model_parallel_world_size()
            if vpp_size is not None and vpp_size > 1:
                microbatch_group_size_per_vp_stage = self.tf_config.microbatch_group_size_per_vp_stage
                micro_batches, indices = rearrange_micro_batches(batch=mini_batch.batch, num_batches_divided_by=microbatch_group_size_per_vp_stage, max_token_len=max_token_len)
                assert len(micro_batches) % self.tf_config.microbatch_group_size_per_vp_stage == 0, f"micro_batches {micro_batches} must be divisible by microbatch_group_size_per_vp_stage {microbatch_group_size_per_vp_stage} for megatron backend"
            else:
                micro_batches, indices = rearrange_micro_batches(batch=mini_batch.batch, max_token_len=max_token_len)
            total_seqlen = max_token_len
        else:
            assert micro_batch_size is not None, "micro_batch_size is needed to be passed in when not using dynamic batch size"
            micro_batches = mini_batch.batch.split(micro_batch_size)
            seq_len = micro_batches[0]["input_ids"].shape[1]
            total_seqlen = micro_batch_size * seq_len
        n_micro_batch = len(micro_batches)

        forward_backward_func = get_forward_backward_func()

        def loss_func(output, data, meta_info):
            nonlocal use_dynamic_bsz

            if forward_only:
                return torch.tensor(1.0, device=output.device), {"vpreds": output}

            responses = data["responses"]
            attention_mask = data["attention_mask"]
            values = data["values"]
            returns = data["returns"]
            response_length = responses.size(1)

            response_mask = attention_mask[:, -response_length:]

            cliprange_value = self.config.cliprange_value

            vpreds = output  # (bs, sequence_length)
            vpreds = vpreds[:, -response_length - 1 : -1]

            vf_loss, vf_clipfrac = core_algos.compute_value_loss(
                vpreds=vpreds,
                values=values,
                returns=returns,
                response_mask=response_mask,
                cliprange_value=cliprange_value,
                loss_agg_mode=self.config.loss_agg_mode,
            )

            stats = {
                "critic/vf_loss": vf_loss.detach().item(),
                "critic/vf_clipfrac": vf_clipfrac.detach().item(),
                "critic/vpred_mean": masked_mean(vpreds, response_mask).detach().item(),
            }

            return vf_loss, stats

        def forward_step(batch_iter, model):
            batch = next(batch_iter)
            input_ids = batch["input_ids"]
            attention_mask = batch["attention_mask"]
            position_ids = batch["position_ids"]
            from verl.models.mcore import get_mcore_forward_fn

            forward_fn = get_mcore_forward_fn(self.hf_config)

            output = forward_fn(
                model,
                input_ids,
                attention_mask,
                position_ids,
                sequence_parallel=self.tf_config.sequence_parallel,
                value_model=True,
            )

            return output, partial(loss_func, data=batch, meta_info={})

        # batch should be a list of batches inside micro-batches
        batch_generator = make_batch_generator(micro_batches, vpp_size=len(self.critic_module))

        # TODO: we may use the new schedule instead
        # for flash-attn: (seq_len, batch_size, hidden_size) = (mbs*seq_len, 1, hidden_size)
        if mpu.get_pipeline_model_parallel_world_size() > 1:
            losses_reduced = forward_backward_func(
                forward_step_func=forward_step,
                data_iterator=batch_generator,
                model=self.critic_module,
                num_microbatches=n_micro_batch,
                seq_length=total_seqlen,  # no use when input_shapes was set
                micro_batch_size=1,  # no use when input_shapes was set
                forward_only=forward_only,
            )
        else:
            losses_reduced = forward_backward_func(
                forward_step_func=forward_step,
                data_iterator=batch_generator,
                model=self.critic_module,
                num_microbatches=n_micro_batch,
                seq_length=total_seqlen,  # in use for pp = 1
                micro_batch_size=1,  # in use for pp = 1
                forward_only=forward_only,
            )
        # loss_reduces contains the stats returned from loss_func
        losses_reduced = {"output": losses_reduced}
        if use_dynamic_bsz:
            losses_reduced["indices"] = indices
        return losses_reduced

    @GPUMemoryLogger("megatron critic", logger=logger)
    def update_critic(self, dataloader: Iterable[DataProto]):
        metrics = {}

        for data in dataloader:
            # data = data.batch.to(self.critic_module.device)
            self.critic_optimizer.zero_grad()
            # use use_contiguous_buffers_in_local_ddp and no overlap_dp_param_comm
            for chunk in self.critic_module:
                chunk.zero_grad_buffer()

            micro_batch_size = self.config.ppo_micro_batch_size_per_gpu
            max_token_len = None
            if self.config.use_dynamic_bsz:
                max_token_len = self.config.ppo_max_token_len_per_gpu * self.config.megatron.context_parallel_size
            metric_micro_batch = self.forward_backward_batch(data, forward_only=False, use_dynamic_bsz=self.config.use_dynamic_bsz, micro_batch_size=micro_batch_size, max_token_len=max_token_len, mini_batch_size=self.config.ppo_mini_batch_size)
            metric_micro_batch = metric_micro_batch["output"]
            update_successful, grad_norm, num_zeros_in_grad = self.critic_optimizer.step()
            learning_rate = self.critic_optimizer.param_groups[-1]["lr"]
            data = {"critic/grad_norm": grad_norm, "critic/lr": learning_rate}
            append_to_dict(metrics, data)

            if update_successful:
                # allgather already execute in optimizer.step in new megatron
                pass
            else:
                raise NotImplementedError

            for metric in metric_micro_batch:
                append_to_dict(metrics, metric)  # append the metric from this micro-batch to global metrics.

        # add empty cache after each compute
        get_torch_device().empty_cache()
        return metrics<|MERGE_RESOLUTION|>--- conflicted
+++ resolved
@@ -91,12 +91,7 @@
 
     @GPUMemoryLogger("megatron critic", logger=logger)
     def compute_values(self, data: DataProto) -> DataProto:
-<<<<<<< HEAD
-        # data.batch = data.batch.to(self.critic_module.module.device) 
-        data.to(torch.cuda.current_device())
-=======
         data.to(get_device_id())
->>>>>>> 38d9a881
         responses = data.batch["responses"]
         attention_mask = data.batch["attention_mask"]
         use_dynamic_bsz = data.meta_info.get("use_dynamic_bsz", False)
