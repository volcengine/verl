--- conflicted
+++ resolved
@@ -19,7 +19,6 @@
 from typing import Iterable
 
 import torch
-import torch_npu
 import torch.distributed
 from omegaconf import OmegaConf
 from torch import nn
@@ -45,10 +44,6 @@
                  critic_optimizer: DistributedOptimizer, critic_optimizer_config: OptimizerConfig):
         super().__init__(config=config)
         self._validate_config(config)
-<<<<<<< HEAD
-
-=======
->>>>>>> 0c32cf78
         self.model_config = model_config
         self.megatron_config = megatron_config
 
@@ -80,10 +75,7 @@
             raise NotImplementedError
 
     def _validate_config(self, config) -> None:
-<<<<<<< HEAD
-=======
         """Validate config options not implemented for Megatron backend"""
->>>>>>> 0c32cf78
         assert config.get('ulysses_sequence_parallel_size', 1) == 1
 
     def compute_values(self, data: DataProto) -> DataProto:
@@ -111,7 +103,7 @@
                                         group=mpu.get_pipeline_model_parallel_group())
 
         # add empty cache after each compute
-        torch_npu.npu.empty_cache()
+        torch.cuda.empty_cache()
 
         return values
 
@@ -237,5 +229,5 @@
                 append_to_dict(metrics, metric)  # append the metric from this micro-batch to global metrics.
 
         # add empty cache after each compute
-        torch_npu.npu.empty_cache()
+        torch.cuda.empty_cache()
         return metrics