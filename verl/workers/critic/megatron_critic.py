--- conflicted
+++ resolved
@@ -146,15 +146,12 @@
 
     def forward_backward_batch(self, data: DataProto, forward_only=False, use_dynamic_bsz=False, micro_batch_size=None, max_token_len=None, mini_batch_size=None):
         # broadcast from last pp rank to all other pp ranks
-<<<<<<< HEAD
         data.to(torch.cuda.current_device())
         data.batch = data.batch.contiguous()
         broadcast_dict_tensor(data.batch, src=mpu.get_pipeline_model_parallel_last_rank(), group=mpu.get_pipeline_model_parallel_group())
-=======
         mini_batch = data
         mini_batch.batch = mini_batch.batch.contiguous()
         broadcast_dict_tensor(mini_batch.batch, src=mpu.get_pipeline_model_parallel_last_rank(), group=mpu.get_pipeline_model_parallel_group())
->>>>>>> e23e67ba
         # split into micro-batches
         mini_batch.batch["attention_mask"] = mini_batch.batch["attention_mask"].to(bool)
 
