# Copyright 2024 Bytedance Ltd. and/or its affiliates
#
# Licensed under the Apache License, Version 2.0 (the "License");
# you may not use this file except in compliance with the License.
# You may obtain a copy of the License at
#
#     http://www.apache.org/licenses/LICENSE-2.0
#
# Unless required by applicable law or agreed to in writing, software
# distributed under the License is distributed on an "AS IS" BASIS,
# WITHOUT WARRANTIES OR CONDITIONS OF ANY KIND, either express or implied.
# See the License for the specific language governing permissions and
# limitations under the License.
"""
Implement a multiprocess PPOCritic
"""
import itertools
from typing import Iterable

import torch
import torch.distributed
from torch import nn, optim

from torch.distributed.fsdp import FullyShardedDataParallel as FSDP

from verl import DataProto
from verl.trainer.ppo import core_algos
from verl.workers.critic import BasePPOCritic
from verl.utils.py_functional import append_to_dict
from verl.utils.torch_functional import masked_mean
from verl.utils.ulysses import ulysses_pad_and_slice_inputs, gather_outpus_and_unpad
from verl.utils.seqlen_balancing import rearrange_micro_batches, get_reverse_idx

from flash_attn.bert_padding import pad_input, unpad_input, rearrange, index_first_axis

__all__ = ['DataParallelPPOCritic']


class DataParallelPPOCritic(BasePPOCritic):

    def __init__(self, config, critic_module: nn.Module, critic_optimizer: optim.Optimizer):
        super().__init__(config=config)
        self.critic_module = critic_module
        self.critic_optimizer = critic_optimizer
        self.use_remove_padding = self.config.model.get('use_remove_padding', False)
        print(f'Critic use_remove_padding={self.use_remove_padding}')

        self.ulysses_sequence_parallel_size = self.config.get('ulysses_sequence_parallel_size', 1)

    def _forward_micro_batch(self, micro_batch):
        response_length = micro_batch['responses'].size(-1)
        multi_modal_inputs = {}
        if 'multi_modal_inputs' in micro_batch:
            for key in micro_batch['multi_modal_inputs'][0].keys():
                multi_modal_inputs[key] = torch.cat([inputs[key] for inputs in micro_batch['multi_modal_inputs']],
                                                    dim=0)

        with torch.autocast(device_type='cuda', dtype=torch.bfloat16):
            input_ids = micro_batch['input_ids']
            batch, seqlen = input_ids.shape
            attention_mask = micro_batch['attention_mask']
            position_ids = micro_batch['position_ids']
            if position_ids.dim() == 3:  # qwen2vl mrope
                position_ids = position_ids.transpose(0, 1)

            if self.use_remove_padding:
                input_ids_rmpad, indices, *_ = unpad_input(input_ids.unsqueeze(-1),
                                                           attention_mask)  # input_ids_rmpad (total_nnz, ...)
                input_ids_rmpad = input_ids_rmpad.transpose(0, 1)  # (1, total_nnz)

                # unpad the position_ids to align the rotary
                if position_ids.dim() == 3:
                    position_ids_rmpad = index_first_axis(rearrange(position_ids, "c b s ... -> (b s) c ..."),
                                                          indices).transpose(0, 1).unsqueeze(
                                                              1)  # (3, bsz, seqlen) -> (3, 1, bsz * seqlen)
                else:
                    position_ids_rmpad = index_first_axis(rearrange(position_ids.unsqueeze(-1), "b s ... -> (b s) ..."),
                                                          indices).transpose(0, 1)

                # pad and slice the inputs if sp > 1
                if self.ulysses_sequence_parallel_size > 1:
                    input_ids_rmpad, position_ids_rmpad, pad_size = ulysses_pad_and_slice_inputs(input_ids_rmpad, \
                                                                                                position_ids_rmpad, \
                                                                                                sp_size=self.ulysses_sequence_parallel_size)

                # only pass input_ids and position_ids to enable flash_attn_varlen
                output = self.critic_module(input_ids=input_ids_rmpad,
                                            attention_mask=None,
                                            position_ids=position_ids_rmpad,
                                            **multi_modal_inputs,
                                            use_cache=False)  # prevent model thinks we are generating
                values_rmpad = output.logits
                values_rmpad = values_rmpad.squeeze(0)  # (total_nnz)

                # gather output if sp > 1
                if self.ulysses_sequence_parallel_size > 1:
                    values_rmpad = gather_outpus_and_unpad(values_rmpad,
                                                           gather_dim=0,
                                                           unpad_dim=0,
                                                           padding_size=pad_size)

                # pad it back
                values = pad_input(values_rmpad, indices=indices, batch=batch, seqlen=seqlen).squeeze(-1)
                values = values[:, -response_length - 1:-1]
            else:
                output = self.critic_module(input_ids=input_ids,
                                            attention_mask=attention_mask,
                                            position_ids=position_ids,
                                            **multi_modal_inputs,
                                            use_cache=False)  # prevent model thinks we are generating
                values = output.logits
                values = values[:, -response_length - 1:-1].squeeze(-1)
            return values

    def _optimizer_step(self):
        assert self.config.grad_clip is not None

        if isinstance(self.critic_module, FSDP):
            grad_norm = self.critic_module.clip_grad_norm_(self.config.grad_clip)
        else:
            grad_norm = torch.nn.utils.clip_grad_norm_(self.critic_module.parameters(), max_norm=self.config.grad_clip)
        self.critic_optimizer.step()
        return grad_norm

    def compute_values(self, data: DataProto) -> torch.Tensor:
        self.critic_module.eval()
        micro_batch_size = data.meta_info['micro_batch_size']
        select_keys = ['responses', 'input_ids', 'attention_mask', 'position_ids']
        batch = data.select(batch_keys=select_keys).batch
        use_dynamic_bsz = data.meta_info['use_dynamic_bsz']
        has_multi_modal_inputs = 'multi_modal_inputs' in data.non_tensor_batch.keys()

        if has_multi_modal_inputs:
            num_micro_batches = data.batch.batch_size[0] // micro_batch_size
            non_tensor_select_keys = ['multi_modal_inputs']
            micro_batches = data.select(select_keys, non_tensor_select_keys).chunk(num_micro_batches)
        elif use_dynamic_bsz:
            # split using dynamic bsz
            max_token_len = data.meta_info['max_token_len'] * self.ulysses_sequence_parallel_size
            micro_batches, indices = rearrange_micro_batches(batch=batch, max_token_len=max_token_len)
        else:
            micro_batches = batch.split(micro_batch_size)

        values_lst = []
        for micro_batch in micro_batches:
            if isinstance(micro_batch, DataProto):
                micro_batch = {**micro_batch.batch, **micro_batch.non_tensor_batch}

            with torch.no_grad():
                values = self._forward_micro_batch(micro_batch)
            values_lst.append(values)
        values = torch.concat(values_lst, dim=0)
        responses = data.batch['responses']
        attention_mask = data.batch['attention_mask']
        response_length = responses.size(1)
        values = values * attention_mask[:, -response_length - 1:-1]

        if use_dynamic_bsz:
            indices = list(itertools.chain.from_iterable(indices))
            assert len(indices) == values.size(0), f"{len(indices)} vs. {values.size()}"
            revert_indices = torch.tensor(get_reverse_idx(indices), dtype=torch.long)
            values = values[revert_indices]

        return values

    def update_critic(self, data: DataProto):
        # make sure we are in training mode
        self.critic_module.train()
        metrics = {}

        select_keys = ['input_ids', 'responses', 'attention_mask', 'position_ids', 'values', 'returns']
        batch = data.select(batch_keys=select_keys).batch
        has_multi_modal_inputs = 'multi_modal_inputs' in data.non_tensor_batch.keys()

        # Split to make minibatch iterator for updating the actor
        # See PPO paper for details. https://arxiv.org/abs/1707.06347
        if has_multi_modal_inputs:
            num_mini_batches = data.batch.batch_size[0] // self.config.ppo_mini_batch_size
            non_tensor_select_keys = ['multi_modal_inputs']
            dataloader = data.select(select_keys, non_tensor_select_keys).chunk(num_mini_batches)
        else:
            dataloader = batch.split(self.config.ppo_mini_batch_size)

        for epoch in range(self.config.ppo_epochs):
            for batch_idx, data in enumerate(dataloader):
                # split batch into micro_batches
                mini_batch = data
                if has_multi_modal_inputs:
                    num_micro_batches = mini_batch.batch.batch_size[0] // self.config.ppo_micro_batch_size_per_gpu
                    micro_batches = data.select(select_keys, non_tensor_select_keys).chunk(num_micro_batches)
                elif self.config.use_dynamic_bsz:
                    max_token_len = self.config.ppo_max_token_len_per_gpu * self.ulysses_sequence_parallel_size
                    micro_batches, _ = rearrange_micro_batches(batch=mini_batch, max_token_len=max_token_len)
                else:
                    micro_batches = mini_batch.split(self.config.ppo_micro_batch_size_per_gpu)
                    self.gradient_accumulation = self.config.ppo_mini_batch_size // self.config.ppo_micro_batch_size_per_gpu

                self.critic_optimizer.zero_grad()

                for data in micro_batches:
<<<<<<< HEAD
                    # Support all hardwares
                    data = data.to(torch.cuda.current_device()) 
=======
                    if isinstance(data, DataProto):
                        data = {**data.batch.cuda(), **data.non_tensor_batch}
                    else:
                        data = data.cuda()  # critic device is cpu when using offload

>>>>>>> 65cceb3c
                    input_ids = data['input_ids']
                    responses = data['responses']
                    attention_mask = data['attention_mask']
                    position_ids = data['position_ids']
                    values = data['values']
                    returns = data['returns']
                    response_length = responses.size(1)

                    eos_mask = attention_mask[:, -response_length - 1:-1]

                    vpreds = self._forward_micro_batch(data)

                    # assert not torch.any(torch.isnan(vpreds)).item()

                    vf_loss, vf_clipfrac = core_algos.compute_value_loss(vpreds=vpreds,
                                                                         values=values,
                                                                         returns=returns,
                                                                         eos_mask=eos_mask,
                                                                         cliprange_value=self.config.cliprange_value)
                    if self.config.use_dynamic_bsz:
                        # relative to the dynamic bsz
                        loss = vf_loss * (len(data) / self.config.ppo_mini_batch_size)
                    else:
                        loss = vf_loss / self.gradient_accumulation

                    loss.backward()

                    data = {
                        'critic/vf_loss': vf_loss.detach().item(),
                        'critic/vf_clipfrac': vf_clipfrac.detach().item(),
                        'critic/vpred_mean': masked_mean(vpreds, eos_mask).detach().item(),
                    }

                    append_to_dict(metrics, data)

                grad_norm = self._optimizer_step()
                data = {'critic/grad_norm': grad_norm.detach().item()}
                append_to_dict(metrics, data)
        self.critic_optimizer.zero_grad()
        return metrics<|MERGE_RESOLUTION|>--- conflicted
+++ resolved
@@ -198,16 +198,11 @@
                 self.critic_optimizer.zero_grad()
 
                 for data in micro_batches:
-<<<<<<< HEAD
-                    # Support all hardwares
-                    data = data.to(torch.cuda.current_device()) 
-=======
+                    #Support all devices
                     if isinstance(data, DataProto):
-                        data = {**data.batch.cuda(), **data.non_tensor_batch}
+                        data = {**data.batch.to(torch.cuda.current_device()), **data.non_tensor_batch}
                     else:
-                        data = data.cuda()  # critic device is cpu when using offload
-
->>>>>>> 65cceb3c
+                        data = data.to(torch.cuda.current_device()) # critic device is cpu when using offload
                     input_ids = data['input_ids']
                     responses = data['responses']
                     attention_mask = data['attention_mask']
