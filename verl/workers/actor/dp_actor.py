--- conflicted
+++ resolved
@@ -31,7 +31,7 @@
 from verl.utils.seqlen_balancing import rearrange_micro_batches, get_reverse_idx
 import verl.utils.torch_functional as verl_F
 
-from verl.bert_padding import pad_input, unpad_input, rearrange, index_first_axis
+from flash_attn.bert_padding import pad_input, unpad_input, rearrange, index_first_axis
 
 __all__ = ['DataParallelPPOActor']
 
@@ -62,7 +62,7 @@
             log_probs: # (bs, response_len)
         """
         response_length = micro_batch['responses'].size(-1)
-        with torch.autocast(device_type='npu', dtype=torch.bfloat16):
+        with torch.autocast(device_type='cuda', dtype=torch.bfloat16):
             input_ids = micro_batch['input_ids']
             batch_size, seqlen = input_ids.shape
             attention_mask = micro_batch['attention_mask']
@@ -79,14 +79,12 @@
 
                 # for compute the log_prob
                 input_ids_rmpad_rolled = torch.roll(input_ids_rmpad, shifts=-1, dims=1)  # (1, total_nnz)
-                input_ids_rmpad_rolled = input_ids_rmpad_rolled.long()
-                position_ids_rmpad = position_ids_rmpad.long()
-                position_ids_rmpad = position_ids_rmpad.long()
+
                 # pad and slice the inputs if sp > 1
                 if self.use_ulysses_sp:
-                    input_ids_rmpad, position_ids_rmpad, pad_size = ulysses_pad_and_slice_inputs(input_ids_rmpad,
-                                                                                                 position_ids_rmpad,
-                                                                                                 sp_size=self.ulysses_sequence_parallel_size)
+                    input_ids_rmpad, position_ids_rmpad, pad_size = ulysses_pad_and_slice_inputs(input_ids_rmpad, \
+                                                                                                position_ids_rmpad, \
+                                                                                                sp_size=self.ulysses_sequence_parallel_size)
                     input_ids_rmpad_rolled, _, _ = ulysses_pad_and_slice_inputs(input_ids_rmpad_rolled, None,
                                                                                 self.ulysses_sequence_parallel_size)
 
@@ -130,21 +128,14 @@
                 log_probs = full_log_probs.squeeze(-1)[:, -response_length - 1:-1]  # (bsz, response_length)
 
             else:  # not using rmpad and no ulysses sp
-                input_ids = input_ids.long()
-                position_ids = position_ids.long()
                 output = self.actor_module(input_ids=input_ids,
                                            attention_mask=attention_mask,
                                            position_ids=position_ids,
                                            use_cache=False)  # prevent model thinks we are generating
                 logits = output.logits
                 logits.div_(temperature)
-<<<<<<< HEAD
-                logits = logits[:, -response_length - 1:-1, :]  # (bsz, response_length)
-                log_probs = logprobs_from_logits(logits, micro_batch['responses'].long())
-=======
                 logits = logits[:, -response_length - 1:-1, :]  # (bsz, response_length, vocab_size)
                 log_probs = logprobs_from_logits(logits, micro_batch['responses'])
->>>>>>> 0c32cf78
                 entropy = verl_F.entropy_from_logits(logits)  # (bsz, response_length)
 
             return entropy, log_probs
@@ -239,7 +230,7 @@
             self.actor_optimizer.zero_grad()
 
             for data in micro_batches:
-                data = data.to("npu")  # actor device is cpu when using offload
+                data = data.cuda()  # actor device is cpu when using offload
                 responses = data['responses']
                 response_length = responses.size(1)
                 attention_mask = data['attention_mask']
@@ -277,10 +268,7 @@
                     metrics['actor/kl_coef'] = self.config.kl_loss_coef
 
                 if self.config.use_dynamic_bsz:
-<<<<<<< HEAD
-=======
                     # relative to the dynamic bsz
->>>>>>> 0c32cf78
                     loss = policy_loss * (len(data) / self.config.ppo_mini_batch_size)
                 else:
                     loss = policy_loss / self.gradient_accumulation
