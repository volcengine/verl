# Copyright 2024 Bytedance Ltd. and/or its affiliates
#
# Licensed under the Apache License, Version 2.0 (the "License");
# you may not use this file except in compliance with the License.
# You may obtain a copy of the License at
#
#     http://www.apache.org/licenses/LICENSE-2.0
#
# Unless required by applicable law or agreed to in writing, software
# distributed under the License is distributed on an "AS IS" BASIS,
# WITHOUT WARRANTIES OR CONDITIONS OF ANY KIND, either express or implied.
# See the License for the specific language governing permissions and
# limitations under the License.
"""
Megatron Actor.
In megatron actor, the differences are:
1. We only make minibatch

Note that our model doesn't have to be `MegatronModule` because we don't share embedding in the last layer
"""

import itertools
import logging
import os
from functools import partial
from typing import Iterable

import torch
import torch.distributed
from megatron.core import parallel_state as mpu
from megatron.core.distributed import finalize_model_grads

# from megatron.core.optimizer import DistributedOptimizer
from megatron.core.optimizer import DistributedOptimizer
from megatron.core.pipeline_parallel import get_forward_backward_func
from omegaconf import OmegaConf
from torch import nn

from verl import DataProto
from verl.trainer.ppo.core_algos import agg_loss, get_policy_loss_fn, kl_penalty
from verl.utils.device import get_device_id, get_torch_device
from verl.utils.megatron.pipeline_parallel import make_batch_generator
from verl.utils.megatron.tensor_parallel import vocab_parallel_entropy, vocab_parallel_log_probs_from_logits
from verl.utils.megatron_utils import get_model_config
from verl.utils.profiler import GPUMemoryLogger
from verl.utils.profiler.profile import Profiler
from verl.utils.py_functional import append_to_dict
from verl.utils.seqlen_balancing import get_reverse_idx, rearrange_micro_batches
from verl.utils.torch_functional import broadcast_dict_tensor
from verl.workers.actor import BasePPOActor

__all__ = ["MegatronPPOActor"]

logger = logging.getLogger(__file__)
logger.setLevel(os.getenv("VERL_LOGGING_LEVEL", "WARN"))


class MegatronPPOActor(BasePPOActor):
    def __init__(
        self,
        config,
        model_config,
        hf_config,
        tf_config,
        actor_module: nn.ModuleList,
        actor_optimizer: DistributedOptimizer,
    ):
        """MeagtronPPOActor class. This class implements the simple PPO logics when the model is built with Megatron.

        Args:
            config (OmegaConf): the basic config that contains the hyper-parameters of PPO Actor. It must contain

                ``ppo_micro_batch_size_per_gpu``: micro batch size when updating ppo.

                ``ppo_mini_batch_size``: minibatch size when updating ppo using the batch data.

                ``ppo_epochs``: number of epochs to update the actor using the batch data.

                ``shuffle``: whether to shuffle the data after each ppo epoch.

                ``clip_ratio``: clip ratio of the ppo algorithm. See https://arxiv.org/abs/1707.06347.

                ``entropy_coeff``: entropy coefficient of the PPO loss. See https://arxiv.org/abs/1707.06347.
            model_config (OmegaConf): model configuration. It must contains ``model_config.vocab_size`` and
                ``model_config.hidden_size``
            hf_config (PretrainedConfig): huggingface config
            tf_config (TransformerConfig): mcore transformer config
            actor_module (nn.ModuleList): actor module is a ModuleList that contains a list of nn.Module in this
                pp stage.
                each nn.Module in this rank holds a vpp module chunk. See https://arxiv.org/pdf/2104.04473.pdf for
                more details.
                The actor module has some constraints to follow in order to use the updating logics implemented here

                1. It must implement unpad_input before any computation and pad_input after all the computation.
                Remove padding is an
                optimization that removes the padding tokens. See unpad_input and pad_input function in flash-attn
                (https://github.com/Dao-AILab/flash-attention/blob/main/flash_attn/bert_padding.py).

                2. Each pp stage must return the hidden state with the same shape [total_nnz, 1, hidden_size],
                where total_nnz is the number of valid tokens in this batch. If sequence parallel is enabled, the size
                of the hidden state is [total_nnz // tp, 1, hidden_size].
            actor_optimizer (DistributedOptimizer): currently, we only support DistributedOptimizer in Megatron.
                It implements
                zero1 optimizer that shards the optimizer state across dp ranks.

        >>> from megatron.training import get_model
        >>> from megatron.optimizer import get_megatron_optimizer
        >>> actor_module = get_model(megatron_actor_model_provider, wrap_with_ddp=True)
        >>> actor_module = nn.ModuleList(actor_module)
        >>> actor_optimizer = get_megatron_optimizer(actor_module)
        >>> actor = MegatronPPOActor(config=config,
        >>>                          model_config=actor_model_config,
        >>>                          hf_config=hf_config,
        >>>                          tf_config=tf_config,
        >>>                          actor_module=actor_module,
        >>>                          actor_optimizer=actor_optimizer)
        """
        super().__init__(config)
        self._validate_config(config)
        self.model_config = model_config
        self.hf_config = hf_config
        self.tf_config = tf_config
        self.actor_module = actor_module
        self.actor_optimizer: DistributedOptimizer = actor_optimizer
        self.use_torch_profiler = self.config.profiler.get("tool") == "torch"
        if self.use_torch_profiler:
            self.prof = Profiler(
                self.config.profiler, tool_config=self.config.profiler.get("tool_config", {}).get("torch", {})
            )
        else:
            self.prof = None
        self.use_fused_kernels = self.config.get("use_fused_kernels", False)
        if self.use_fused_kernels:
            from verl.models.mcore.model_forward_fused import patch_fused_forward

            for model in self.actor_module:
                patch_fused_forward(model)

        self.optimizer_step_args = OmegaConf.create(
            {
                "skip_grad": None,
                "overlap_dp_param_comm": False,
                "overlap_dp_grad_comm": False,
                "gradient_accumulation_steps": 1,
                "sequence_parallel": self.tf_config.sequence_parallel,
                "DDP_impl": "local",
                "layernorm_allreduce_bucket_threshold": 0,
                "pipeline_model_parallel_split_rank": None,
                "reduce_grads_use_alltoall": False,
            }
        )

        config = get_model_config(self.actor_module[0])
        print(config)
        config.finalize_model_grads_func = finalize_model_grads

    def _validate_config(self, config) -> None:
        """Validate config options not implemented for Megatron backend"""
        assert config.get("ulysses_sequence_parallel_size", 1) == 1
        if config.get("shuffle", False):
            assert config.data_loader_seed is not None, "If shuffle dataloader, seed must be manually set"
        if config.megatron.tensor_model_parallel_size == 1:
            print("[Warining] Because actor tp size == 1, set sp to False")
            config.megatron.sequence_parallel = False
        self.config = config

    @GPUMemoryLogger(role="megatron actor", logger=logger)
    def compute_log_prob(self, data: DataProto, calculate_entropy=False) -> torch.Tensor:
        """Compute the log probability of the responses given input_ids, attention_mask and position_ids

        Args:
            data (DataProto): a DataProto containing keys

                ``input_ids``: tensor of shape [batch_size, sequence_length]. torch.int64. Note that input_ids is the
                concatenation of prompt and response. Note that ``sequence_length = prompt_length + response_length``.

                ``attention_mask``: tensor of shape [batch_size, sequence_length]. torch.int64.

                ``position_ids``: tensor of shape [batch_size, sequence_length]. torch.int64.

                ``responses``:  tensor of shape [batch_size, response_length]. torch.int64.

        Returns:
            DataProto: torch.Tensor: the log_prob tensor
        """
        use_dynamic_bsz = data.meta_info.get("use_dynamic_bsz", False)
        micro_batch_size = data.meta_info.get("micro_batch_size", None)
        max_token_len = data.meta_info.get("max_token_len", None)
        if use_dynamic_bsz:
            assert max_token_len is not None, "max_token_len must be set when use_dynamic_bsz is True"
            max_token_len = max_token_len * self.config.megatron.context_parallel_size
        else:
            assert micro_batch_size is not None, (
                "micro batch size is needed for forward compute when use_dynamic_bsz is False"
            )

        def compute_logprobs_fn(output, data, use_dynamic_bsz=False, indices=None):
            response = data["responses"]
            response_length = response.size(1)
            log_probs = output["log_probs"][:, -response_length - 1 : -1].contiguous()
            return {"log_probs": log_probs}

        # We make recompute_old_log_prob by default here.
        # TODO (zhangchi.usc1992): actually, this function should only return log_prob and this logic should be
        # handled by user outside
        recompute_old_log_prob = self.config.get("recompute_old_log_prob", True)

        entropys = torch.Tensor()
        if recompute_old_log_prob:
            select_keys = ["responses", "input_ids", "attention_mask", "position_ids"]
            batch = data.select(batch_keys=select_keys).batch
            input_ids = batch["input_ids"]
            batch_size = input_ids.size(0)
            response = batch["responses"]
            response_length = response.size(1)
            with torch.no_grad():
                output = self.forward_backward_batch(
                    data,
                    forward_only=True,
                    post_process_fn=compute_logprobs_fn,
                    calculate_entropy=calculate_entropy,
                    use_dynamic_bsz=use_dynamic_bsz,
                    micro_batch_size=micro_batch_size,
                    max_token_len=max_token_len,
                )
                if mpu.is_pipeline_last_stage(ignore_virtual=True):
                    # only on last rank. It should be on every tp rank
                    if calculate_entropy:
                        log_probs = [o[0]["log_probs"] for o in output["output"]]  # (bs, seq_size)
                    else:
                        log_probs = [o["log_probs"] for o in output["output"]]  # (bs, seq_size)
                    log_probs = torch.cat(log_probs, dim=0).to(torch.float32)
                    if use_dynamic_bsz:
                        indices = output["indices"]
                        indices = list(itertools.chain.from_iterable(indices))
                        assert len(indices) == log_probs.size(0), f"{len(indices)} vs. {log_probs.size()}"
                        revert_indices = torch.tensor(get_reverse_idx(indices), dtype=torch.long)
                        log_probs = log_probs[revert_indices]
                else:
                    log_probs = torch.empty(
                        size=(batch_size, response_length), dtype=torch.float32, device=input_ids.device
                    )
                log_probs = log_probs.to(get_device_id())
                # broadcast across pp ranks
                torch.distributed.broadcast(
                    tensor=log_probs,
                    src=mpu.get_pipeline_model_parallel_last_rank(),
                    group=mpu.get_pipeline_model_parallel_group(),
                    async_op=False,
                )
                log_probs = log_probs.to("cpu")
                if calculate_entropy:
                    # Note that o[0] is metrics, o[1] is entropy
                    if mpu.is_pipeline_last_stage(ignore_virtual=True):
                        entropys = torch.cat([o[1] for o in output["output"]], dim=0)
                        entropys = entropys.to(torch.float32)
                        if use_dynamic_bsz:
                            indices = output["indices"]
                            indices = list(itertools.chain.from_iterable(indices))
                            assert len(indices) == entropys.size(0), f"{len(indices)} vs. {entropys.size()}"
                            revert_indices = torch.tensor(get_reverse_idx(indices), dtype=torch.long)
                            entropys = entropys[revert_indices]
                    else:
                        entropys = torch.empty(
                            size=(batch_size, response_length), dtype=torch.float32, device=input_ids.device
                        )
                    # broadcast across pp ranks
                    entropys = entropys.to(get_device_id())
                    torch.distributed.broadcast(
                        tensor=entropys,
                        src=mpu.get_pipeline_model_parallel_last_rank(),
                        group=mpu.get_pipeline_model_parallel_group(),
                        async_op=False,
                    )
                    entropys = entropys.to("cpu")

        # add empty cache after each compute
        get_torch_device().empty_cache()

        return log_probs, entropys

    def make_minibatch_iterator(self, data: DataProto) -> Iterable[DataProto]:
        """Make minibatch iterator for updating the actor

        Args:
            data (DataProto): a DataProto containing keys

                ``input_ids``: tensor of shape [batch_size, sequence_length]. torch.int64, where
                ``sequence_length = prompt_length + response_length``

                ``attention_mask``: tensor of shape [batch_size, sequence_length]. torch.int64

                ``position_ids``: tensor of shape [batch_size, sequence_length]. torch.int64

                ``responses``: tensor of shape [batch_size, response_length]. torch.int64. Note that
                responses = input_ids[:, -response_length:]

                ``old_log_probs``: tensor of shape [batch_size, response_length]. torch.float32. The log probability
                of responses.

                ``advantages``: tensor of shape [batch_size, response_length]. torch.float32. The advantages of
                responses.
                See PPO paper for details. https://arxiv.org/abs/1707.06347

        Returns:

        """
        select_keys = [
            "responses",
            "input_ids",
            "attention_mask",
            "response_mask",
            "position_ids",
            "old_log_probs",
            "advantages",
        ]
        if self.config.use_kl_loss:
            select_keys.append("ref_log_prob")
        # Include pre-computed IS weights if present in batch
        # Weights are computed centrally in trainer and added to batch when algorithm.rollout_is=True
        if "rollout_is_weights" in data.batch.keys():
            select_keys.append("rollout_is_weights")
        # Include rollout_log_probs for computing rollout_corr metrics in bypass mode
        if "rollout_log_probs" in data.batch.keys():
            select_keys.append("rollout_log_probs")
        self.has_multi_modal_inputs = "multi_modal_inputs" in data.non_tensor_batch.keys()
        if self.has_multi_modal_inputs:
            data = data.select(select_keys, ["multi_modal_inputs"])
        else:
            data = data.select(batch_keys=select_keys)
        return data.make_iterator(
            mini_batch_size=self.config.ppo_mini_batch_size,
            epochs=self.config.ppo_epochs,
            seed=self.config.data_loader_seed,
            dataloader_kwargs={"shuffle": self.config.shuffle},
        )

    def forward_backward_batch(
        self,
        data: DataProto,
        forward_only=False,
        post_process_fn=None,
        calculate_entropy=False,
        use_dynamic_bsz=False,
        micro_batch_size=None,
        max_token_len=None,
        mini_batch_size=None,
    ):
        """
        We assume:
        - The model takes input: (input_ids, attention_mask, position_ids). No rmpad for the input
        - The communication shape is (total_nnz_pad_to_sp // tp_size, 1, hidden_size) if sequence parallel is enabled
        """
        # broadcast from last pp rank to all other pp ranks
        # TODO: actually, we just need to control the sampling order.
        data.to(get_device_id())
        data.batch = data.batch.contiguous()
        mini_batch = data
        broadcast_dict_tensor(
            mini_batch.batch,
            src=mpu.get_pipeline_model_parallel_last_rank(),
            group=mpu.get_pipeline_model_parallel_group(),
        )
        mini_batch.to("cpu")
        # split into micro-batches
        mini_batch.batch["attention_mask"] = mini_batch.batch["attention_mask"].to(bool)
        self.has_multi_modal_inputs = "multi_modal_inputs" in mini_batch.non_tensor_batch.keys()
        if self.has_multi_modal_inputs:
            mini_batch.batch["multi_modal_inputs"] = mini_batch.non_tensor_batch["multi_modal_inputs"]
            mini_batch.batch["multi_modal_inputs_idx"] = torch.Tensor(
                list(range(len(mini_batch.non_tensor_batch["multi_modal_inputs"])))
            ).to(torch.int64)

        if mini_batch.batch["position_ids"].dim() == 3:  # qwen2vl mrope [bs, 3, seq_len]
            mini_batch.batch["position_ids"] = mini_batch.batch["position_ids"][
                :, 0
            ]  # mcore patch recompute qwen2vl's pos ids during forward

        indices = None
        temperature = data.meta_info["temperature"]
        if use_dynamic_bsz:
            assert max_token_len is not None, "max_token_len must be set when use_dynamic_bsz is True"
            vpp_size = mpu.get_virtual_pipeline_model_parallel_world_size()
            if vpp_size is not None and vpp_size > 1:
                microbatch_group_size_per_vp_stage = self.tf_config.microbatch_group_size_per_vp_stage
                micro_batches, indices = rearrange_micro_batches(
                    batch=mini_batch.batch,
                    num_batches_divided_by=microbatch_group_size_per_vp_stage,
                    max_token_len=max_token_len,
                )
                assert len(micro_batches) % self.tf_config.microbatch_group_size_per_vp_stage == 0, (
                    f"micro_batches {micro_batches} must be divisible by microbatch_group_size_per_vp_stage "
                    f"{microbatch_group_size_per_vp_stage} for megatron backend"
                )
            else:
                micro_batches, indices = rearrange_micro_batches(batch=mini_batch.batch, max_token_len=max_token_len)
            total_seqlen = max_token_len
        else:
            assert micro_batch_size is not None, (
                "micro_batch_size is needed to be passed in when not using dynamic batch size"
            )
            micro_batches = mini_batch.batch.split(micro_batch_size)
            seq_len = micro_batches[0]["input_ids"].shape[1]
            total_seqlen = micro_batch_size * seq_len
        # compute input shapes for pp stages
        n_micro_batch = len(micro_batches)

        forward_backward_func = get_forward_backward_func()

        def loss_func(output, data, meta_info):
            # For memory efficiency
            # We move calculation of entropy to compute_log_probs, forward_only == True
            device = output["log_probs"].device
            metrics = {}
            if forward_only:
                if post_process_fn is None:
                    pass
                    # metrics["logits"] = output
                else:
                    stats = post_process_fn(output, data)
                    metrics.update(stats)
                if not calculate_entropy:
                    return torch.tensor(1.0, device=device), metrics

            responses = data["responses"]
            response_length = responses.size(1)
            response_mask = data["response_mask"].to(bool)
            loss_agg_mode = self.config.loss_agg_mode
            # compute policy loss
            log_prob = output["log_probs"][:, -response_length - 1 : -1].contiguous()
            ret_entropy = None
            stats = {}
            if not forward_only:
                old_log_prob = data["old_log_probs"]
                advantages = data["advantages"]

                entropy_coeff = self.config.entropy_coeff
                loss_agg_mode = self.config.loss_agg_mode

                loss_mode = self.config.policy_loss.get("loss_mode", "vanilla")

                policy_loss_fn = get_policy_loss_fn(loss_mode)

                # Extract pre-computed rollout importance sampling weights if present
                # Weights are computed centrally in trainer and added when algorithm.rollout_is=True
                rollout_is_weights = data.get("rollout_is_weights", None)

                # NOTE: Both mismatch diagnostic metrics (PPL, KL, etc.) and IS weight metrics
                # are computed centrally in ray_trainer.py for consistency and efficiency.
                # This ensures metrics are computed uniformly across all batches at the trainer level
                # and avoids redundant computation across workers and micro-batches.
                pg_loss, pg_clipfrac, ppo_kl, pg_clipfrac_lower = policy_loss_fn(
                    old_log_prob=old_log_prob,
                    log_prob=log_prob,
                    advantages=advantages,
                    response_mask=response_mask,
                    loss_agg_mode=loss_agg_mode,
                    config=self.config,
                    rollout_is_weights=rollout_is_weights,
                )
<<<<<<< HEAD

                stats.update(
                    {
                        "actor/pg_loss": pg_loss.detach().item(),
                        "actor/pg_clipfrac": pg_clipfrac.detach().item(),
                        "actor/ppo_kl": ppo_kl.detach().item(),
                        "actor/pg_clipfrac_lower": pg_clipfrac_lower.detach().item(),
                    }
                )
=======
                stats.update(pg_metrics)

                # Skip if using pure rollout correction mode (metrics already in pg_metrics)
                rollout_log_prob = data.get("rollout_log_probs", None)
                if loss_mode != "rollout_correction" and rollout_log_prob is not None:
                    # Compute metrics using CURRENT policy π_θ vs π_rollout
                    # Tracks evolving off-policy gap as π_θ updates during mini-batch training
                    from verl.trainer.ppo.rollout_corr_helper import compute_rollout_corr_metrics_from_logprobs

                    rollout_corr_metrics = compute_rollout_corr_metrics_from_logprobs(
                        log_prob=log_prob,
                        rollout_log_prob=rollout_log_prob,
                        response_mask=response_mask,
                    )
                    stats.update(rollout_corr_metrics)

                stats["actor/pg_loss"] = pg_loss.detach().item()
>>>>>>> d951de46
                policy_loss = pg_loss

            if calculate_entropy:
                entropy = output["entropy"][:, -response_length - 1 : -1].contiguous()
                if not forward_only:
                    entropy_loss = agg_loss(loss_mat=entropy, loss_mask=response_mask, loss_agg_mode=loss_agg_mode)
                    entropy_coeff = meta_info["entropy_coeff"]
                    policy_loss = pg_loss - entropy_coeff * entropy_loss
                else:
                    ret_entropy = entropy

            if forward_only:
                policy_loss = torch.tensor(1.0, device=device)
            else:
                if self.config.use_kl_loss:
                    ref_log_prob = data["ref_log_prob"]
                    # compute kl loss
                    kld = kl_penalty(logprob=log_prob, ref_logprob=ref_log_prob, kl_penalty=self.config.kl_loss_type)
                    kl_loss = agg_loss(loss_mat=kld, loss_mask=response_mask, loss_agg_mode=self.config.loss_agg_mode)

                    policy_loss = policy_loss + kl_loss * self.config.kl_loss_coef
                    metrics["actor/kl_loss"] = kl_loss.detach().item()
                    metrics["actor/kl_coef"] = self.config.kl_loss_coef

                # return loss and stats

            append_to_dict(metrics, stats)
            return policy_loss, [metrics, ret_entropy]

        def forward_step(batch_iter, model):
            batch = next(batch_iter)
            batch = batch.to(get_device_id())
            batch = batch.contiguous()

            input_ids = batch["input_ids"]
            attention_mask = batch["attention_mask"].to(bool)
            position_ids = batch["position_ids"]

            multi_modal_inputs = {}
            if "multi_modal_inputs" in batch:
                from verl.utils.model import extract_multi_modal_inputs

                indices = batch.get("multi_modal_inputs_idx", None)
                multi_modal_inputs = extract_multi_modal_inputs(batch["multi_modal_inputs"], indices)
            responses = batch["responses"]
            response_length = responses.size(1)
            label = position_ids.clone()
            label[:, -response_length - 1 : -1] = responses
            label_mask = attention_mask.clone()
            label_mask[:, : -response_length - 1] = False
            label_mask[:, -1] = False

            from verl.models.mcore import get_mcore_forward_fn, get_mcore_forward_fused_fn

            if self.use_fused_kernels:
                forward_fn = get_mcore_forward_fused_fn(self.hf_config)
                # return dict of [logits, entropy]
                output = forward_fn(
                    model,
                    input_ids,
                    position_ids,
                    attention_mask,
                    label,
                    label_mask,
                    temperature,
                    multi_modal_inputs,
                )
            else:
                forward_fn = get_mcore_forward_fn(self.hf_config)

                def logits_processor(logits, label, label_mask):
                    assert logits.shape[:2] == label.shape[:2]
                    assert label.shape == label_mask.shape
                    logits.div_(temperature)
                    ret = {}
                    if calculate_entropy:
                        logits_bak = logits.clone()
                        logger.warning_once(
                            "For memory-efficient computation, enable fused kernels via "
                            "`actor_rollout_ref.model.use_fused_kernels=True`. "
                            "The current `clone()` operation ensures correctness but increases memory usage."
                        )
                        entropy = vocab_parallel_entropy(logits)
                        ret["entropy"] = entropy
                    else:
                        logits_bak = logits
                    log_probs = vocab_parallel_log_probs_from_logits(logits_bak, label)
                    log_probs = log_probs.masked_fill(~label_mask, 0.0)
                    ret["log_probs"] = log_probs
                    return ret

                logits_processor_args = {"label": label, "label_mask": label_mask}
                output = forward_fn(
                    model,
                    input_ids,
                    attention_mask,
                    position_ids,
                    multi_modal_inputs,
                    logits_processor=logits_processor,
                    logits_processor_args=logits_processor_args,
                )

            if forward_only:
                meta_info = None
            else:
                clip_ratio_c = self.config.get("clip_ratio_c", 3.0)
                meta_info = {
                    "clip_ratio": self.config.clip_ratio,
                    "entropy_coeff": self.config.entropy_coeff,
                    "clip_ratio_c": clip_ratio_c,
                }
            return output, partial(loss_func, data=batch, meta_info=meta_info)

        # batch should be a list of batches inside micro-batches
        batch_generator = make_batch_generator(micro_batches, vpp_size=len(self.actor_module))

        # TODO: we may use the new schedule instead
        # for flash-attn: (seq_len, batch_size, hidden_size) = (mbs*seq_len, 1, hidden_size)
        if mpu.get_pipeline_model_parallel_world_size() > 1:
            losses_reduced = forward_backward_func(
                forward_step_func=forward_step,
                data_iterator=batch_generator,
                model=self.actor_module,
                num_microbatches=n_micro_batch,
                seq_length=total_seqlen,  # no use when input_shapes was set
                micro_batch_size=1,  # no use when input_shapes was set
                forward_only=forward_only,
            )
        else:
            losses_reduced = forward_backward_func(
                forward_step_func=forward_step,
                data_iterator=batch_generator,
                model=self.actor_module,
                num_microbatches=n_micro_batch,
                seq_length=total_seqlen,  # in use for pp = 1
                micro_batch_size=1,  # in use for pp = 1
                forward_only=forward_only,
            )
        # loss_reduces contains the stats returned from loss_func

        if self.has_multi_modal_inputs:
            data.batch.pop("multi_modal_inputs")
            data.batch.pop("multi_modal_inputs_idx")
            data.non_tensor_batch.pop("multi_modal_inputs")

        losses_reduced = {"output": losses_reduced}
        if use_dynamic_bsz:
            losses_reduced["indices"] = indices
        return losses_reduced

    @GPUMemoryLogger(role="megatron actor", logger=logger)
    def update_policy(self, dataloader: Iterable[DataProto]) -> dict:
        """Update the policy with an iterator of DataProto

        Args:
            dataloader (Iterable[DataProto]): an iterator over the DataProto that returns by ``make_minibatch_iterator``
                The keys of each data batch is described in the make_minibatch_iterator.

        Returns:
            Dict: a dictionary containing the statistics. Note that the statistics are only valid in the last pp stage
            and users have to combine the output in each dp rank manually.

        """
        metrics = {}
        if self.use_torch_profiler and self.prof and self.prof.enable:
            self.prof.start()
        for data in dataloader:
            self.actor_optimizer.zero_grad()
            # use use_contiguous_buffers_in_local_ddp and no overlap_dp_param_comm
            for chunk in self.actor_module:
                # if use distributed optimizer, zero grad buffer will be handled by optimizer
                chunk.zero_grad_buffer()

            calculate_entropy = self.config.entropy_coeff != 0
            if data.meta_info.get("micro_batch_size", None) is not None:
                micro_batch_size = data.meta_info["micro_batch_size"]
            else:
                micro_batch_size = self.config.ppo_micro_batch_size_per_gpu
            max_token_len = None
            if self.config.use_dynamic_bsz:
                max_token_len = self.config.ppo_max_token_len_per_gpu * self.config.megatron.context_parallel_size
            metric_micro_batch = self.forward_backward_batch(
                data,
                calculate_entropy=calculate_entropy,
                use_dynamic_bsz=self.config.use_dynamic_bsz,
                micro_batch_size=micro_batch_size,
                max_token_len=max_token_len,
                mini_batch_size=self.config.ppo_mini_batch_size,
            )
            metric_micro_batch = metric_micro_batch["output"]
            for metric in metric_micro_batch:
                # Note that o[0] is metrics, o[1] is entropy, o[2] is response_mask
                append_to_dict(metrics, metric[0])  # append the metric from this micro-batch to global metrics.

            update_successful, grad_norm, num_zeros_in_grad = self.actor_optimizer.step()
            data = {"actor/grad_norm": grad_norm}
            append_to_dict(metrics, data)

            if update_successful:
                # allgather already execute in optimizer.step in new megatron
                pass
            else:
                raise NotImplementedError
            if self.use_torch_profiler and self.prof and self.prof.enable:
                self.prof.step()
        # add empty cache after each compute
        if self.use_torch_profiler and self.prof and self.prof.enable:
            self.prof.stop_and_save()
            self.prof.stop_trace()
        get_torch_device().empty_cache()
        return metrics<|MERGE_RESOLUTION|>--- conflicted
+++ resolved
@@ -40,7 +40,10 @@
 from verl.trainer.ppo.core_algos import agg_loss, get_policy_loss_fn, kl_penalty
 from verl.utils.device import get_device_id, get_torch_device
 from verl.utils.megatron.pipeline_parallel import make_batch_generator
-from verl.utils.megatron.tensor_parallel import vocab_parallel_entropy, vocab_parallel_log_probs_from_logits
+from verl.utils.megatron.tensor_parallel import (
+    vocab_parallel_entropy,
+    vocab_parallel_log_probs_from_logits,
+)
 from verl.utils.megatron_utils import get_model_config
 from verl.utils.profiler import GPUMemoryLogger
 from verl.utils.profiler.profile import Profiler
@@ -458,17 +461,6 @@
                     config=self.config,
                     rollout_is_weights=rollout_is_weights,
                 )
-<<<<<<< HEAD
-
-                stats.update(
-                    {
-                        "actor/pg_loss": pg_loss.detach().item(),
-                        "actor/pg_clipfrac": pg_clipfrac.detach().item(),
-                        "actor/ppo_kl": ppo_kl.detach().item(),
-                        "actor/pg_clipfrac_lower": pg_clipfrac_lower.detach().item(),
-                    }
-                )
-=======
                 stats.update(pg_metrics)
 
                 # Skip if using pure rollout correction mode (metrics already in pg_metrics)
@@ -476,7 +468,9 @@
                 if loss_mode != "rollout_correction" and rollout_log_prob is not None:
                     # Compute metrics using CURRENT policy π_θ vs π_rollout
                     # Tracks evolving off-policy gap as π_θ updates during mini-batch training
-                    from verl.trainer.ppo.rollout_corr_helper import compute_rollout_corr_metrics_from_logprobs
+                    from verl.trainer.ppo.rollout_corr_helper import (
+                        compute_rollout_corr_metrics_from_logprobs,
+                    )
 
                     rollout_corr_metrics = compute_rollout_corr_metrics_from_logprobs(
                         log_prob=log_prob,
@@ -486,7 +480,6 @@
                     stats.update(rollout_corr_metrics)
 
                 stats["actor/pg_loss"] = pg_loss.detach().item()
->>>>>>> d951de46
                 policy_loss = pg_loss
 
             if calculate_entropy:
@@ -539,7 +532,10 @@
             label_mask[:, : -response_length - 1] = False
             label_mask[:, -1] = False
 
-            from verl.models.mcore import get_mcore_forward_fn, get_mcore_forward_fused_fn
+            from verl.models.mcore import (
+                get_mcore_forward_fn,
+                get_mcore_forward_fused_fn,
+            )
 
             if self.use_fused_kernels:
                 forward_fn = get_mcore_forward_fused_fn(self.hf_config)
