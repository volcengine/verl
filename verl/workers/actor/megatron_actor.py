--- conflicted
+++ resolved
@@ -167,6 +167,7 @@
             DataProto: torch.Tensor: the log_prob tensor
         """
         data.to(torch.cuda.current_device())
+        data.to(torch.cuda.current_device())
         data.batch = data.batch.contiguous()
         use_dynamic_bsz = data.meta_info.get("use_dynamic_bsz", False)
         micro_batch_size = data.meta_info.get("micro_batch_size", None)
@@ -487,11 +488,7 @@
         metrics = {}
         self.prof.start()
         for data in dataloader:
-<<<<<<< HEAD
             # data = data.batch.to(self.actor_module.device)
-=======
->>>>>>> 07897f84
-            data.to(torch.cuda.current_device())
             self.actor_optimizer.zero_grad()
             # use use_contiguous_buffers_in_local_ddp and no overlap_dp_param_comm
             for chunk in self.actor_module:
