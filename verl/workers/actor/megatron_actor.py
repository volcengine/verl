# Copyright 2024 Bytedance Ltd. and/or its affiliates
#
# Licensed under the Apache License, Version 2.0 (the "License");
# you may not use this file except in compliance with the License.
# You may obtain a copy of the License at
#
#     http://www.apache.org/licenses/LICENSE-2.0
#
# Unless required by applicable law or agreed to in writing, software
# distributed under the License is distributed on an "AS IS" BASIS,
# WITHOUT WARRANTIES OR CONDITIONS OF ANY KIND, either express or implied.
# See the License for the specific language governing permissions and
# limitations under the License.
"""
Megatron Actor.
In megatron actor, the differences are:
1. We only make minibatch

Note that our model doesn't have to be `MegatronModule` because we don't share embedding in the last layer
"""

from functools import partial
from typing import Iterable, Dict

import torch
import torch_npu
from torch import nn
import torch.distributed
# from megatron import get_args
from megatron.optimizer import DistributedOptimizer
from verl.utils.megatron.optimizer_config import OptimizerConfig
from megatron.core import parallel_state as mpu
from megatron.core import ModelParallelConfig
from megatron.core.pipeline_parallel import get_forward_backward_func
# from megatron.core.optimizer import DistributedOptimizer

from omegaconf import OmegaConf
from verl.utils.megatron.tensor_parallel import vocab_parallel_compute_entropy_loss, vocab_parallel_log_probs_from_logits
from verl.utils.megatron.pipeline_parallel import (compute_transformers_input_shapes, make_batch_generator)
from verl import DataProto
from verl.trainer.ppo import core_algos
from verl.workers.actor import BasePPOActor
from verl.utils.py_functional import append_to_dict
from verl.utils.torch_functional import logprobs_from_logits, broadcast_dict_tensor, split_dict_tensor_into_batches

__all__ = ['MegatronPPOActor']


class MegatronPPOActor(BasePPOActor):

    def __init__(self, config, model_config, megatron_config: ModelParallelConfig, actor_module: nn.ModuleList,
                 actor_optimizer: DistributedOptimizer, actor_optimizer_config: OptimizerConfig):
        """MeagtronPPOActor class. This class implements the simple PPO logics when the model is built with Megatron.

        Args:
            config (OmegaConf): the basic config that contains the hyper-parameters of PPO Actor. It must contain

<<<<<<< HEAD
                ``ppo_micro_batch_size_per_gpu``: minibatch size when updating ppo.
=======
                ``ppo_micro_batch_size_per_gpu``: micro batch size when updating ppo.
>>>>>>> 0c32cf78

                ``ppo_mini_batch_size``: minibatch size when updating ppo using the batch data.

                ``ppo_epochs``: number of epochs to update the actor using the batch data.

                ``shuffle``: whether to shuffle the data after each ppo epoch.

                ``clip_ratio``: clip ratio of the ppo algorithm. See https://arxiv.org/abs/1707.06347.

                ``entropy_coeff``: entropy coefficient of the PPO loss. See https://arxiv.org/abs/1707.06347.
            model_config (OmegaConf): model configuration. It must contains ``model_config.vocab_size`` and
                ``model_config.hidden_size``
            megatron_config (OmegaConf): megatron configuration. It must contains

                ``sequence_parallel_enabled``: whether the sequence parallel is enabled.

                ``param_dtype``: the dtype of the parameters.

                ``virtual_pipeline_model_parallel_size``: virtual pipeline model parallel size. a.k.a number of chunks in each pp stage.
            actor_module (nn.ModuleList): actor module is a ModuleList that contains a list of nn.Module in this pp stage.
                each nn.Module in this rank holds a vpp module chunk. See https://arxiv.org/pdf/2104.04473.pdf for more details.
                The actor module has some constraints to follow in order to use the updating logics implemented here

                1. It must implement unpad_input before any computation and pad_input after all the computation. Remove padding is an
                optimization that removes the padding tokens. See unpad_input and pad_input function in flash-attn
                (https://github.com/Dao-AILab/flash-attention/blob/main/flash_attn/bert_padding.py).

                2. Each pp stage must return the hidden state with the same shape [total_nnz, 1, hidden_size],
                where total_nnz is the number of valid tokens in this batch. If sequence parallel is enabled, the size
                of the hidden state is [total_nnz // tp, 1, hidden_size].
            actor_optimizer (DistributedOptimizer): currently, we only support DistributedOptimizer in Megatron. It implements
                zero1 optimizer that shards the optimizer state across dp ranks.

        >>> def megatron_actor_model_provider(pre_process, post_process):
        >>>     vpp_rank = mpu.get_virtual_pipeline_model_parallel_rank()
        >>>     parallel_model = ParallelMistralForCausalLMRmPadPP(config=actor_model_config,
        >>>                                                        megatron_config=megatron_config,
        >>>                                                        pre_process=pre_process,
        >>>                                                        post_process=post_process).cuda()
        >>>     return parallel_model
        >>> from megatron.training import get_model
        >>> from megatron.optimizer import get_megatron_optimizer
        >>> actor_module = get_model(megatron_actor_model_provider, wrap_with_ddp=True)
        >>> actor_module = nn.ModuleList(actor_module)
        >>> actor_optimizer = get_megatron_optimizer(actor_module)
        >>> actor = MegatronPPOActor(config=config,
        >>>                          model_config=actor_model_config,
        >>>                          megatron_config=megatron_config,
        >>>                          actor_module=actor_module,
        >>>                          actor_optimizer=actor_optimizer)
        """
        super().__init__(config)
        self._validate_config(config)
        self.model_config = model_config
        self.megatron_config = megatron_config
        # self.megatron_args = get_args()
        self.actor_module = actor_module
        self.actor_optimizer: DistributedOptimizer = actor_optimizer
        self.actor_optimizer_config = actor_optimizer_config

        self.optimizer_step_args = OmegaConf.create({
            'skip_grad': None,
            'overlap_dp_param_comm': False,
            'overlap_dp_grad_comm': False,
            'gradient_accumulation_steps': 1,
            'sequence_parallel': self.megatron_config.sequence_parallel,
            'DDP_impl': 'local',
            'layernorm_allreduce_bucket_threshold': 0,
            'pipeline_model_parallel_split_rank': None,
            'reduce_grads_use_alltoall': False
        })
<<<<<<< HEAD
        
    def _validate_config(self, config) -> None:
        assert config.get('ulysses_sequence_parallel_size', 1) == 1
        
=======

    def _validate_config(self, config) -> None:
        """Validate config options not implemented for Megatron backend"""
        assert config.get('ulysses_sequence_parallel_size', 1) == 1

>>>>>>> 0c32cf78
    def compute_log_prob(self, data: DataProto) -> torch.Tensor:
        """Compute the log probability of the responses given input_ids, attention_mask and position_ids

        Args:
            data (DataProto): a DataProto containing keys

                ``input_ids``: tensor of shape [batch_size, sequence_length]. torch.int64. Note that input_ids is the
                concatenation of prompt and response. Note that ``sequence_length = prompt_length + response_length``.

                ``attention_mask``: tensor of shape [batch_size, sequence_length]. torch.int64.

                ``position_ids``: tensor of shape [batch_size, sequence_length]. torch.int64.

                ``responses``:  tensor of shape [batch_size, response_length]. torch.int64.

        Returns:
            DataProto: torch.Tensor: the log_prob tensor
        """
        data.batch = data.batch.contiguous()

        def compute_logprobs_fn(output, data):
            response = data['responses']
            response_length = response.size(1)
            logits = output['logits']
            logits = logits[:, -response_length - 1:-1]
            log_probs = vocab_parallel_log_probs_from_logits(logits, response)
            return {'log_probs': log_probs}

        # We make recompute_old_log_prob by default here.
        # TODO (zhangchi.usc1992): actually, this function should only return log_prob and this logic should be handled by user outside
        recompute_old_log_prob = self.config.get('recompute_old_log_prob', True)

        if recompute_old_log_prob or 'old_log_probs' not in data.batch.keys():
            select_keys = ['responses', 'input_ids', 'attention_mask', 'position_ids']
            batch = data.select(batch_keys=select_keys).batch
            input_ids = batch['input_ids']
            batch_size = input_ids.size(0)
            response = batch['responses']
            response_length = response.size(1)
            with torch.no_grad():
                output = self.forward_backward_batch(data, forward_only=True, post_process_fn=compute_logprobs_fn)
                if mpu.is_pipeline_last_stage(ignore_virtual=True):
                    # only on last rank. It should be on every tp rank
                    log_probs = torch.cat([o['log_probs'] for o in output], dim=0)  # (bs, seq_size)
                    log_probs = log_probs.to(torch.float32)
                else:
                    log_probs = torch.empty(size=(batch_size, response_length),
                                            dtype=torch.float32,
                                            device=input_ids.device)

                # broadcast across pp ranks
                torch.distributed.broadcast(tensor=log_probs,
                                            src=mpu.get_pipeline_model_parallel_last_rank(),
                                            group=mpu.get_pipeline_model_parallel_group(),
                                            async_op=False)

        # add empty cache after each compute
        torch_npu.npu.empty_cache()

        return log_probs

    def make_minibatch_iterator(self, data: DataProto) -> Iterable[DataProto]:
        """Make minibatch iterator for updating the actor

        Args:
            data (DataProto): a DataProto containing keys

                ``input_ids``: tensor of shape [batch_size, sequence_length]. torch.int64, where ``sequence_length = prompt_length + response_length``

                ``attention_mask``: tensor of shape [batch_size, sequence_length]. torch.int64

                ``position_ids``: tensor of shape [batch_size, sequence_length]. torch.int64

                ``responses``: tensor of shape [batch_size, response_length]. torch.int64. Note that responses = input_ids[:, -response_length:]

                ``old_log_probs``: tensor of shape [batch_size, response_length]. torch.float32. The log probability of responses.

                ``advantages``: tensor of shape [batch_size, response_length]. torch.float32. The advantages of responses.
                See PPO paper for details. https://arxiv.org/abs/1707.06347

        Returns:

        """
        select_keys = ['responses', 'input_ids', 'attention_mask', 'position_ids', 'old_log_probs', 'advantages']
        data = data.select(batch_keys=select_keys)
        return data.make_iterator(mini_batch_size=self.config.ppo_mini_batch_size,
                                  epochs=self.config.ppo_epochs,
                                  dataloader_kwargs={'shuffle': self.config.shuffle})

    def forward_backward_batch(self, data: DataProto, forward_only=False, post_process_fn=None):
        """
        We assume:
        - The model takes input: (input_ids, attention_mask, position_ids). No rmpad for the input
        - The communication shape is (total_nnz_pad_to_sp // tp_size, 1, hidden_size) if sequence parallel is enabled
        """
        # broadcast from last pp rank to all other pp ranks
        # TODO: actually, we just need to control the sampling order.
        broadcast_dict_tensor(data.batch,
                              src=mpu.get_pipeline_model_parallel_last_rank(),
                              group=mpu.get_pipeline_model_parallel_group())
        # split into micro-batches
        data.batch['attention_mask'] = data.batch['attention_mask'].to(bool)

        if data.meta_info.get('micro_batch_size', None) is not None:
            batch_size = data.meta_info['micro_batch_size']
        else:
            batch_size = self.config.ppo_micro_batch_size_per_gpu
        batches = split_dict_tensor_into_batches(data.batch, batch_size=batch_size)
        # compute input shapes for pp stages
        input_shapes = compute_transformers_input_shapes(
            batches,
            meta_info={
                'sequence_parallel': self.megatron_config.sequence_parallel,
                'hidden_size': self.model_config.hidden_size
            })
        n_micro_batch = len(batches)
        seq_len = batches[0]['input_ids'].shape[1]

        forward_backward_func = get_forward_backward_func()

        def loss_func(output, data, meta_info):
            if forward_only:
                if post_process_fn is None:
                    return 1.0, {'logits': output.logits}
                else:
                    return 1.0, post_process_fn(output, data)

            responses = data['responses']
            response_length = responses.size(1)
            attention_mask = data['attention_mask']
            response_mask = attention_mask[:, -response_length:]
            old_log_prob = data['old_log_probs']
            advantages = data['advantages']

            clip_ratio = meta_info['clip_ratio']
            entropy_coeff = meta_info['entropy_coeff']

            # compute policy loss
            logits = output.logits
            logits = logits[:, -response_length - 1:-1]
            log_prob = vocab_parallel_log_probs_from_logits(logits, responses)
            pg_loss, pg_clipfrac, ppo_kl = core_algos.compute_policy_loss(old_log_prob=old_log_prob,
                                                                          log_prob=log_prob,
                                                                          advantages=advantages,
                                                                          eos_mask=response_mask,
                                                                          cliprange=clip_ratio)
            entropy_loss = vocab_parallel_compute_entropy_loss(logits, eos_mask=response_mask)
            policy_loss = pg_loss - entropy_loss * entropy_coeff
            # return loss and stats
            stats = {
                'actor/entropy_loss': entropy_loss.detach().item(),
                'actor/pg_loss': pg_loss.detach().item(),
                'actor/pg_clipfrac': pg_clipfrac.detach().item(),
                'actor/ppo_kl': ppo_kl.detach().item()
            }
            return policy_loss, stats

        def forward_step(batch_iter, model):
            batch = next(batch_iter)
            input_ids = batch['input_ids']
            attention_mask = batch['attention_mask']
            position_ids = batch['position_ids']
            output = model(input_ids=input_ids, attention_mask=attention_mask, position_ids=position_ids)
            if forward_only:
                meta_info = None
            else:
                meta_info = {'clip_ratio': self.config.clip_ratio, 'entropy_coeff': self.config.entropy_coeff}
            return output, partial(loss_func, data=batch, meta_info=meta_info)

        # batch should be a list of batches inside micro-batches
        batch_generator = make_batch_generator(batches, vpp_size=len(self.actor_module))

        # TODO: we may use the new schedule instead
        # for flash-attn: (seq_len, batch_size, hidden_size) = (mbs*seq_len, 1, hidden_size)
        if mpu.get_pipeline_model_parallel_world_size() > 1:
            losses_reduced = forward_backward_func(
                forward_step_func=forward_step,
                data_iterator=batch_generator,
                model=self.actor_module,
                num_microbatches=n_micro_batch,
                input_shapes=input_shapes,  # must set for flash-attn sequence packing
                seq_length=batch_size * seq_len,  # no use when input_shapes was set
                hidden_size=self.model_config.hidden_size,  # no use when input_shapes was set
                micro_batch_size=1,  # no use when input_shapes was set
                forward_only=forward_only,
            )
        else:
            losses_reduced = forward_backward_func(
                forward_step_func=forward_step,
                data_iterator=batch_generator,
                model=self.actor_module,
                num_microbatches=n_micro_batch,
                seq_length=batch_size * seq_len,  # in use for pp = 1
                hidden_size=self.model_config.hidden_size,  # in use for pp = 1
                micro_batch_size=1,  # in use for pp = 1
                forward_only=forward_only,
            )
        # loss_reduces contains the stats returned from loss_func
        return losses_reduced

    def update_policy(self, dataloader: Iterable[DataProto]) -> Dict:
        """Update the policy with an iterator of DataProto

        Args:
            dataloader (Iterable[DataProto]): an iterator over the DataProto that returns by ``make_minibatch_iterator``
                The keys of each data batch is described in the make_minibatch_iterator.

        Returns:
            Dict: a dictionary containing the statistics. Note that the statistics are only valid in the last pp stage
            and users have to combine the output in each dp rank manually.

        """
        metrics = {}
        for data in dataloader:
            # data = data.batch.to(self.actor_module.device)
            self.actor_optimizer.zero_grad()
            # use use_contiguous_buffers_in_local_ddp and no overlap_dp_param_comm
            for chunk in self.actor_module:
                # if use distributed optimizer, zero grad buffer will be handled by optimizer
                chunk.zero_grad_buffer(zero_buffer=(not self.actor_optimizer_config.use_distributed_optimizer))

            metric_micro_batch = self.forward_backward_batch(data)
            for metric in metric_micro_batch:
                append_to_dict(metrics, metric)  # append the metric from this micro-batch to global metrics.

            update_successful, grad_norm, num_zeros_in_grad = self.actor_optimizer.step(
                self.megatron_config, self.megatron_config.timers)
            if update_successful:
                # allgather already execute in optimizer.step in new megatron
                pass
            else:
                raise NotImplementedError

        # add empty cache after each compute
        torch_npu.npu.empty_cache()

        return metrics<|MERGE_RESOLUTION|>--- conflicted
+++ resolved
@@ -23,7 +23,6 @@
 from typing import Iterable, Dict
 
 import torch
-import torch_npu
 from torch import nn
 import torch.distributed
 # from megatron import get_args
@@ -55,11 +54,7 @@
         Args:
             config (OmegaConf): the basic config that contains the hyper-parameters of PPO Actor. It must contain
 
-<<<<<<< HEAD
-                ``ppo_micro_batch_size_per_gpu``: minibatch size when updating ppo.
-=======
                 ``ppo_micro_batch_size_per_gpu``: micro batch size when updating ppo.
->>>>>>> 0c32cf78
 
                 ``ppo_mini_batch_size``: minibatch size when updating ppo using the batch data.
 
@@ -131,18 +126,11 @@
             'pipeline_model_parallel_split_rank': None,
             'reduce_grads_use_alltoall': False
         })
-<<<<<<< HEAD
-        
-    def _validate_config(self, config) -> None:
-        assert config.get('ulysses_sequence_parallel_size', 1) == 1
-        
-=======
 
     def _validate_config(self, config) -> None:
         """Validate config options not implemented for Megatron backend"""
         assert config.get('ulysses_sequence_parallel_size', 1) == 1
 
->>>>>>> 0c32cf78
     def compute_log_prob(self, data: DataProto) -> torch.Tensor:
         """Compute the log probability of the responses given input_ids, attention_mask and position_ids
 
@@ -200,7 +188,7 @@
                                             async_op=False)
 
         # add empty cache after each compute
-        torch_npu.npu.empty_cache()
+        torch.cuda.empty_cache()
 
         return log_probs
 
@@ -377,6 +365,6 @@
                 raise NotImplementedError
 
         # add empty cache after each compute
-        torch_npu.npu.empty_cache()
+        torch.cuda.empty_cache()
 
         return metrics