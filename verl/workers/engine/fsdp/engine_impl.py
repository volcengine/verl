# Copyright 2024 Bytedance Ltd. and/or its affiliates
#
# Licensed under the Apache License, Version 2.0 (the "License");
# you may not use this file except in compliance with the License.
# You may obtain a copy of the License at
#
#     http://www.apache.org/licenses/LICENSE-2.0
#
# Unless required by applicable law or agreed to in writing, software
# distributed under the License is distributed on an "AS IS" BASIS,
# WITHOUT WARRANTIES OR CONDITIONS OF ANY KIND, either express or implied.
# See the License for the specific language governing permissions and
# limitations under the License.
"""
The concrete Engine implementation using PyTorch FullyShardedDataParallel (FSDP)
"""

import gc
import logging
import os
import warnings
from contextlib import nullcontext
from typing import Callable

import torch
import torch.distributed
from peft import LoraConfig, TaskType, get_peft_model
from torch.distributed.fsdp import FullyShardedDataParallel as FSDP

import verl.utils.torch_functional as verl_F
from verl import DataProto
from verl.models.transformers.monkey_patch import apply_monkey_patch
from verl.utils.activation_offload import enable_activation_offloading
from verl.utils.checkpoint.fsdp_checkpoint_manager import FSDPCheckpointManager
from verl.utils.debug import log_gpu_memory_usage
from verl.utils.device import (
    get_device_id,
    get_device_name,
    get_torch_device,
    is_cuda_available,
    is_npu_available,
)
from verl.utils.fsdp_utils import (
    CPUOffloadPolicy,
    FSDPModule,
    MixedPrecisionPolicy,
    apply_fsdp2,
    fsdp2_clip_grad_norm_,
    fsdp2_load_full_state_dict,
    fsdp_version,
    get_fsdp_wrap_policy,
    get_init_weight_context_manager,
    init_fn,
    load_fsdp_model_to_gpu,
    load_fsdp_optimizer,
    offload_fsdp_model_to_cpu,
    offload_fsdp_optimizer,
)
<<<<<<< HEAD

from verl.utils.py_functional import append_to_dict, convert_to_regular_types
from verl.utils.seqlen_balancing import get_reverse_idx, restore_dynamic_batch
=======
from verl.utils.py_functional import convert_to_regular_types
>>>>>>> a8238d47
from verl.utils.torch_functional import logprobs_from_logits
from verl.utils.ulysses import gather_outputs_and_unpad, ulysses_pad, ulysses_pad_and_slice_inputs
from verl.workers.sharding_manager.fsdp_ulysses import FSDPUlyssesShardingManager

if is_cuda_available:
    from flash_attn.bert_padding import index_first_axis, pad_input, rearrange, unpad_input
elif is_npu_available:
    from transformers.integrations.npu_flash_attention import index_first_axis, pad_input, rearrange, unpad_input

from verl.trainer.config import CheckpointConfig
from verl.utils.seqlen_balancing import prepare_dynamic_batch
from verl.workers.config import FSDPEngineConfig, FSDPOptimizerConfig, HFModelConfig

from ..base import BaseEngine, EngineRegistry
from ..utils import postprocess_batch_func
from .utils import create_device_mesh, get_sharding_strategy

logger = logging.getLogger(__file__)
logger.setLevel(os.getenv("VERL_LOGGING_LEVEL", "WARN"))

device_name = get_device_name()


class FSDPEngine(BaseEngine):
    """
    Concrete Engine implementation using PyTorch FullyShardedDataParallel (FSDP).

    Supports model sharding, activation/optimizer offloading, LoRA, and sequence parallelism.
    """

    def __init__(
        self,
        model_config: HFModelConfig,
        engine_config: FSDPEngineConfig,
        optimizer_config: FSDPOptimizerConfig,
        checkpoint_config: CheckpointConfig,
    ):
        """
        Initialize the FSDPEngine.

        Sets up distributed device meshes, LoRA, and offload policies based on config.

        Args:
            config: Configuration object with FSDP and model settings.
        """
        super().__init__()

        self.model_config = model_config
        self.engine_config = engine_config
        self.optimizer_config = optimizer_config
        self.checkpoint_config = checkpoint_config

        self.mode = None

        self.rank = torch.distributed.get_rank()
        # build device mesh for Ulysses Sequence Parallel

        self.use_remove_padding = self.model_config.use_remove_padding

        self._init_device_mesh()

        # set FSDP offload params
        self._is_offload_param = self.engine_config.param_offload
        self._is_offload_optimizer = self.engine_config.optimizer_offload
        self._is_lora = self.model_config.lora_rank > 0

        if self.engine_config.entropy_from_logits_with_chunking:
            entropy_from_logits = verl_F.entropy_from_logits_with_chunking
        else:
            entropy_from_logits = verl_F.entropy_from_logits

        self.compute_entropy_from_logits = (
            torch.compile(entropy_from_logits, dynamic=True)
            if self.engine_config.use_torch_compile  #  use torch compile by default
            else entropy_from_logits
        )

    def is_collect(self):
        is_collect = self.ulysses_device_mesh["sp"].get_local_rank() == 0
        return is_collect

    def initialize(self):
        """
        Build the model, optimizer, and learning rate scheduler under FSDP.

        Applies device, dtype, and precision configurations, including mixed precision.
        Sets up checkpoint manager and FLOPs counter.
        """
        # This is used to import external_lib into the huggingface systems
        self._build_model_optimizer()

        if self._is_offload_param:
            offload_fsdp_model_to_cpu(self.module)
            log_gpu_memory_usage("After offload model during init", logger=logger)
        if self._is_offload_optimizer:
            offload_fsdp_optimizer(optimizer=self.optimizer)
            log_gpu_memory_usage("After offload optimizer during init", logger=logger)

        self.checkpoint_manager = FSDPCheckpointManager(
            model=self.module,
            optimizer=self.optimizer,
            lr_scheduler=self.lr_scheduler,
            processing_class=self.model_config.get_processor(),
            checkpoint_contents=self.checkpoint_config,
        )

    def _init_device_mesh(self):
        world_size = torch.distributed.get_world_size()
        from torch.distributed.device_mesh import init_device_mesh

        fsdp_size = self.engine_config.fsdp_size

        self.device_mesh = create_device_mesh(world_size=world_size, fsdp_size=fsdp_size)
        self.ulysses_device_mesh = None
        self.ulysses_sequence_parallel_size = self.engine_config.ulysses_sequence_parallel_size
        dp_size = self.get_data_parallel_size()
        if self.ulysses_sequence_parallel_size > 1:
            self.ulysses_device_mesh = init_device_mesh(
                device_name, mesh_shape=(dp_size, self.ulysses_sequence_parallel_size), mesh_dim_names=["dp", "sp"]
            )

        self.ulysses_sharding_manager = FSDPUlyssesShardingManager(self.ulysses_device_mesh)
        self.use_ulysses_sp = self.ulysses_sequence_parallel_size > 1

    def _build_module(self):
        from verl.utils.model import get_hf_auto_model_class
        from verl.utils.torch_dtypes import PrecisionType

        torch_dtype = self.engine_config.model_dtype

        if torch_dtype is None:
            # if it is training, we force torch_dtype to fp32
            torch_dtype = torch.float32 if not self.engine_config.forward_only else torch.bfloat16

        torch_dtype = PrecisionType.to_dtype(torch_dtype)

        init_context = get_init_weight_context_manager(
            use_meta_tensor=not self.model_config.hf_config.tie_word_embeddings, mesh=self.device_mesh
        )

        with init_context(), warnings.catch_warnings():
            warnings.simplefilter("ignore")

            auto_class = get_hf_auto_model_class(hf_config=self.model_config.hf_config)

            module = auto_class.from_pretrained(
                pretrained_model_name_or_path=self.model_config.local_path,
                torch_dtype=torch_dtype,
                config=self.model_config.hf_config,
                trust_remote_code=self.model_config.trust_remote_code,
            )

            use_liger = self.model_config.use_liger
            # Apply Liger kernel to the model if use_liger is set to True
            if use_liger:
                from liger_kernel.transformers.monkey_patch import _apply_liger_kernel_to_instance

                _apply_liger_kernel_to_instance(model=module)

            fused_kernel_options = self.model_config.fused_kernel_options
            fused_kernels_backend = (
                fused_kernel_options.get("impl_backend", None) if fused_kernel_options is not None else None
            )

            use_fused_kernels = self.model_config.use_fused_kernels
            apply_monkey_patch(
                model=module,
                use_remove_padding=self.use_remove_padding,
                ulysses_sp_size=self.ulysses_sequence_parallel_size,
                use_fused_kernels=use_fused_kernels,
                fused_kernels_backend=fused_kernels_backend,
            )

            # some parameters may not in torch_dtype
            module.to(torch_dtype)

            if self.model_config.enable_gradient_checkpointing:
                module.gradient_checkpointing_enable(gradient_checkpointing_kwargs={"use_reentrant": False})
        return module

    def _build_lora_module(self, module):
        module.enable_input_require_grads()
        # Convert config to regular Python types before creating PEFT model
        lora_config = {
            "task_type": TaskType.CAUSAL_LM,
            "r": self.model_config.lora_rank,
            "lora_alpha": self.model_config.lora_alpha,
            "target_modules": convert_to_regular_types(self.model_config.target_modules),
            "exclude_modules": convert_to_regular_types(self.model_config.exclude_modules),
            "bias": "none",
        }
        module = get_peft_model(module, LoraConfig(**lora_config))
        return module

    def _build_fsdp_module(self, module):
        # TODO(ziheng): need to improve
        from torch.distributed.fsdp import CPUOffload, MixedPrecision

        from verl.utils.torch_dtypes import PrecisionType

        mixed_precision_config = self.engine_config.mixed_precision
        if mixed_precision_config is not None:
            param_dtype = PrecisionType.to_dtype(mixed_precision_config.get("param_dtype", "bf16"))
            reduce_dtype = PrecisionType.to_dtype(mixed_precision_config.get("reduce_dtype", "fp32"))
            buffer_dtype = PrecisionType.to_dtype(mixed_precision_config.get("buffer_dtype", "fp32"))
        else:
            param_dtype = torch.bfloat16
            reduce_dtype = torch.float32
            buffer_dtype = torch.float32

        mixed_precision = MixedPrecision(param_dtype=param_dtype, reduce_dtype=reduce_dtype, buffer_dtype=buffer_dtype)

        auto_wrap_policy = get_fsdp_wrap_policy(
            module=module,
            config=self.engine_config.wrap_policy,
            is_lora=self.model_config.lora_rank > 0,
        )

        fsdp_mesh = self.device_mesh
        sharding_strategy = get_sharding_strategy(fsdp_mesh)

        # Note: We force turn off CPUOffload because it causes incorrect results when using grad accumulation
        if self.engine_config.strategy == "fsdp":
            # cpu_offload:
            # - actor: None
            # - critic: None
            # - ref: CPUOffload(offload_params=True)

            # We force reference policy to use CPUOffload to save memory.
            # We force turn off CPUOffload for actor because it causes incorrect results when using grad accumulation
            cpu_offload = None
            if self.engine_config.forward_only:
                cpu_offload = CPUOffload(offload_params=True)
                self._is_offload_param = False
                self._is_offload_optimizer = False

            module = FSDP(
                module,
                param_init_fn=init_fn,
                auto_wrap_policy=auto_wrap_policy,
                device_id=get_device_id(),
                sharding_strategy=sharding_strategy,
                mixed_precision=mixed_precision,
                sync_module_states=True,
                device_mesh=self.device_mesh,
                forward_prefetch=self.engine_config.forward_prefetch,
                use_orig_params=self.engine_config.use_orig_params,
                cpu_offload=cpu_offload,
            )
        elif self.engine_config.strategy == "fsdp2":
            # - actor: offload_policy
            # - critic: offload_policy
            # - ref: CPUOffloadPolicy(pin_memory=True)
            assert CPUOffloadPolicy is not None, "PyTorch version >= 2.4 is required for using fully_shard API (FSDP2)"
            mp_policy = MixedPrecisionPolicy(
                param_dtype=param_dtype, reduce_dtype=reduce_dtype, cast_forward_inputs=True
            )
            offload_policy = None
            if self.engine_config.offload_policy or self.engine_config.forward_only:
                self._is_offload_param = False
                self._is_offload_optimizer = False
                offload_policy = CPUOffloadPolicy(pin_memory=True)

            fsdp_kwargs = {
                "mesh": fsdp_mesh,
                "mp_policy": mp_policy,
                "offload_policy": offload_policy,
                "reshard_after_forward": self.engine_config.reshard_after_forward,
            }
            full_state = module.state_dict()
            apply_fsdp2(module, fsdp_kwargs, self.engine_config)
            fsdp2_load_full_state_dict(module, full_state, fsdp_mesh, offload_policy)
        else:
            raise NotImplementedError(f"Unknown strategy {self.engine_config.strategy}")

        if self.model_config.enable_activation_offload:
            enable_gradient_checkpointing = self.model_config.enable_gradient_checkpointing
            enable_activation_offloading(module, self.engine_config.strategy, enable_gradient_checkpointing)
        return module

    def _build_optimizer(self, module):
        from torch import optim

        optimizer = optim.AdamW(
            module.parameters(),
            lr=self.optimizer_config.lr,
            betas=self.optimizer_config.betas,
            weight_decay=self.optimizer_config.weight_decay,
        )
        return optimizer

    def _build_lr_scheduler(self, optimizer):
        from verl.utils.torch_functional import get_constant_schedule_with_warmup, get_cosine_schedule_with_warmup

        optim_config = self.optimizer_config

        total_steps = optim_config.get("total_training_steps", 0)
        num_warmup_steps = int(optim_config.get("lr_warmup_steps", -1))
        warmup_style = optim_config.get("warmup_style", "constant")
        min_lr_ratio = optim_config.get("min_lr_ratio", 0.0)
        num_cycles = optim_config.get("num_cycles", 0.5)
        if num_warmup_steps < 0:
            num_warmup_steps_ratio = optim_config.get("lr_warmup_steps_ratio", 0.0)
            num_warmup_steps = int(num_warmup_steps_ratio * total_steps)

        if self.rank == 0:
            print(f"Total steps: {total_steps}, num_warmup_steps: {num_warmup_steps}")

        if warmup_style == "constant":
            lr_scheduler = get_constant_schedule_with_warmup(optimizer=optimizer, num_warmup_steps=num_warmup_steps)
        elif warmup_style == "cosine":
            lr_scheduler = get_cosine_schedule_with_warmup(
                optimizer=optimizer,
                num_warmup_steps=num_warmup_steps,
                num_training_steps=total_steps,
                min_lr_ratio=min_lr_ratio,
                num_cycles=num_cycles,
            )
        else:
            raise NotImplementedError(f"Warmup style {warmup_style} is not supported")
        return lr_scheduler

    def _build_model_optimizer(self):
        from verl.utils.model import print_model_size

        # Load base model with specified configuration and dtype
        module = self._build_module()
        # Apply LoRA adapters if low-rank adaptation is enabled
        if self._is_lora:
            module = self._build_lora_module(module)

        # Synchronize all distributed processes before proceeding
        torch.distributed.barrier()
        if self.rank == 0:
            print_model_size(module)
        log_gpu_memory_usage("After init model from HF AutoModel", logger=logger)

        # Wrap model with FSDP for distributed training (sharding, mixed precision, etc.)
        log_gpu_memory_usage("Before FSDP", logger=None)
        module = self._build_fsdp_module(module)
        log_gpu_memory_usage("After FSDP", logger=None)

        if not self.engine_config.forward_only:
            # Initialize optimizer with model parameters and config settings
            optimizer = self._build_optimizer(module)
            # Create learning rate scheduler with warmup and decay settings
            lr_scheduler = self._build_lr_scheduler(optimizer)
        else:
            optimizer = None
            lr_scheduler = None

        self.module = module
        self.optimizer = optimizer
        self.lr_scheduler = lr_scheduler

    def train_mode(self):
        """
        Return a context manager that switches to training mode with FSDP-specific handling.

        Includes parameter and optimizer offload entry/exit.
        """
        return EngineTrainModeCtx(self)

    def eval_mode(self):
        """
        Return a context manager that switches to evaluation mode with FSDP-specific handling.

        Includes activation offload entry/exit.
        """
        return EngineEvalModeCtx(self)

    def get_data_parallel_rank(self):
        if self.ulysses_device_mesh is not None:
            return self.ulysses_device_mesh["dp"].get_local_rank()
        else:
            return torch.distributed.get_rank()

    def get_data_parallel_size(self):
        return torch.distributed.get_world_size() // self.ulysses_sequence_parallel_size
    
    def get_data_parallel_group(self):
        if self.ulysses_device_mesh is not None:
            return self.ulysses_device_mesh.get_group(mesh_dim="dp")
        else:
            return torch.distributed.group.WORLD

    def get_data_parallel_group(self):
        if self.ulysses_device_mesh is not None:
            return self.ulysses_device_mesh.get_group(mesh_dim="dp")
        else:
            return torch.distributed.group.WORLD

    def prepare_micro_batches(self, data: DataProto):
        """
        Prepare micro batches from data.
        """
        use_dynamic_bsz = data.meta_info.get("use_dynamic_bsz", True)

        # # has_multi_modal_inputs = "multi_modal_inputs" in data.non_tensor_batch.keys()
        # # select_keys = ["responses", "input_ids", "attention_mask", "position_ids"]
        # # non_tensor_select_keys = ["multi_modal_inputs"] if has_multi_modal_inputs else []
        # batch = data.select(batch_keys=select_keys, non_tensor_batch_keys=non_tensor_select_keys)

        # batch.meta_info = copy.deepcopy(data.meta_info)

        if use_dynamic_bsz:
            assert "max_token_len_per_gpu" in data.meta_info, (
                "max_token_len_per_gpu must be set when use_dynamic_bsz is True"
            )
            max_token_len_per_gpu = data.meta_info.get("max_token_len_per_gpu")
            max_token_len = max_token_len_per_gpu * self.ulysses_sequence_parallel_size
            micro_batches, batch_idx_list = prepare_dynamic_batch(data, max_token_len=max_token_len)
        else:
            micro_batch_size_per_gpu = data.meta_info.get("micro_batch_size_per_gpu")
            micro_batches = data.split(micro_batch_size_per_gpu)
            batch_idx_list = None
        return micro_batches, batch_idx_list

    def forward_backward_batch(self, data: DataProto, loss_function: Callable, forward_only=False) -> list[DataProto]:
        micro_batches, indices = self.prepare_micro_batches(data=data)

        output_lst = []

        ctx = torch.no_grad() if forward_only else nullcontext()

        for micro_batch in micro_batches:
            with ctx:
                # note that loss must be scaled in postprocess_micro_batch_func
                loss, meta_info = self.forward_step(micro_batch, loss_function=loss_function, forward_only=forward_only)
                if not forward_only:
                    # metrics contain the output, loss is dummy
                    loss.backward()

            output_lst.append(meta_info)

        # postprocess and return
        return postprocess_batch_func(output_lst=output_lst, indices=indices, data=data)

    def forward_step(self, micro_batch: DataProto, loss_function, forward_only):
        raise NotImplementedError("forward_step must be implemented in subclass")

    def optimizer_zero_grad(self):
        """
        Zero gradients and enforce FSDP grad-clipping logic.
        """
        self.optimizer.zero_grad()

    def optimizer_step(self):
        """
        Clip gradients, skip update if non-finite, and step optimizer.

        Returns:
            grad_norm (float): Norm of gradients before clipping.
        """
        assert self.optimizer_config.clip_grad is not None

        if isinstance(self.module, FSDP):
            grad_norm = self.module.clip_grad_norm_(self.optimizer_config.clip_grad)
        elif isinstance(self.module, FSDPModule):
            grad_norm = fsdp2_clip_grad_norm_(self.module.parameters(), max_norm=self.optimizer_config.clip_grad)
        else:
            grad_norm = torch.nn.utils.clip_grad_norm_(
                self.module.parameters(), max_norm=self.optimizer_config.clip_grad
            )

        # if grad_norm is not finite, skip the update
        if not torch.isfinite(grad_norm):
            print(f"WARN: grad_norm is not finite: {grad_norm}")
            self.optimizer.zero_grad()
        else:
            self.optimizer.step()
        return grad_norm

    def lr_scheduler_step(self):
        """
        Advance FSDP scheduler and return updated learning rate.
        """
        self.lr_scheduler.step()
        lr = self.lr_scheduler.get_last_lr()[0]  # only return the first group
        return lr

    def to(self, device: str, model: bool = True, optimizer: bool = True):
        """
        Move FSDP model and/or optimizer to CPU or GPU with offload support.
        """
        if self.engine_config.forward_only:
            # force cpu_offload
            return

        assert device in ("cuda", "cpu")
        if device == "cuda":
            if not self.engine_config.param_offload:
                if model:
                    load_fsdp_model_to_gpu(self.module)
                if optimizer and self.optimizer is not None:
                    load_fsdp_optimizer(self.optimizer, device)
            gc.collect()
        elif device == "cpu":
            if not self.engine_config.param_offload:
                if model:
                    offload_fsdp_model_to_cpu(self.module)
                if optimizer and self.optimizer is not None:
                    offload_fsdp_optimizer(self.optimizer)
        else:
            raise ValueError(f"Invalid device type: {device}")

    def save_checkpoint(self, local_path, hdfs_path=None, global_step=0, max_ckpt_to_keep=None):
        """
        Save FSDP checkpoint, handling parameter offload as needed.
        """
        if self._is_offload_param:
            load_fsdp_model_to_gpu(self.module)

        self.checkpoint_manager.save_checkpoint(
            local_path=local_path, hdfs_path=hdfs_path, global_step=global_step, max_ckpt_to_keep=max_ckpt_to_keep
        )

        torch.distributed.barrier()
        if self._is_offload_param:
            offload_fsdp_model_to_cpu(self.module)

    def load_checkpoint(self, local_path, hdfs_path=None, del_local_after_load=True):
        """
        Load FSDP checkpoint, restoring parameters and optimizer state.
        """
        import torch

        if self._is_offload_param:
            load_fsdp_model_to_gpu(self.module)

        self.checkpoint_manager.load_checkpoint(
            local_path=local_path, hdfs_path=hdfs_path, del_local_after_load=del_local_after_load
        )

        torch.distributed.barrier()
        if self._is_offload_param:
            offload_fsdp_model_to_cpu(self.module)

        if self._is_offload_optimizer:
            offload_fsdp_optimizer(self.optimizer)


class EngineEvalModeCtx:
    def __init__(self, engine):
        self.engine = engine

    def __enter__(self):
        self.engine.mode = "eval"
        if self.engine._is_offload_param:
            load_fsdp_model_to_gpu(self.engine.module)

        self.engine.ulysses_sharding_manager.__enter__()
        self.engine.module.eval()

    def __exit__(self, exc_type, exc_value, traceback):
        self.engine.ulysses_sharding_manager.__exit__(exc_type, exc_value, traceback)

        # https://pytorch.org/docs/stable/notes/fsdp.html#fsdp-notes
        # unshard the root FSDP module
        world_size = torch.distributed.get_world_size()
        if world_size > 1:
            if fsdp_version(self.engine.module) == 1:
                self.engine.module._handle.reshard(True)
            elif fsdp_version(self.engine.module) == 2:
                self.engine.module.reshard()

        if self.engine._is_offload_param:
            offload_fsdp_model_to_cpu(self.engine.module)
        self.engine.mode = None


class EngineTrainModeCtx:
    def __init__(self, engine: FSDPEngine):
        self.engine = engine

    def __enter__(self):
        self.engine.mode = "train"
        if self.engine._is_offload_param:
            load_fsdp_model_to_gpu(self.engine.module)
        if self.engine._is_offload_optimizer:
            load_fsdp_optimizer(optimizer=self.engine.optimizer, device_id=get_torch_device().current_device())

        self.engine.ulysses_sharding_manager.__enter__()
        self.engine.module.train()

    def __exit__(self, exc_type, exc_value, traceback):
        self.engine.ulysses_sharding_manager.__exit__(exc_type, exc_value, traceback)
        self.engine.optimizer_zero_grad()

        if self.engine._is_offload_param:
            offload_fsdp_model_to_cpu(self.engine.module)
        if self.engine._is_offload_optimizer:
            offload_fsdp_optimizer(optimizer=self.engine.optimizer)
        self.engine.mode = None


@EngineRegistry.register(model_type="language_model", backend=["fsdp", "fsdp2"])
class FSDPEngineWithLMHead(FSDPEngine):
    def forward_step(self, micro_batch: DataProto, loss_function, forward_only):
        use_remove_padding = micro_batch.meta_info.get("use_remove_padding", True)
        use_fused_kernels = micro_batch.meta_info.get("use_fused_kernels", False)
        temperature = micro_batch.meta_info["temperature"]
        calculate_entropy = micro_batch.meta_info.get("calculate_entropy", False)

        device_name = get_device_name()
        # actually, we should avoid assigning like this...
        micro_batch = micro_batch.to(get_device_id())
        micro_batch_tensor = micro_batch.batch

        response_length = micro_batch_tensor["responses"].size(-1)
        multi_modal_inputs = {}
        if "multi_modal_inputs" in micro_batch_tensor.keys():
            if "image_bound" in micro_batch_tensor["multi_modal_inputs"][0]:  # minicpm-o logic
                for key in micro_batch_tensor["multi_modal_inputs"][0].keys():
                    multi_modal_inputs[key] = [inputs[key] for inputs in micro_batch_tensor["multi_modal_inputs"]]
            else:
                for key in micro_batch_tensor["multi_modal_inputs"][0].keys():
                    multi_modal_inputs[key] = torch.cat(
                        [inputs[key] for inputs in micro_batch_tensor["multi_modal_inputs"]], dim=0
                    )

        with torch.autocast(device_type=device_name, dtype=torch.bfloat16):
            input_ids = micro_batch_tensor["input_ids"]
            batch_size, seqlen = input_ids.shape
            attention_mask = micro_batch_tensor["attention_mask"]
            position_ids = micro_batch_tensor["position_ids"]
            entropy = None
            if position_ids.dim() == 3:  # qwen2vl mrope
                position_ids = position_ids.transpose(0, 1)  # (bsz, 3, seqlen) -> (3, bsz, seqlen)

            if use_remove_padding:
                input_ids_rmpad, indices, cu_seqlens, *_ = unpad_input(
                    input_ids.unsqueeze(-1), attention_mask
                )  # input_ids_rmpad (total_nnz, ...)
                input_ids_rmpad = input_ids_rmpad.transpose(0, 1)  # (1, total_nnz)

                # unpad the position_ids to align the rotary
                if position_ids.dim() == 3:
                    position_ids_rmpad = (
                        index_first_axis(rearrange(position_ids, "c b s ... -> (b s) c ..."), indices)
                        .transpose(0, 1)
                        .unsqueeze(1)
                    )  # (3, bsz, seqlen) -> (3, 1, bsz * seqlen)
                else:
                    position_ids_rmpad = index_first_axis(
                        rearrange(position_ids.unsqueeze(-1), "b s ... -> (b s) ..."), indices
                    ).transpose(0, 1)

                if "image_bound" in multi_modal_inputs:
                    from verl.utils.dataset.vision_utils import process_multi_modal_inputs_for_minicpmo

                    multi_modal_inputs = process_multi_modal_inputs_for_minicpmo(
                        input_ids, attention_mask, position_ids, cu_seqlens, multi_modal_inputs
                    )

                # for compute the log_prob
                input_ids_rmpad_rolled = torch.roll(input_ids_rmpad, shifts=-1, dims=1)  # (1, total_nnz)

                # pad and slice the inputs if sp > 1
                if self.use_ulysses_sp:
                    is_vlm_model = "multi_modal_inputs" in micro_batch_tensor.keys()
                    if is_vlm_model:
                        # vlm model's inputs will be sliced after embedding
                        input_ids_rmpad, position_ids_rmpad, pad_size = ulysses_pad(
                            input_ids_rmpad,
                            position_ids_rmpad=position_ids_rmpad,
                            sp_size=self.ulysses_sequence_parallel_size,
                        )
                    else:
                        input_ids_rmpad, position_ids_rmpad, pad_size = ulysses_pad_and_slice_inputs(
                            input_ids_rmpad,
                            position_ids_rmpad=position_ids_rmpad,
                            sp_size=self.ulysses_sequence_parallel_size,
                        )
                    input_ids_rmpad_rolled, _, _ = ulysses_pad_and_slice_inputs(
                        input_ids_rmpad_rolled,
                        position_ids_rmpad=None,
                        sp_size=self.ulysses_sequence_parallel_size,
                    )

                input_ids_rmpad_rolled = input_ids_rmpad_rolled.squeeze(0)  # ((total_nnz / sp) + pad)

                # only pass input_ids and position_ids to enable flash_attn_varlen
                extra_args = {}
                if use_fused_kernels:
                    extra_args["temperature"] = temperature
                    extra_args["return_dict"] = True

                output = self.module(
                    input_ids=input_ids_rmpad,
                    attention_mask=None,
                    position_ids=position_ids_rmpad,
                    **multi_modal_inputs,
                    use_cache=False,
                    **extra_args,
                )  # prevent model thinks we are generating

                if use_fused_kernels:
                    log_probs = output.log_probs.squeeze(0)  # (total_nnz,)
                    entropy_rmpad = output.entropy.squeeze(0)  # (total_nnz,)

                else:
                    logits_rmpad = output.logits.squeeze(0)  # (total_nnz, vocab_size)
                    logits_rmpad.div_(temperature)

                    # if use_sp: ((total_nnz / sp) + pad) ; if not use_sp: (batch, seqlen)
                    inplace_backward = True
                    if calculate_entropy:
                        inplace_backward = False
                    log_probs = logprobs_from_logits(
                        logits=logits_rmpad,
                        labels=input_ids_rmpad_rolled,
                        inplace_backward=inplace_backward,
                    )

                    # compute entropy
                    if calculate_entropy:
                        if not self.engine_config.entropy_checkpointing:
                            entropy_rmpad = self.compute_entropy_from_logits(logits_rmpad)  # ((total_nnz / sp) + pad)
                        else:
                            entropy_rmpad = torch.utils.checkpoint.checkpoint(
                                self.compute_entropy_from_logits, logits_rmpad
                            )

                # gather log_prob if sp > 1
                if self.use_ulysses_sp:
                    # gather and unpad for the ulysses sp
                    log_probs = gather_outputs_and_unpad(
                        log_probs,
                        gather_dim=0,
                        unpad_dim=0,
                        padding_size=pad_size,
                    )
                    if calculate_entropy:
                        entropy_rmpad = gather_outputs_and_unpad(
                            entropy_rmpad,
                            gather_dim=0,
                            unpad_dim=0,
                            padding_size=pad_size,
                        )
                # pad back to (bsz, seqlen)
                if calculate_entropy:
                    full_entropy = pad_input(
                        hidden_states=entropy_rmpad.unsqueeze(-1),
                        indices=indices,
                        batch=batch_size,
                        seqlen=seqlen,
                    )
                full_log_probs = pad_input(
                    hidden_states=log_probs.unsqueeze(-1),
                    indices=indices,
                    batch=batch_size,
                    seqlen=seqlen,
                )

                # only return response part:
                if calculate_entropy:
                    entropy = full_entropy.squeeze(-1)[:, -response_length - 1 : -1]  # (bsz, response_length)
                log_probs = full_log_probs.squeeze(-1)[:, -response_length - 1 : -1]  # (bsz, response_length)

            else:  # not using rmpad and no ulysses sp
                extra_args = {}
                if use_fused_kernels:
                    extra_args["temperature"] = temperature
                    extra_args["return_dict"] = True

                output = self.module(
                    input_ids=input_ids,
                    attention_mask=attention_mask,
                    position_ids=position_ids,
                    **multi_modal_inputs,
                    use_cache=False,
                    **extra_args,
                )  # prevent model thinks we are generating

                if use_fused_kernels:
                    log_probs = output.log_probs[:, -response_length - 1 : -1]
                    entropy = output.entropy[:, -response_length - 1 : -1]  # (bsz, response_length)

                else:
                    logits = output.logits

                    logits.div_(temperature)
                    logits = logits[:, -response_length - 1 : -1, :]  # (bsz, response_length, vocab_size)
                    log_probs = logprobs_from_logits(logits, micro_batch_tensor["responses"])
                    if calculate_entropy:
                        if not self.engine_config.entropy_checkpointing:
                            entropy = verl_F.entropy_from_logits(logits)  # (bsz, response_length)
                        else:
                            entropy = torch.utils.checkpoint.checkpoint(verl_F.entropy_from_logits, logits)

            output = {"log_probs": log_probs}
            if calculate_entropy:
                output["entropy"] = entropy

            model_output = output

            if loss_function is not None:
<<<<<<< HEAD
                loss, metrics = loss_function(model_output=output, data=micro_batch_tensor, dp_group=self.get_data_parallel_group())
=======
                loss, metrics = loss_function(
                    model_output=output, data=micro_batch_tensor, dp_group=self.get_data_parallel_group()
                )
>>>>>>> a8238d47
            else:
                assert forward_only, "forward_only must be True when loss_function is None"
                loss = torch.tensor(1.0, device=device_name)
                metrics = {}

<<<<<<< HEAD
            output = {"model_output": model_output,
                      "loss": loss,
                      "metrics": metrics,
                      }
=======
            output = {
                "model_output": model_output,
                "loss": loss,
                "metrics": metrics,
            }
>>>>>>> a8238d47

            return loss, output<|MERGE_RESOLUTION|>--- conflicted
+++ resolved
@@ -56,13 +56,7 @@
     offload_fsdp_model_to_cpu,
     offload_fsdp_optimizer,
 )
-<<<<<<< HEAD
-
-from verl.utils.py_functional import append_to_dict, convert_to_regular_types
-from verl.utils.seqlen_balancing import get_reverse_idx, restore_dynamic_batch
-=======
 from verl.utils.py_functional import convert_to_regular_types
->>>>>>> a8238d47
 from verl.utils.torch_functional import logprobs_from_logits
 from verl.utils.ulysses import gather_outputs_and_unpad, ulysses_pad, ulysses_pad_and_slice_inputs
 from verl.workers.sharding_manager.fsdp_ulysses import FSDPUlyssesShardingManager
@@ -861,29 +855,18 @@
             model_output = output
 
             if loss_function is not None:
-<<<<<<< HEAD
-                loss, metrics = loss_function(model_output=output, data=micro_batch_tensor, dp_group=self.get_data_parallel_group())
-=======
                 loss, metrics = loss_function(
                     model_output=output, data=micro_batch_tensor, dp_group=self.get_data_parallel_group()
                 )
->>>>>>> a8238d47
             else:
                 assert forward_only, "forward_only must be True when loss_function is None"
                 loss = torch.tensor(1.0, device=device_name)
                 metrics = {}
 
-<<<<<<< HEAD
-            output = {"model_output": model_output,
-                      "loss": loss,
-                      "metrics": metrics,
-                      }
-=======
             output = {
                 "model_output": model_output,
                 "loss": loss,
                 "metrics": metrics,
             }
->>>>>>> a8238d47
 
             return loss, output