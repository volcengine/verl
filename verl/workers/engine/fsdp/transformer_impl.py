# Copyright 2024 Bytedance Ltd. and/or its affiliates
#
# Licensed under the Apache License, Version 2.0 (the "License");
# you may not use this file except in compliance with the License.
# You may obtain a copy of the License at
#
#     http://www.apache.org/licenses/LICENSE-2.0
#
# Unless required by applicable law or agreed to in writing, software
# distributed under the License is distributed on an "AS IS" BASIS,
# WITHOUT WARRANTIES OR CONDITIONS OF ANY KIND, either express or implied.
# See the License for the specific language governing permissions and
# limitations under the License.
"""
The concrete Engine implementation using PyTorch FullyShardedDataParallel (FSDP)
"""

import gc
import logging
import os
import warnings
from contextlib import nullcontext
from typing import Callable, Optional

import torch
import torch.distributed
from peft import LoraConfig, TaskType, get_peft_model
from tensordict import TensorDict
from torch.distributed.fsdp import FullyShardedDataParallel as FSDP
from torch.distributed.fsdp.api import FullStateDictConfig, ShardedStateDictConfig, StateDictType
from torch.distributed.tensor import DTensor

import verl.utils.torch_functional as verl_F
from verl.models.transformers.monkey_patch import apply_monkey_patch
from verl.trainer.config import CheckpointConfig
from verl.utils import tensordict_utils as tu
from verl.utils.activation_offload import enable_activation_offloading
from verl.utils.checkpoint.fsdp_checkpoint_manager import FSDPCheckpointManager
from verl.utils.dataset.dataset_utils import DatasetPadMode
from verl.utils.debug import log_gpu_memory_usage
from verl.utils.device import (
    get_device_id,
    get_device_name,
    get_torch_device,
)
from verl.utils.fsdp_utils import (
    CPUOffloadPolicy,
    FSDPModule,
    MixedPrecisionPolicy,
    apply_fsdp2,
    collect_lora_params,
    fsdp2_clip_grad_norm_,
    fsdp2_load_full_state_dict,
    fsdp_version,
    get_fsdp_wrap_policy,
    get_init_weight_context_manager,
    init_fn,
    load_fsdp_model_to_gpu,
    load_fsdp_optimizer,
    offload_fsdp_model_to_cpu,
    offload_fsdp_optimizer,
    replace_lora_wrapper,
)
from verl.utils.model import convert_weight_keys
from verl.utils.py_functional import convert_to_regular_types
from verl.utils.torch_functional import logprobs_from_logits
from verl.utils.ulysses import gather_outputs_and_unpad, ulysses_pad, ulysses_pad_and_slice_inputs
from verl.workers.config import FSDPEngineConfig, FSDPOptimizerConfig, HFModelConfig
from verl.workers.sharding_manager.fsdp_ulysses import FSDPUlyssesShardingManager

from ..base import BaseEngine, EngineRegistry
from ..utils import postprocess_batch_func, prepare_micro_batches
from .utils import create_device_mesh, get_sharding_strategy

logger = logging.getLogger(__file__)
logger.setLevel(os.getenv("VERL_LOGGING_LEVEL", "WARN"))

device_name = get_device_name()


class FSDPEngine(BaseEngine):
    """
    Concrete Engine implementation using PyTorch FullyShardedDataParallel (FSDP).

    Supports model sharding, activation/optimizer offloading, LoRA, and sequence parallelism.
    """

    def __init__(
        self,
        model_config: HFModelConfig,
        engine_config: FSDPEngineConfig,
        optimizer_config: FSDPOptimizerConfig,
        checkpoint_config: CheckpointConfig,
    ):
        """
        Initialize the FSDPEngine.

        Sets up distributed device meshes, LoRA, and offload policies based on config.

        Args:
            config: Configuration object with FSDP and model settings.
        """
        super().__init__()

        self.model_config = model_config
        self.engine_config = engine_config
        self.optimizer_config = optimizer_config
        self.checkpoint_config = checkpoint_config

        self.mode = None

        self.rank = torch.distributed.get_rank()
        # build device mesh for Ulysses Sequence Parallel

        self.use_remove_padding = self.model_config.use_remove_padding

        self._init_device_mesh()

        # set FSDP offload params
        self._is_offload_param = self.engine_config.param_offload
        self._is_offload_optimizer = self.engine_config.optimizer_offload
        self._is_lora = self.model_config.lora_rank > 0

        if self.engine_config.entropy_from_logits_with_chunking:
            entropy_from_logits = verl_F.entropy_from_logits_with_chunking
        else:
            entropy_from_logits = verl_F.entropy_from_logits

        self.compute_entropy_from_logits = (
            torch.compile(entropy_from_logits, dynamic=True)
            if self.engine_config.use_torch_compile  #  use torch compile by default
            else entropy_from_logits
        )

    def is_mp_src_rank_with_outputs(self):
        if self.ulysses_device_mesh is not None:
            is_collect = self.ulysses_device_mesh["sp"].get_local_rank() == 0
        else:
            is_collect = True
        return is_collect

    def initialize(self):
        """
        Build the model, optimizer, and learning rate scheduler under FSDP.

        Applies device, dtype, and precision configurations, including mixed precision.
        Sets up checkpoint manager and FLOPs counter.
        """
        # This is used to import external_lib into the huggingface systems
        self._build_model_optimizer()

        if self._is_offload_param:
            offload_fsdp_model_to_cpu(self.module)
            log_gpu_memory_usage("After offload model during init", logger=logger)
        if self._is_offload_optimizer:
            offload_fsdp_optimizer(optimizer=self.optimizer)
            log_gpu_memory_usage("After offload optimizer during init", logger=logger)

        self.checkpoint_manager = FSDPCheckpointManager(
            model=self.module,
            optimizer=self.optimizer,
            lr_scheduler=self.lr_scheduler,
            processing_class=self.model_config.get_processor(),
            checkpoint_contents=self.checkpoint_config,
        )

    def _init_device_mesh(self):
        world_size = torch.distributed.get_world_size()
        from torch.distributed.device_mesh import init_device_mesh

        fsdp_size = self.engine_config.fsdp_size

        self.device_mesh = create_device_mesh(world_size=world_size, fsdp_size=fsdp_size)
        self.ulysses_device_mesh = None
        self.ulysses_sequence_parallel_size = self.engine_config.ulysses_sequence_parallel_size
        dp_size = self.get_data_parallel_size()
        if self.ulysses_sequence_parallel_size > 1:
            self.ulysses_device_mesh = init_device_mesh(
                device_name, mesh_shape=(dp_size, self.ulysses_sequence_parallel_size), mesh_dim_names=["dp", "sp"]
            )

        self.ulysses_sharding_manager = FSDPUlyssesShardingManager(self.ulysses_device_mesh)
        self.use_ulysses_sp = self.ulysses_sequence_parallel_size > 1

    def _build_module(self):
        from verl.utils.model import get_hf_auto_model_class
        from verl.utils.torch_dtypes import PrecisionType

        torch_dtype = self.engine_config.model_dtype

        if torch_dtype is None:
            # if it is training, we force torch_dtype to fp32
            torch_dtype = torch.float32 if not self.engine_config.forward_only else torch.bfloat16

        torch_dtype = PrecisionType.to_dtype(torch_dtype)

        init_context = get_init_weight_context_manager(
            use_meta_tensor=not self.model_config.hf_config.tie_word_embeddings, mesh=self.device_mesh
        )

        with init_context(), warnings.catch_warnings():
            warnings.simplefilter("ignore")

            auto_class = get_hf_auto_model_class(hf_config=self.model_config.hf_config)
            self.model_config.hf_config._attn_implementation = "sdpa"

            module = auto_class.from_pretrained(
                pretrained_model_name_or_path=self.model_config.local_path,
                torch_dtype=torch_dtype,
                config=self.model_config.hf_config,
                trust_remote_code=self.model_config.trust_remote_code,
            )

            use_liger = self.model_config.use_liger
            # Apply Liger kernel to the model if use_liger is set to True
            if use_liger:
                from liger_kernel.transformers.monkey_patch import _apply_liger_kernel_to_instance

                _apply_liger_kernel_to_instance(model=module)

            fused_kernel_options = self.model_config.fused_kernel_options
            fused_kernels_backend = (
                fused_kernel_options.get("impl_backend", None) if fused_kernel_options is not None else None
            )

            use_fused_kernels = self.model_config.use_fused_kernels
            apply_monkey_patch(
                model=module,
                use_remove_padding=self.use_remove_padding,
                ulysses_sp_size=self.ulysses_sequence_parallel_size,
                use_fused_kernels=use_fused_kernels,
                fused_kernels_backend=fused_kernels_backend,
            )

            # some parameters may not in torch_dtype
            module.to(torch_dtype)

            if self.model_config.enable_gradient_checkpointing:
                module.gradient_checkpointing_enable(gradient_checkpointing_kwargs={"use_reentrant": False})
            module.vision_backbone.set_num_images_in_input(1)

        return module

    def _build_lora_module(self, module):
        module.enable_input_require_grads()

        lora_adapter_path = getattr(self.model_config, "lora_adapter_path", None)
        if lora_adapter_path is not None:
            from peft import PeftModel

            from verl.utils.fs import copy_to_local

            print(f"Loading pre-trained LoRA adapter to from: {lora_adapter_path}")
            # Copy adapter to local if needed
            local_adapter_path = copy_to_local(lora_adapter_path, use_shm=self.model_config.use_shm)

            module = PeftModel.from_pretrained(module, local_adapter_path, is_trainable=True)
            peft_config = module.peft_config["default"]
            # Ensure task_type is TaskType enum, not string
            if isinstance(peft_config.task_type, str):
                peft_config.task_type = TaskType.CAUSAL_LM
        else:
            # Convert config to regular Python types before creating PEFT model
            lora_config = {
                "task_type": TaskType.CAUSAL_LM,
                "r": self.model_config.lora_rank,
                "lora_alpha": self.model_config.lora_alpha,
                "target_modules": convert_to_regular_types(self.model_config.target_modules),
                "exclude_modules": convert_to_regular_types(self.model_config.exclude_modules),
                "bias": "none",
            }
            module = get_peft_model(module, LoraConfig(**lora_config))

        return module

    def _build_fsdp_module(self, module):
        # TODO(ziheng): need to improve
        from torch.distributed.fsdp import CPUOffload, MixedPrecision

        from verl.utils.torch_dtypes import PrecisionType

        mixed_precision_config = self.engine_config.mixed_precision
        if mixed_precision_config is not None:
            param_dtype = PrecisionType.to_dtype(mixed_precision_config.get("param_dtype", "bf16"))
            reduce_dtype = PrecisionType.to_dtype(mixed_precision_config.get("reduce_dtype", "fp32"))
            buffer_dtype = PrecisionType.to_dtype(mixed_precision_config.get("buffer_dtype", "fp32"))
        else:
            param_dtype = torch.bfloat16
            reduce_dtype = torch.float32
            buffer_dtype = torch.float32

        mixed_precision = MixedPrecision(param_dtype=param_dtype, reduce_dtype=reduce_dtype, buffer_dtype=buffer_dtype)

        auto_wrap_policy = get_fsdp_wrap_policy(
            module=module,
            config=self.engine_config.wrap_policy,
            is_lora=self.model_config.lora_rank > 0,
        )

        fsdp_mesh = self.device_mesh
        sharding_strategy = get_sharding_strategy(fsdp_mesh)

        # Note: We force turn off CPUOffload because it causes incorrect results when using grad accumulation
        if self.engine_config.strategy == "fsdp":
            # cpu_offload:
            # - actor: None
            # - critic: None
            # - ref: CPUOffload(offload_params=True)

            # We force reference policy to use CPUOffload to save memory.
            # We force turn off CPUOffload for actor because it causes incorrect results when using grad accumulation
            cpu_offload = None
            if self.engine_config.forward_only:
                cpu_offload = CPUOffload(offload_params=True)
                self._is_offload_param = False
                self._is_offload_optimizer = False

            module = FSDP(
                module,
                param_init_fn=init_fn,
                auto_wrap_policy=auto_wrap_policy,
                device_id=get_device_id(),
                sharding_strategy=sharding_strategy,
                mixed_precision=mixed_precision,
                sync_module_states=True,
                device_mesh=self.device_mesh,
                forward_prefetch=self.engine_config.forward_prefetch,
                use_orig_params=self.engine_config.use_orig_params,
                cpu_offload=cpu_offload,
            )
        elif self.engine_config.strategy == "fsdp2":
            # - actor: offload_policy
            # - critic: offload_policy
            # - ref: CPUOffloadPolicy(pin_memory=True)
            assert CPUOffloadPolicy is not None, "PyTorch version >= 2.4 is required for using fully_shard API (FSDP2)"
            mp_policy = MixedPrecisionPolicy(
                param_dtype=param_dtype, reduce_dtype=reduce_dtype, cast_forward_inputs=True
            )
            offload_policy = None
            if self.engine_config.offload_policy or self.engine_config.forward_only:
                self._is_offload_param = False
                self._is_offload_optimizer = False
                offload_policy = CPUOffloadPolicy(pin_memory=True)

            fsdp_kwargs = {
                "mesh": fsdp_mesh,
                "mp_policy": mp_policy,
                "offload_policy": offload_policy,
                "reshard_after_forward": self.engine_config.reshard_after_forward,
            }
            full_state = module.state_dict()
            apply_fsdp2(module, fsdp_kwargs, self.engine_config)
            fsdp2_load_full_state_dict(module, full_state, fsdp_mesh, offload_policy)
        else:
            raise NotImplementedError(f"Unknown strategy {self.engine_config.strategy}")

        if self.model_config.enable_activation_offload:
            enable_gradient_checkpointing = self.model_config.enable_gradient_checkpointing
            enable_activation_offloading(module, self.engine_config.strategy, enable_gradient_checkpointing)

        if torch.distributed.get_world_size() == 1 and fsdp_version(module) == 1:
            FSDP.set_state_dict_type(
                module,
                state_dict_type=StateDictType.FULL_STATE_DICT,
                state_dict_config=FullStateDictConfig(),
            )
        elif fsdp_version(module) == 1:
            FSDP.set_state_dict_type(
                module,
                state_dict_type=StateDictType.SHARDED_STATE_DICT,
                state_dict_config=ShardedStateDictConfig(),
            )

        return module

    def _build_optimizer(self, module):
        from verl.workers.config.optimizer import build_optimizer

        optimizer = build_optimizer(module.parameters(), self.optimizer_config)

        return optimizer

    def _build_lr_scheduler(self, optimizer):
        from verl.utils.torch_functional import get_constant_schedule_with_warmup, get_cosine_schedule_with_warmup

        optim_config = self.optimizer_config

        total_steps = optim_config.total_training_steps
        num_warmup_steps = optim_config.lr_warmup_steps
        lr_scheduler_type = optim_config.lr_scheduler_type
        min_lr_ratio = optim_config.min_lr_ratio
        num_cycles = optim_config.num_cycles
        if num_warmup_steps <= 0:
            num_warmup_steps_ratio = optim_config.lr_warmup_steps_ratio
            num_warmup_steps = int(num_warmup_steps_ratio * total_steps)

        if self.rank == 0:
            print(f"Total steps: {total_steps}, num_warmup_steps: {num_warmup_steps}")

        if lr_scheduler_type == "constant":
            lr_scheduler = get_constant_schedule_with_warmup(optimizer=optimizer, num_warmup_steps=num_warmup_steps)
        elif lr_scheduler_type == "cosine":
            lr_scheduler = get_cosine_schedule_with_warmup(
                optimizer=optimizer,
                num_warmup_steps=num_warmup_steps,
                num_training_steps=total_steps,
                min_lr_ratio=min_lr_ratio,
                num_cycles=num_cycles,
            )
        else:
            raise NotImplementedError(f"LR scheduler type {lr_scheduler_type} is not supported")
        return lr_scheduler

    def _build_model_optimizer(self):
        from verl.utils.model import print_model_size

        # Load base model with specified configuration and dtype
        module = self._build_module()
        # Apply LoRA adapters if low-rank adaptation is enabled
        if self._is_lora:
            module = self._build_lora_module(module)

        # Synchronize all distributed processes before proceeding
        torch.distributed.barrier()
        if self.rank == 0:
            print_model_size(module)
        log_gpu_memory_usage("After init model from HF AutoModel", logger=logger)

        # Wrap model with FSDP for distributed training (sharding, mixed precision, etc.)
        log_gpu_memory_usage("Before FSDP", logger=None)
        module = self._build_fsdp_module(module)
        log_gpu_memory_usage("After FSDP", logger=None)

        if not self.engine_config.forward_only:
            # Initialize optimizer with model parameters and config settings
            optimizer = self._build_optimizer(module)
            # Create learning rate scheduler with warmup and decay settings
            lr_scheduler = self._build_lr_scheduler(optimizer)
        else:
            optimizer = None
            lr_scheduler = None

        self.module = module
        self.optimizer = optimizer
        self.lr_scheduler = lr_scheduler

    def train_mode(self):
        """
        Return a context manager that switches to training mode with FSDP-specific handling.

        Includes parameter and optimizer offload entry/exit.
        """
        return EngineTrainModeCtx(self)

    def eval_mode(self):
        """
        Return a context manager that switches to evaluation mode with FSDP-specific handling.

        Includes activation offload entry/exit.
        """
        return EngineEvalModeCtx(self)

    def get_data_parallel_rank(self):
        if self.ulysses_device_mesh is not None:
            return self.ulysses_device_mesh["dp"].get_local_rank()
        else:
            return torch.distributed.get_rank()

    def get_data_parallel_size(self):
        return torch.distributed.get_world_size() // self.ulysses_sequence_parallel_size

    def get_data_parallel_group(self):
        if self.ulysses_device_mesh is not None:
            return self.ulysses_device_mesh.get_group(mesh_dim="dp")
        else:
            return torch.distributed.group.WORLD

    def forward_backward_batch(self, data: TensorDict, loss_function: Callable, forward_only=False) -> list[TensorDict]:
        # note that the global_batch_size should include data on all the dp
        tu.assign_non_tensor(data, sp_size=self.ulysses_sequence_parallel_size)

        # compute num_tokens in global batch for loss normalization
        batch_num_tokens = data["loss_mask"].sum().to(get_device_id())
        torch.distributed.all_reduce(
            batch_num_tokens, op=torch.distributed.ReduceOp.SUM, group=self.get_data_parallel_group()
        )
        tu.assign_non_tensor(data, batch_num_tokens=batch_num_tokens.item())
        tu.assign_non_tensor(data, dp_size=self.get_data_parallel_size())

        micro_batches, indices = prepare_micro_batches(
            data=data, dp_group=self.get_data_parallel_group(), same_micro_num_in_dp=True
        )

        output_lst = []

        ctx = torch.no_grad() if forward_only else nullcontext()

        for micro_batch in micro_batches:
            with ctx:
                loss, meta_info = self.forward_step(micro_batch, loss_function=loss_function, forward_only=forward_only)

                if not forward_only:
                    loss.backward()

            output_lst.append(meta_info)

        # postprocess and return
        return postprocess_batch_func(output_lst=output_lst, indices=indices, data=data)

    def forward_step(self, micro_batch: TensorDict, loss_function, forward_only):
        raise NotImplementedError("forward_step must be implemented in subclass")

    def optimizer_zero_grad(self):
        """
        Zero gradients and enforce FSDP grad-clipping logic.
        """
        self.optimizer.zero_grad()

    def optimizer_step(self):
        """
        Clip gradients, skip update if non-finite, and step optimizer.

        Returns:
            grad_norm (float): Norm of gradients before clipping.
        """
        assert self.optimizer_config.clip_grad is not None

        if isinstance(self.module, FSDP):
            grad_norm = self.module.clip_grad_norm_(self.optimizer_config.clip_grad)
        elif isinstance(self.module, FSDPModule):
            grad_norm = fsdp2_clip_grad_norm_(self.module.parameters(), max_norm=self.optimizer_config.clip_grad)
        else:
            grad_norm = torch.nn.utils.clip_grad_norm_(
                self.module.parameters(), max_norm=self.optimizer_config.clip_grad
            )

        if isinstance(grad_norm, DTensor):
            grad_norm = grad_norm.full_tensor()

        # if grad_norm is not finite, skip the update
        if not torch.isfinite(grad_norm):
            print(f"WARN: grad_norm is not finite: {grad_norm}")
            self.optimizer.zero_grad()
        else:
            self.optimizer.step()
        return grad_norm.item()

    def lr_scheduler_step(self):
        """
        Advance FSDP scheduler and return updated learning rate.
        """
        self.lr_scheduler.step()
        lr = self.lr_scheduler.get_last_lr()[0]  # only return the first group
        return lr

    def to(self, device: str, model: bool = True, optimizer: bool = True):
        """
        Move FSDP model and/or optimizer to CPU or GPU with offload support.
        """
        if self.engine_config.forward_only:
            # force cpu_offload
            return

        device_name = get_device_name()

        assert device in (device_name, "cpu")
        if device == device_name:
            if not self.engine_config.param_offload:
                if model:
                    load_fsdp_model_to_gpu(self.module)
                if optimizer and self.optimizer is not None:
                    load_fsdp_optimizer(self.optimizer, device)
            gc.collect()
        elif device == "cpu":
            if not self.engine_config.param_offload:
                if model:
                    offload_fsdp_model_to_cpu(self.module)
                if optimizer and self.optimizer is not None:
                    offload_fsdp_optimizer(self.optimizer)
        else:
            raise ValueError(f"Invalid device type: {device}")

    def save_checkpoint(
        self,
        local_path: str,
        hdfs_path: Optional[str] = None,
        global_step: int = 0,
        max_ckpt_to_keep: Optional[int] = None,
        **kwargs,
    ) -> None:
        """
        Save FSDP checkpoint, handling parameter offload as needed.
        """
        if self._is_offload_param:
            load_fsdp_model_to_gpu(self.module)

        self.checkpoint_manager.save_checkpoint(
            local_path=local_path, hdfs_path=hdfs_path, global_step=global_step, max_ckpt_to_keep=max_ckpt_to_keep
        )

        torch.distributed.barrier()
        if self._is_offload_param:
            offload_fsdp_model_to_cpu(self.module)

    def load_checkpoint(
        self, local_path: str, hdfs_path: Optional[str] = None, del_local_after_load: int = True, **kwargs
    ) -> None:
        """
        Load FSDP checkpoint, restoring parameters and optimizer state.
        """
        import torch

        if self._is_offload_param:
            load_fsdp_model_to_gpu(self.module)

        self.checkpoint_manager.load_checkpoint(
            local_path=local_path, hdfs_path=hdfs_path, del_local_after_load=del_local_after_load
        )

        torch.distributed.barrier()
        if self._is_offload_param:
            offload_fsdp_model_to_cpu(self.module)

        if self._is_offload_optimizer:
            offload_fsdp_optimizer(self.optimizer)

    def get_per_tensor_param(self, layered_summon=False, base_sync_done=False):
        log_gpu_memory_usage("Before load_fsdp_model_to_gpu", logger=logger)

        if self._is_offload_param:
            load_fsdp_model_to_gpu(self.module)

        log_gpu_memory_usage("After load_fsdp_model_to_gpu", logger=logger)

        peft_config = None
        peft_model = getattr(self.module, "_fsdp_wrapped_module", self.module)
        if hasattr(peft_model, "peft_config"):  # LoRA
            peft_config = peft_model.peft_config.get("default", None)
            params = collect_lora_params(
                module=self.module,
                layered_summon=layered_summon,
                base_sync_done=base_sync_done,
            )
            if not base_sync_done:
                params = {replace_lora_wrapper(k, peft_config): v for k, v in params.items()}
        else:
            params = self.module.state_dict()

        params = convert_weight_keys(params, getattr(self.module, "_fsdp_wrapped_module", self.module))

        log_gpu_memory_usage("Before offload_fsdp_model_to_cpu", logger=logger)
        if self._is_offload_param:
            offload_fsdp_model_to_cpu(self.module)
        log_gpu_memory_usage("After offload_fsdp_model_to_cpu", logger=logger)

        if peft_config is not None and base_sync_done:
            per_tensor_param = params
        else:
            device = get_device_id()  # used when fsdp2 set cpu_offload_policy
            per_tensor_param = (
                (name, param.to(device, non_blocking=True).full_tensor() if isinstance(param, DTensor) else param)
                for name, param in params.items()
            )
        return per_tensor_param


class EngineEvalModeCtx:
    def __init__(self, engine: FSDPEngine):
        self.engine = engine

    def __enter__(self):
        self.engine.mode = "eval"
        if self.engine._is_offload_param:
            load_fsdp_model_to_gpu(self.engine.module)

        self.engine.ulysses_sharding_manager.__enter__()
        self.engine.module.eval()

    def __exit__(self, exc_type, exc_value, traceback):
        self.engine.ulysses_sharding_manager.__exit__(exc_type, exc_value, traceback)

        # https://pytorch.org/docs/stable/notes/fsdp.html#fsdp-notes
        # unshard the root FSDP module
        if self.engine.engine_config.fsdp_size > 1:
            if fsdp_version(self.engine.module) == 1:
                self.engine.module._handle.reshard(True)
            elif fsdp_version(self.engine.module) == 2:
                self.engine.module.reshard()

        if self.engine._is_offload_param:
            offload_fsdp_model_to_cpu(self.engine.module)
        self.engine.mode = None


class EngineTrainModeCtx:
    def __init__(self, engine: FSDPEngine):
        self.engine = engine

    def __enter__(self):
        self.engine.mode = "train"
        if self.engine._is_offload_param:
            load_fsdp_model_to_gpu(self.engine.module)
        if self.engine._is_offload_optimizer:
            load_fsdp_optimizer(optimizer=self.engine.optimizer, device_id=get_torch_device().current_device())

        self.engine.ulysses_sharding_manager.__enter__()
        self.engine.module.train()

    def __exit__(self, exc_type, exc_value, traceback):
        self.engine.ulysses_sharding_manager.__exit__(exc_type, exc_value, traceback)
        self.engine.optimizer_zero_grad()

        if self.engine._is_offload_param:
            offload_fsdp_model_to_cpu(self.engine.module)
        if self.engine._is_offload_optimizer:
            offload_fsdp_optimizer(optimizer=self.engine.optimizer)
        self.engine.mode = None


@EngineRegistry.register(model_type="language_model", backend=["fsdp", "fsdp2"], device=["cuda", "npu"])
class FSDPEngineWithLMHead(FSDPEngine):
    def prepare_model_inputs(self, micro_batch: TensorDict):
        use_remove_padding = tu.get_non_tensor_data(data=micro_batch, key="use_remove_padding", default=True)
        pad_mode = tu.get_non_tensor_data(data=micro_batch, key="pad_mode", default=DatasetPadMode.NO_PADDING)
        use_fused_kernels = tu.get_non_tensor_data(data=micro_batch, key="use_fused_kernels", default=False)
        temperature = micro_batch["temperature"]

        assert pad_mode == DatasetPadMode.NO_PADDING, f"pad_mode {pad_mode} not supported"

        multi_modal_inputs = {}
        if "multi_modal_inputs" in micro_batch.keys():
            from verl.utils.model import extract_multi_modal_inputs

            multi_modal_inputs = extract_multi_modal_inputs(micro_batch["multi_modal_inputs"])
        for k, v in micro_batch.items():
            if k.startswith("multi_modal_inputs_"):
                multi_modal_inputs[k[len("multi_modal_inputs_") :]] = v

        input_ids = micro_batch["input_ids"]
<<<<<<< HEAD
        attention_mask = micro_batch["attention_mask"]
        # position_ids = micro_batch["position_ids"]
        # if position_ids.dim() == 3:  # qwen2vl mrope
        #     position_ids = position_ids.transpose(0, 1)  # (bsz, 3, seqlen) -> (3, bsz, seqlen)
=======
        position_ids = micro_batch["position_ids"]

        if position_ids.dim() == 3:  # qwen2vl mrope
            position_ids = position_ids.transpose(0, 1)  # (bsz, 3, seqlen) -> (3, bsz, seqlen)
>>>>>>> 51d2104e

        # args used to get outputs
        output_args = {}

        if use_remove_padding:
<<<<<<< HEAD
            position_ids = None
            input_ids_rmpad, indices, cu_seqlens, *_ = unpad_input(
                input_ids.unsqueeze(-1), attention_mask
            )  # input_ids_rmpad (total_nnz, ...)
            input_ids_rmpad = input_ids_rmpad.transpose(0, 1)  # (1, total_nnz)

            # unpad the position_ids to align the rotary
            if position_ids.dim() == 3:
                position_ids_rmpad = (
                    index_first_axis(rearrange(position_ids, "c b s ... -> (b s) c ..."), indices)
                    .transpose(0, 1)
                    .unsqueeze(1)
                )  # (3, bsz, seqlen) -> (3, 1, bsz * seqlen)
=======
            if pad_mode == DatasetPadMode.NO_PADDING:
                input_ids_rmpad = input_ids.values().unsqueeze(0)  # (1, total_nnz)
                position_ids_rmpad = position_ids.values().unsqueeze(0)  # (1, total_nnz)
>>>>>>> 51d2104e
            else:
                raise NotImplementedError(f"pad_mode {pad_mode} not implemented")

            # for compute the log_prob
            input_ids_rmpad_rolled = torch.roll(input_ids_rmpad, shifts=-1, dims=1)  # (1, total_nnz)

            # pad and slice the inputs if sp > 1
            if self.use_ulysses_sp:
                is_vlm_model = hasattr(getattr(self.module, "module", self.module).config, "vision_config")
                if is_vlm_model:
                    # vlm model's inputs will be sliced after embedding
                    input_ids_rmpad, position_ids_rmpad, pad_size = ulysses_pad(
                        input_ids_rmpad,
                        position_ids_rmpad=position_ids_rmpad,
                        sp_size=self.ulysses_sequence_parallel_size,
                    )
                else:
                    input_ids_rmpad, position_ids_rmpad, pad_size = ulysses_pad_and_slice_inputs(
                        input_ids_rmpad,
                        position_ids_rmpad=position_ids_rmpad,
                        sp_size=self.ulysses_sequence_parallel_size,
                    )
                input_ids_rmpad_rolled, _, _ = ulysses_pad_and_slice_inputs(
                    input_ids_rmpad_rolled,
                    position_ids_rmpad=None,
                    sp_size=self.ulysses_sequence_parallel_size,
                )

                output_args["pad_size"] = pad_size

            input_ids_rmpad_rolled = input_ids_rmpad_rolled.squeeze(0)  # ((total_nnz / sp) + pad)
            output_args["input_ids_rmpad_rolled"] = input_ids_rmpad_rolled

            # only pass input_ids and position_ids to enable flash_attn_varlen

            model_inputs = {
                "input_ids": input_ids_rmpad,
                "attention_mask": None,
                "position_ids": position_ids_rmpad,
            }

        else:
<<<<<<< HEAD
            model_inputs = {
                "input_ids": input_ids,
                "attention_mask": attention_mask,
                # "position_ids": position_ids,
            }
=======
            if pad_mode == DatasetPadMode.NO_PADDING:
                input_ids = micro_batch["input_ids"]
                position_ids = micro_batch["position_ids"]
                loss_mask = micro_batch["loss_mask"]

                pad_token_id = tu.get_non_tensor_data(data=micro_batch, key="pad_token_id", default=0)
                batch_size = micro_batch.batch_size[0]
                seq_len_effective = input_ids.offsets().diff()
                max_seq_len = max(seq_len_effective)

                input_ids_rmpad_rolled = torch.roll(input_ids.values(), shifts=-1, dims=0)
                output_args["input_ids_rmpad_rolled"] = input_ids_rmpad_rolled

                input_ids = torch.nested.to_padded_tensor(
                    input_ids, padding=pad_token_id, output_size=(batch_size, max_seq_len)
                )

                position_ids = torch.nested.to_padded_tensor(
                    position_ids, padding=0, output_size=(batch_size, max_seq_len)
                )

                attention_mask_list = [torch.ones_like(t, dtype=torch.int32) for t in loss_mask]
                attention_mask = torch.nested.as_nested_tensor(attention_mask_list, layout=torch.jagged)
                attention_mask = torch.nested.to_padded_tensor(
                    attention_mask, padding=0, output_size=(batch_size, max_seq_len)
                )

                model_inputs = {
                    "input_ids": input_ids,
                    "attention_mask": attention_mask,
                    "position_ids": position_ids,
                }
            else:
                raise NotImplementedError(f"pad_mode {pad_mode} not implemented")
>>>>>>> 51d2104e

        extra_args = {}
        if use_fused_kernels:
            extra_args["temperature"] = temperature
            extra_args["return_dict"] = True

        model_inputs.update(multi_modal_inputs)
        model_inputs.update(extra_args)

        return model_inputs, output_args

    def prepare_model_outputs(self, output, output_args, micro_batch: TensorDict):
        use_remove_padding = tu.get_non_tensor_data(data=micro_batch, key="use_remove_padding", default=True)
        pad_mode = tu.get_non_tensor_data(data=micro_batch, key="pad_mode", default=DatasetPadMode.NO_PADDING)
        use_fused_kernels = tu.get_non_tensor_data(data=micro_batch, key="use_fused_kernels", default=False)
        temperature = micro_batch["temperature"]
        calculate_entropy = tu.get_non_tensor_data(data=micro_batch, key="calculate_entropy", default=False)

        model_output = {}

        input_ids = micro_batch["input_ids"]
        if use_remove_padding:
            input_ids_rmpad_rolled = output_args["input_ids_rmpad_rolled"]

            if use_fused_kernels:
                log_probs = output.log_probs.squeeze(0)  # (total_nnz,)
                entropy_rmpad = output.entropy.squeeze(0)  # (total_nnz,)
            else:
                logits_rmpad = output.logits.squeeze(0)  # (total_nnz, vocab_size)
                logits_rmpad.div_(temperature)

                # if use_sp: ((total_nnz / sp) + pad) ; if not use_sp: (batch, seqlen)
                inplace_backward = True
                if calculate_entropy:
                    inplace_backward = False
                log_probs = logprobs_from_logits(
                    logits=logits_rmpad,
                    labels=input_ids_rmpad_rolled,
                    inplace_backward=inplace_backward,
                )

                # compute entropy
                if calculate_entropy:
                    if not self.engine_config.entropy_checkpointing:
                        entropy_rmpad = self.compute_entropy_from_logits(logits_rmpad)  # ((total_nnz / sp) + pad)
                    else:
                        entropy_rmpad = torch.utils.checkpoint.checkpoint(
                            self.compute_entropy_from_logits, logits_rmpad
                        )

            # gather log_prob if sp > 1
            if self.use_ulysses_sp:
                pad_size = output_args["pad_size"]

                # gather and unpad for the ulysses sp
                log_probs = gather_outputs_and_unpad(
                    log_probs,
                    gather_dim=0,
                    unpad_dim=0,
                    padding_size=pad_size,
                )
                if calculate_entropy:
                    entropy_rmpad = gather_outputs_and_unpad(
                        entropy_rmpad,
                        gather_dim=0,
                        unpad_dim=0,
                        padding_size=pad_size,
                    )

            if pad_mode == DatasetPadMode.NO_PADDING:
                cu_seqlens = input_ids.offsets()
                # (bsz, j1), for each sample, is the length of each sample: [real_prompt length + real_response length]
                log_probs = torch.nested.nested_tensor_from_jagged(log_probs, cu_seqlens)
                if calculate_entropy:
                    entropy = torch.nested.nested_tensor_from_jagged(entropy_rmpad, cu_seqlens)
            else:
                raise NotImplementedError(f"pad_mode {pad_mode} not implemented")

        else:  # not using rmpad and no ulysses sp
            response_length = tu.get_non_tensor_data(data=micro_batch, key="max_response_length", default=1024)
            if use_fused_kernels:
                log_probs = output.log_probs[:, -response_length - 1 : -1]
                entropy = output.entropy[:, -response_length - 1 : -1]  # (bsz, response_length)

            else:
<<<<<<< HEAD
                if hasattr(output, "last_hidden_state"):
                    logits = output.last_hidden_state
                else:
                    logits = output.logits

                logits.div_(temperature)
                logits = logits[:, -response_length - 1 : -1, :]  # (bsz, response_length, vocab_size)
                log_probs = logprobs_from_logits(logits, micro_batch["responses"][:, 1:])
=======
                logits = output.logits
                logits.div_(temperature)

>>>>>>> 51d2104e
                if calculate_entropy:
                    if not self.engine_config.entropy_checkpointing:
                        entropy = verl_F.entropy_from_logits(logits)
                    else:
                        entropy = torch.utils.checkpoint.checkpoint(verl_F.entropy_from_logits, logits)

                if pad_mode == DatasetPadMode.NO_PADDING:
                    cu_seqlens = input_ids.offsets()
                    seq_lengths = cu_seqlens.diff()
                    starts = torch.zeros_like(seq_lengths, dtype=torch.int64)
                    logits = torch.nested.narrow(logits, 1, starts, seq_lengths, layout=torch.jagged)
                    logits_rmpad = torch.cat([t for t in logits.unbind()])
                    input_ids_rmpad_rolled = output_args["input_ids_rmpad_rolled"]
                    log_probs = logprobs_from_logits(logits=logits_rmpad, labels=input_ids_rmpad_rolled)
                    # (bsz, j1), for each sample, length of each sample: [real_prompt_length + real_response_length]
                    log_probs = torch.nested.nested_tensor_from_jagged(log_probs, cu_seqlens)
                    if calculate_entropy:
                        entropy = torch.nested.narrow(entropy, 1, starts, seq_lengths, layout=torch.jagged)
                        entropy_rmpad = torch.cat([t for t in entropy.unbind()])
                        entropy = torch.nested.nested_tensor_from_jagged(entropy_rmpad, cu_seqlens)
                else:
                    raise NotImplementedError(f"pad_mode {pad_mode} not implemented")

        model_output["log_probs"] = log_probs
        if calculate_entropy:
            model_output["entropy"] = entropy

        return model_output

    def forward_step(self, micro_batch: TensorDict, loss_function, forward_only):
        device_name = get_device_name()
        # actually, we should avoid assigning like this...
        micro_batch = micro_batch.to(get_device_id())
        model_inputs, output_args = self.prepare_model_inputs(micro_batch=micro_batch)
        model_inputs["pixel_values"] = micro_batch["pixel_values"]
        model_inputs["labels"] = micro_batch["labels"]

        with torch.autocast(device_type=device_name, dtype=torch.bfloat16):
            raw_output = self.module(
                **model_inputs,
                use_cache=False,
            )  # prevent model thinks we are generating

            # model_output = self.prepare_model_outputs(
            #     output=raw_output, output_args=output_args, micro_batch=micro_batch
            # )
            # model_output = raw_output
            # loss = torch.nn.functional.cross_entropy(model_output.transpose(1, 2), micro_batch["responses"])
            loss = raw_output["loss"]
            metrics = {"loss": loss.detach().cpu().item()}

            # if loss_function is not None:
            #     loss, metrics = loss_function(
            #         model_output=model_output, data=micro_batch, dp_group=self.get_data_parallel_group()
            #     )
            # else:
            #     assert forward_only, "forward_only must be True when loss_function is None"
            #     loss = torch.tensor(1.0, device=device_name)
            #     metrics = {}

            output = {
                "loss": loss,
                "metrics": metrics,
            }

            return loss, output


@EngineRegistry.register(model_type="value_model", backend=["fsdp", "fsdp2"], device=["cuda", "npu"])
class FSDPEngineWithValueHead(FSDPEngineWithLMHead):
    """
    The only difference between critic and actor is how the raw model output is processed
    """

    def prepare_model_outputs(self, output, output_args, micro_batch: TensorDict):
        use_remove_padding = tu.get_non_tensor_data(data=micro_batch, key="use_remove_padding", default=True)
        pad_mode = tu.get_non_tensor_data(data=micro_batch, key="pad_mode", default=DatasetPadMode.NO_PADDING)

        if use_remove_padding:
            input_ids = micro_batch["input_ids"]
            batch_size, seqlen = input_ids.shape

            if hasattr(self.module, "v_head"):
                # For trl.AutoModelForCausalLMWithValueHead
                values_rmpad = output[2].squeeze(0).unsqueeze(-1)
            else:
                values_rmpad = output.logits
                values_rmpad = values_rmpad.squeeze(0)  # (total_nnz, 1)
                # critic model arch is like Qwen3ForTokenClassfication and num_labels=1
                # so we squeeze the last dimension here to get the value for each token
                values_rmpad = values_rmpad.squeeze(-1)

            # gather output if sp > 1
            if self.use_ulysses_sp:
                pad_size = output_args["pad_size"]
                values_rmpad = gather_outputs_and_unpad(values_rmpad, gather_dim=0, unpad_dim=0, padding_size=pad_size)

            if pad_mode == DatasetPadMode.NO_PADDING:
                cu_seqlens = input_ids.offsets()
                # (bsz, j1), for each sample, is the length of each sample: [real_prompt length + real_response length]
                values = torch.nested.nested_tensor_from_jagged(values_rmpad, cu_seqlens)
            else:
                raise NotImplementedError(f"pad_mode {pad_mode} not implemented")

        else:
            if hasattr(self.module, "v_head"):
                # For trl.AutoModelForCausalLMWithValueHead
                values = output[2]
            else:
                values = output.logits

            if pad_mode == DatasetPadMode.NO_PADDING:
                cu_seqlens = input_ids.offsets()
                seq_lengths = cu_seqlens.diff()
                starts = torch.zeros_like(seq_lengths, dtype=torch.int64)
                values = torch.nested.narrow(values, 1, starts, seq_lengths, layout=torch.jagged)
                values_rmpad = torch.cat([t for t in values.unbind()])
                # (bsz, j1), for each sample, length of each sample: [real_prompt_length + real_response_length]
                values = torch.nested.nested_tensor_from_jagged(values_rmpad, cu_seqlens)
            else:
                raise NotImplementedError(f"pad_mode {pad_mode} not implemented")

        return {"values": values}<|MERGE_RESOLUTION|>--- conflicted
+++ resolved
@@ -737,41 +737,19 @@
                 multi_modal_inputs[k[len("multi_modal_inputs_") :]] = v
 
         input_ids = micro_batch["input_ids"]
-<<<<<<< HEAD
-        attention_mask = micro_batch["attention_mask"]
-        # position_ids = micro_batch["position_ids"]
-        # if position_ids.dim() == 3:  # qwen2vl mrope
-        #     position_ids = position_ids.transpose(0, 1)  # (bsz, 3, seqlen) -> (3, bsz, seqlen)
-=======
+
         position_ids = micro_batch["position_ids"]
 
         if position_ids.dim() == 3:  # qwen2vl mrope
             position_ids = position_ids.transpose(0, 1)  # (bsz, 3, seqlen) -> (3, bsz, seqlen)
->>>>>>> 51d2104e
 
         # args used to get outputs
         output_args = {}
 
         if use_remove_padding:
-<<<<<<< HEAD
-            position_ids = None
-            input_ids_rmpad, indices, cu_seqlens, *_ = unpad_input(
-                input_ids.unsqueeze(-1), attention_mask
-            )  # input_ids_rmpad (total_nnz, ...)
-            input_ids_rmpad = input_ids_rmpad.transpose(0, 1)  # (1, total_nnz)
-
-            # unpad the position_ids to align the rotary
-            if position_ids.dim() == 3:
-                position_ids_rmpad = (
-                    index_first_axis(rearrange(position_ids, "c b s ... -> (b s) c ..."), indices)
-                    .transpose(0, 1)
-                    .unsqueeze(1)
-                )  # (3, bsz, seqlen) -> (3, 1, bsz * seqlen)
-=======
             if pad_mode == DatasetPadMode.NO_PADDING:
                 input_ids_rmpad = input_ids.values().unsqueeze(0)  # (1, total_nnz)
                 position_ids_rmpad = position_ids.values().unsqueeze(0)  # (1, total_nnz)
->>>>>>> 51d2104e
             else:
                 raise NotImplementedError(f"pad_mode {pad_mode} not implemented")
 
@@ -814,13 +792,6 @@
             }
 
         else:
-<<<<<<< HEAD
-            model_inputs = {
-                "input_ids": input_ids,
-                "attention_mask": attention_mask,
-                # "position_ids": position_ids,
-            }
-=======
             if pad_mode == DatasetPadMode.NO_PADDING:
                 input_ids = micro_batch["input_ids"]
                 position_ids = micro_batch["position_ids"]
@@ -855,7 +826,6 @@
                 }
             else:
                 raise NotImplementedError(f"pad_mode {pad_mode} not implemented")
->>>>>>> 51d2104e
 
         extra_args = {}
         if use_fused_kernels:
@@ -941,20 +911,9 @@
                 entropy = output.entropy[:, -response_length - 1 : -1]  # (bsz, response_length)
 
             else:
-<<<<<<< HEAD
-                if hasattr(output, "last_hidden_state"):
-                    logits = output.last_hidden_state
-                else:
-                    logits = output.logits
-
-                logits.div_(temperature)
-                logits = logits[:, -response_length - 1 : -1, :]  # (bsz, response_length, vocab_size)
-                log_probs = logprobs_from_logits(logits, micro_batch["responses"][:, 1:])
-=======
                 logits = output.logits
                 logits.div_(temperature)
 
->>>>>>> 51d2104e
                 if calculate_entropy:
                     if not self.engine_config.entropy_checkpointing:
                         entropy = verl_F.entropy_from_logits(logits)
