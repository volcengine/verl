--- conflicted
+++ resolved
@@ -57,14 +57,9 @@
 
         # used to construct attention_mask
         eos_token_id = prompts.meta_info['eos_token_id']
-<<<<<<< HEAD
-        if isinstance(eos_token_id, int):
-            eos_token_id = [eos_token_id]
-=======
         if isinstance(eos_token, int):
             eos_token = [eos_token]
 
->>>>>>> 0c32cf78
         batch_size = idx.size(0)
         prompt_length = idx.size(1)
 
@@ -96,10 +91,7 @@
                 idx_next = torch.argmax(probs, dim=-1, keepdim=True)
 
             attention_mask = torch.cat((attention_mask, prev_attention_mask), dim=-1)
-<<<<<<< HEAD
-=======
 
->>>>>>> 0c32cf78
             for token_id in eos_token_id:
                 prev_attention_mask = torch.logical_and(idx_next != token_id, prev_attention_mask.bool())
             prev_attention_mask.to(attention_mask.dtype)
