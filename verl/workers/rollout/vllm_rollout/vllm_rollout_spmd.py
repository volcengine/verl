# Copyright 2024 Bytedance Ltd. and/or its affiliates
#
# Licensed under the Apache License, Version 2.0 (the "License");
# you may not use this file except in compliance with the License.
# You may obtain a copy of the License at
#
#     http://www.apache.org/licenses/LICENSE-2.0
#
# Unless required by applicable law or agreed to in writing, software
# distributed under the License is distributed on an "AS IS" BASIS,
# WITHOUT WARRANTIES OR CONDITIONS OF ANY KIND, either express or implied.
# See the License for the specific language governing permissions and
# limitations under the License.
"""
The vllm_rollout that can be applied in different backend
When working with FSDP:
- Use DTensor weight loader (recommended) or HF weight loader
- Utilize state_dict from the FSDP to synchronize the weights among tp ranks in vLLM
When working with Megatron:
- Use Megatron weight loader
- During training, only the current pp stage holds the parameters
- Before inference, broadcast the parameters of the current pp rank
  to all other pp ranks (all pp ranks holds all the parameters)
- Bind the parameters to the inference engine
- Do inference in tp. pp is treated as additional dp
- After inference, all the parameters that doesn't belong to this pp rank is freed.
"""

import asyncio
import getpass
import inspect
import logging
import os
import pickle
import time
from contextlib import contextmanager
from dataclasses import asdict
from types import MethodType
from typing import Any, Generator

import numpy as np
import ray
import torch
import torch.distributed
import zmq
import zmq.asyncio
from filelock import FileLock
from omegaconf import ListConfig
from tensordict import TensorDict
from torch.distributed.device_mesh import DeviceMesh
from vllm import LLM, SamplingParams
from vllm.config import CompilationConfig, LoRAConfig
from vllm.lora.request import LoRARequest
from vllm.model_executor.model_loader.utils import process_weights_after_loading

try:
    # https://github.com/vllm-project/vllm/commit/96b9aa5aa076e64c68765232aec343e4d0006e2a
    from vllm.config import CompilationMode

    _use_compilation_mode = True
except ImportError:
    from vllm.config import CompilationLevel

    _use_compilation_mode = False

try:
    from vllm.worker.worker_base import WorkerWrapperBase
except ModuleNotFoundError:
    # https://github.com/vllm-project/vllm/commit/6a113d9aed8221a9c234535958e70e34ab6cac5b
    from vllm.v1.worker.worker_base import WorkerWrapperBase

from verl import DataProto
from verl.third_party.vllm import VLLM_SLEEP_LEVEL
from verl.utils.device import is_npu_available
from verl.utils.distributed import initialize_global_process_group_ray
from verl.utils.import_utils import deprecated
from verl.utils.model import get_lora_rank_from_adapter
from verl.utils.profiler import GPUMemoryLogger
from verl.utils.ray_utils import ray_noset_visible_devices
from verl.utils.torch_functional import get_response_mask, pad_2d_list_to_length
from verl.utils.vllm import TensorLoRARequest, VLLMHijack, is_version_ge
from verl.workers.config import HFModelConfig, RolloutConfig
from verl.workers.rollout.base import BaseRollout
from verl.workers.rollout.utils import get_free_port, is_valid_ipv6_address
from verl.workers.rollout.vllm_rollout.utils import (
    VLLM_LORA_INT_ID,
    VLLM_LORA_NAME,
    VLLM_LORA_PATH,
    get_vllm_max_lora_rank,
)

logger = logging.getLogger(__file__)
logger.setLevel(os.getenv("VERL_LOGGING_LEVEL", "WARN"))

# TODO
# 1. support pp in vllm
# 2. passing tokenizer is not necessary? no encoding/decoding is happending here
# 3. simplify init logics


# NOTE(sgm): add for verl. We can optimize it by making the dataloader yield List[int] without padding.
def _pre_process_inputs(pad_token_id, prompt_token_ids: torch.Tensor) -> list[int]:
    # remove the left padding in the prompt token_id
    # pad_token_id = self.llm_engine.tokenizer.pad_token_id if self.llm_engine.tokenizer.pad_token_id
    # is not None else self.llm_engine.tokenizer.eos_token_id
    non_pad_index = torch.nonzero(prompt_token_ids != pad_token_id, as_tuple=False)[0][0]
    token_ids = prompt_token_ids[non_pad_index:].tolist()
    return token_ids


if is_version_ge(pkg="vllm", minver="0.7.3"):
    VLLMHijack.hijack()


<<<<<<< HEAD
=======
def _check_vllm_version_for_sleep_level():
    # https://github.com/vllm-project/vllm/issues/25171
    minver = "0.11.0"
    current_version = get_version("vllm")
    if not current_version:
        logger.warning("Could not determine vLLM version, assuming an older version for sleep_level configuration.")
        return False
    return vs.parse(current_version) >= vs.parse(minver)


@deprecated(
    "vLLM spmd mode is deprecated. Please set `actor_rollout_ref.rollout.mode=async` to use vllm native server mode."
)
>>>>>>> d951de46
class vLLMRollout(BaseRollout):
    def __init__(
        self,
        config: RolloutConfig,
        model_config: HFModelConfig,
        device_mesh: DeviceMesh,
    ):
        super().__init__(config, model_config, device_mesh)

        if config.layered_summon:
            self.sleep_level = 1
        else:
            self.sleep_level = VLLM_SLEEP_LEVEL

        model_path = model_config.local_path
        tokenizer = model_config.tokenizer
        model_hf_config = model_config.hf_config
        trust_remote_code = model_config.trust_remote_code

        lora_adapter_path = getattr(model_config, "lora_adapter_path", None)
        if lora_adapter_path is not None:
            lora_rank = get_lora_rank_from_adapter(lora_adapter_path)
        else:
            lora_rank = model_config.lora_rank

        self.lora_kwargs = (
            {"enable_lora": True, "max_loras": 1, "max_lora_rank": get_vllm_max_lora_rank(lora_rank)}
            if model_config.lora_rank > 0
            else {}
        )

        tensor_parallel_size = self.config.get("tensor_model_parallel_size", 1)
        assert tensor_parallel_size <= torch.distributed.get_world_size(), (
            "tensor parallel size should be less than or equal to the world size"
        )
        max_num_batched_tokens = self.config.get("max_num_batched_tokens", 8192)

        rope_scaling_config = getattr(model_hf_config, "rope_scaling", None)
        if not rope_scaling_config:
            max_position_embeddings = None
            if hasattr(model_hf_config, "max_position_embeddings"):
                max_position_embeddings = model_hf_config.max_position_embeddings
            elif hasattr(model_hf_config, "llm_config") and hasattr(
                model_hf_config.llm_config, "max_position_embeddings"
            ):
                max_position_embeddings = model_hf_config.llm_config.max_position_embeddings
            elif hasattr(model_hf_config, "text_config") and hasattr(
                model_hf_config.text_config, "max_position_embeddings"
            ):
                max_position_embeddings = model_hf_config.text_config.max_position_embeddings
            if max_position_embeddings is None:
                raise ValueError("max_position_embeddings not found in model_hf_config")
            assert max_position_embeddings >= config.prompt_length + config.response_length, (
                "model context length should be greater than total sequence length"
            )
        else:
            # handle type where there's a length extend factor
            # see https://qwen.readthedocs.io/en/latest/deployment/vllm.html#extended-context-support
            # for using yarn as an example
            rope_scaling_factor = rope_scaling_config.get("factor", 1.0)

            assert (
                model_hf_config.max_position_embeddings * rope_scaling_factor
                >= config.prompt_length + config.response_length
            ), (
                "model context length should be greater than total sequence length, "
                + f"got rope_scaling_factor={rope_scaling_factor} and "
                + f"max_position_embeddings={model_hf_config.max_position_embeddings}"
            )

        max_model_len = int(config.max_model_len or config.prompt_length + config.response_length)

        # This parameter verification is borrowed from vllm:
        # https://github.com/vllm-project/vllm/blob/561253b37faadaafe68168ea32d8d8157621a6b4/vllm/config/scheduler.py#L249
        if max_num_batched_tokens < max_model_len and not self.config.enable_chunked_prefill:
            raise ValueError(
                f"max_num_batched_tokens ({max_num_batched_tokens}) is smaller than max_model_len ({max_model_len}). "
                "Please increase max_num_batched_tokens or enable chunked prefill."
            )

        load_format = "dummy" if config.load_format.startswith("dummy") else config.load_format

        # copy it to avoid secretly modifying the engine config
        engine_kwargs = config.get("engine_kwargs", {}).get("vllm", {}) or {}

        # For each vLLM engine parameter,
        # - `None` means not setting it, so we pop it, and leave it to vLLM default value
        #    (which can vary across different vLLM versions);
        # - Otherwise it's the desired value we want to explicitly set.
        engine_kwargs = {key: val for key, val in engine_kwargs.items() if val is not None}
        if config.get("limit_images", None):  # support for multi-image data
            engine_kwargs["limit_mm_per_prompt"] = {"image": config.get("limit_images")}

        compilation_config = {}

        cudagraph_capture_sizes = config.get("cudagraph_capture_sizes")
        # enforce_eager must be False to use cudagraph
        if not config.enforce_eager and cudagraph_capture_sizes:
            if isinstance(cudagraph_capture_sizes, ListConfig):
                compilation_args = {"cudagraph_capture_sizes": cudagraph_capture_sizes}
                if _use_compilation_mode:
                    compilation_args["mode"] = CompilationMode.VLLM_COMPILE
                else:
                    compilation_args["level"] = CompilationLevel.PIECEWISE
                compilation_config["compilation_config"] = CompilationConfig(**compilation_args)
            else:
                logger.warning(f"cudagraph_capture_sizes must be a list, but got {cudagraph_capture_sizes}")

        self.inference_engine = LLM(
            model=model_path,
            enable_sleep_mode=config.free_cache_engine,
            tensor_parallel_size=tensor_parallel_size,
            distributed_executor_backend="external_launcher",
            dtype=config.dtype,
            enforce_eager=config.enforce_eager,
            gpu_memory_utilization=config.gpu_memory_utilization,
            disable_custom_all_reduce=True,
            skip_tokenizer_init=False,
            max_model_len=max_model_len,
            max_num_seqs=config.max_num_seqs,
            load_format=load_format,
            disable_log_stats=config.disable_log_stats,
            max_num_batched_tokens=max_num_batched_tokens,
            enable_chunked_prefill=config.enable_chunked_prefill,
            enable_prefix_caching=config.enable_prefix_caching,
            trust_remote_code=trust_remote_code,
            seed=config.get("seed", 0),
            **compilation_config,
            **self.lora_kwargs,
            **engine_kwargs,
        )

        kwargs = dict(
            n=1,
            logprobs=0,  # can be set to 0 and let actor to recompute
            max_tokens=config.response_length,
            repetition_penalty=config.get("repetition_penalty", 1.0),
        )

        kwargs["detokenize"] = False

        # supporting adding any sampling params from the config file
        for k in config.keys():
            if hasattr(SamplingParams(), str(k)) and k != "seed":
                kwargs[k] = config.get(k)
        kwargs["n"] = 1  # already repeat in ray_trainer
        print(f"kwargs: {kwargs}")
        self.sampling_params = SamplingParams(**kwargs)

        self.pad_token_id = tokenizer.pad_token_id

    @contextmanager
    def update_sampling_params(self, **kwargs):
        # update sampling params
        old_sampling_params_args = {}
        if kwargs:
            for key, value in kwargs.items():
                if hasattr(self.sampling_params, key):
                    old_value = getattr(self.sampling_params, key)
                    old_sampling_params_args[key] = old_value
                    setattr(self.sampling_params, key, value)
        yield
        # roll back to previous sampling params
        # if len(old_sampling_params_args):
        for key, value in old_sampling_params_args.items():
            setattr(self.sampling_params, key, value)

    @GPUMemoryLogger(role="vllm rollout spmd", logger=logger)
    @torch.no_grad()
    def generate_sequences(self, prompts: DataProto, **kwargs) -> DataProto:
        """Generate sequences for a batch of prompts.

        Args:
            batch (DataProto): Input batch.

        Returns:
            DataProto: Output batch.
            - prompts: [bsz, prompt_length], prompt token ids from dataset.
            - responses: [bsz, response_length], output token ids include response tokens
              from LLM generation and observation tokens from tool_calls.
            - response_mask: [bsz, response_length], 1 for LLM generated tokens, 0 for observation/padding tokens.
            - input_ids: [bsz, prompt_length + response_length], whole sequence token ids, including prompt tokens
              and response tokens.
            - attention_mask: [bsz, prompt_length + response_length], 0 for padding tokens, 1 for other tokens.
            - position_ids: [bsz, prompt_length + response_length], incremental position ids.

            For multi-turn conversations:
            responses:     |<- LLM generation ->|<- tool_calls ->|<- LLM generation ->|<- padding ->|
            response_mask: | 1, 1, 1, ..., 1, 1 | 0, 0, .., 0, 0 | 1, 1, 1, ..., 1, 1 | 0, 0, ..., 0|
        """
        idx = prompts.batch["input_ids"]  # (bs, prompt_length)
        # left-padded attention_mask
        attention_mask = prompts.batch["attention_mask"]
        position_ids = prompts.batch["position_ids"]

        # used to construct attention_mask
        eos_token_id = prompts.meta_info["eos_token_id"]

        batch_size = idx.size(0)

        non_tensor_batch = prompts.non_tensor_batch
        if "raw_prompt_ids" not in non_tensor_batch:
            non_tensor_batch["raw_prompt_ids"] = np.array(
                [_pre_process_inputs(self.pad_token_id, idx[i]) for i in range(batch_size)], dtype=object
            )

        if batch_size != len(non_tensor_batch["raw_prompt_ids"]):
            raise RuntimeError("vllm sharding manager is not work properly.")

        if "multi_modal_data" in non_tensor_batch:
            vllm_inputs = []
            for raw_prompt_ids, multi_modal_data in zip(
                non_tensor_batch.pop("raw_prompt_ids"), non_tensor_batch.pop("multi_modal_data"), strict=True
            ):
                vllm_inputs.append({"prompt_token_ids": raw_prompt_ids, "multi_modal_data": multi_modal_data})
        else:
            vllm_inputs = [
                {"prompt_token_ids": raw_prompt_ids} for raw_prompt_ids in non_tensor_batch.pop("raw_prompt_ids")
            ]

        for input_data in vllm_inputs:
            # Ensure token IDs are lists or numpy arrays
            if not isinstance(input_data["prompt_token_ids"], list | np.ndarray):
                raise TypeError(
                    f"prompt_token_ids must be a list or numpy array, got {type(input_data['prompt_token_ids'])}"
                )

            input_data["prompt_token_ids"] = list(input_data["prompt_token_ids"])

        do_sample = prompts.meta_info.get("do_sample", True)
        is_validate = prompts.meta_info.get("validate", False)
        if not do_sample:
            kwargs = {
                "best_of": 1,
                "top_p": 1.0,
                "top_k": -1,
                "min_p": 0.0,
                "temperature": 0,
                "n": 1,  # if greedy, only 1 response
            }
        elif is_validate:
            # TODO: try **
            kwargs = {
                "top_k": self.config.val_kwargs.top_k,
                "top_p": self.config.val_kwargs.top_p,
                "temperature": self.config.val_kwargs.temperature,
                "n": 1,  # if validate, already repeat in ray_trainer
            }

        lora_requests = None
        if self.lora_kwargs:
            lora_int_ids = list(self.inference_engine.llm_engine.list_loras())
            if len(lora_int_ids) > 0:
                lora_int_id = lora_int_ids[0]
                lora_requests = [
                    LoRARequest(lora_name=f"{lora_int_id}", lora_int_id=lora_int_id, lora_path="/simon-stub-path")
                ] * batch_size

        # users can customize different sampling_params at different run
        with self.update_sampling_params(**kwargs):
            outputs = self.inference_engine.generate(
                prompts=vllm_inputs,  # because we have already convert it to prompt token id
                sampling_params=self.sampling_params,
                lora_request=lora_requests,
                use_tqdm=False,
            )

            # TODO(sgm): disable logprob when recompute_log_prob is enable
            # if n = 1: (bs, response_length) ; if n > 1: (bs * n, response_length)

            response = []
            rollout_log_probs = []
            for output in outputs:
                for sample_id in range(len(output.outputs)):
                    response_ids = output.outputs[sample_id].token_ids
                    response.append(response_ids)
                    if self.config.calculate_log_probs:
                        curr_log_prob = []
                        for i, logprob in enumerate(output.outputs[sample_id].logprobs):
                            curr_log_prob.append(logprob[response_ids[i]].logprob)
                        rollout_log_probs.append(curr_log_prob)

            response = pad_2d_list_to_length(response, self.pad_token_id, max_length=self.config.response_length).to(
                idx.device
            )
            if self.config.calculate_log_probs:
                rollout_log_probs = pad_2d_list_to_length(
                    rollout_log_probs, -1, max_length=self.config.response_length
                ).to(idx.device)
                rollout_log_probs = rollout_log_probs.to(torch.float32)

            seq = torch.cat([idx, response], dim=-1)

        response_length = response.size(1)
        delta_position_id = torch.arange(1, response_length + 1, device=position_ids.device)
        delta_position_id = delta_position_id.unsqueeze(0).expand(batch_size, -1)
        if position_ids.dim() == 3:  # qwen2vl mrope (batch size, 4, seq len)
            delta_position_id = delta_position_id.view(batch_size, 1, -1).expand(batch_size, position_ids.size(1), -1)

        # TODO(sgm): fix position_ids on right_pad
        # prompt: left pad + response: right pad
        # attention_mask: [0,0,0,0,1,1,1,1, | 1,1,1,0,0,0,0,0]
        # position_ids:   [0,0,0,0,0,1,2,3, | 4,5,6,7,8,9,10,11]
        response_position_ids = position_ids[..., -1:] + delta_position_id
        position_ids = torch.cat([position_ids, response_position_ids], dim=-1)
        response_attention_mask = get_response_mask(
            response_id=response, eos_token=eos_token_id, dtype=attention_mask.dtype
        )
        attention_mask = torch.cat((attention_mask, response_attention_mask), dim=-1)

        # all the tp ranks should contain the same data here. data in all ranks are valid
        batch = TensorDict(
            {
                "prompts": idx,
                "responses": response,
                "input_ids": seq,  # here input_ids become the whole sentences
                "attention_mask": attention_mask,
                "position_ids": position_ids,
            },
            batch_size=batch_size,
        )
        if self.config.calculate_log_probs:
            # we will recompute old log prob with actor
            batch["rollout_log_probs"] = rollout_log_probs

        return DataProto(batch=batch, non_tensor_batch=non_tensor_batch)

    async def resume(self, tags: list[str]):
        """Resume rollout weights or kv cache in GPU memory.

        Args:
            tags: weights or kv_cache.
        """
        if not self.config.free_cache_engine:
            return

        if "tags" in inspect.signature(self.inference_engine.wake_up).parameters:
            self.inference_engine.wake_up(tags=tags)
        else:
            self.inference_engine.wake_up()

    async def release(self):
        """Release weights and kv cache in GPU memory."""
        self.inference_engine.reset_prefix_cache()

        if not self.config.free_cache_engine:
            return

        self.inference_engine.sleep(level=self.sleep_level)

    async def update_weights(self, weights: Generator[tuple[str, torch.Tensor], None, None], **kwargs):
        """Update the weights of the rollout model.

        Args:
            weights: A generator that yields the name of the weight tensor and the tensor itself.
        """
        peft_config, base_sync_done = kwargs.get("peft_config", None), kwargs.get("base_sync_done", False)
        if peft_config and base_sync_done:
            lora_int_id = int(time.time_ns() % 0x7FFFFFFF)
            lora_reqest = TensorLoRARequest(
                lora_name=f"{lora_int_id}",
                lora_int_id=lora_int_id,
                lora_path="simon_lora_path",
                peft_config=asdict(peft_config),
                lora_tensors=dict(weights),
            )
            self.inference_engine.llm_engine.add_lora(lora_reqest)
            logger.info(f"vLLM load weights, loaded_params: {len(weights)}")
        else:
            from verl.utils.vllm.patch import patch_vllm_moe_model_weight_loader

            model = self.inference_engine.llm_engine.model_executor.driver_worker.worker.model_runner.model
            patch_vllm_moe_model_weight_loader(model)
            model.load_weights(weights)
            vllm_config = self.inference_engine.llm_engine.vllm_config.model_config
            device = next(model.parameters()).device
            process_weights_after_loading(model, vllm_config, device)


# https://github.com/vllm-project/vllm/issues/13175
def _monkey_patch_compute_logits(model, vocab_size: int):
    original_compute_logits = model.compute_logits

    def compute_logits(
        self,
        *args,
        **kwargs,
    ) -> torch.Tensor:
        logits = original_compute_logits(*args, **kwargs)
        logits[..., vocab_size:] = float("-inf")
        return logits

    model.compute_logits = MethodType(compute_logits, model)


class vLLMAsyncRollout(BaseRollout):
    """vLLMAsyncRollout is a thin wrapper of WorkerWrapperBase, which is engine in single worker process."""

    def __init__(
        self,
        config: RolloutConfig,
        model_config: HFModelConfig,
        device_mesh: DeviceMesh,
    ):
        super().__init__(config, model_config, device_mesh)
        self.tokenizer = model_config.tokenizer
        self.inference_engine: WorkerWrapperBase = None
        self.address = self._init_zeromq()
        self.lora_config = (
            {"max_loras": 1, "max_lora_rank": get_vllm_max_lora_rank(model_config.lora_rank)}
            if model_config.lora_rank > 0
            else {}
        )

        # https://github.com/vllm-project/vllm/issues/25171
        if config.layered_summon or config.expert_parallel_size > 1:
            self.sleep_level = 1
        else:
            self.sleep_level = VLLM_SLEEP_LEVEL

    def _init_zeromq(self) -> str:
        tensor_parallel_size = self.config.tensor_model_parallel_size

        # single node: ipc, multi nodes: tcp
        local_world_size = int(os.environ["RAY_LOCAL_WORLD_SIZE"])
        socket_type = "ipc" if tensor_parallel_size <= local_world_size else "tcp"

        # File lock to prevent multiple workers listen to same port
        with FileLock(f"/tmp/verl_vllm_zmq_{getpass.getuser()}.lock"):
            context = zmq.asyncio.Context()
            self.socket = context.socket(zmq.REP)
            if socket_type == "ipc":
                pid = os.getpid()
                address = f"ipc:///tmp/verl_vllm_zmq_{pid}_{getpass.getuser()}.ipc"
            else:
                ip = ray.util.get_node_ip_address().strip("[]")
                port, sock = get_free_port(ip)
                if is_valid_ipv6_address(ip):
                    address = f"tcp://[{ip}]:{port}"
                    self.socket.setsockopt(zmq.IPV6, 1)
                else:
                    address = f"tcp://{ip}:{port}"
            self.socket.bind(address)

        loop = asyncio.get_running_loop()
        self.zmq_loop_task = loop.create_task(self._loop_forever())

        return address

    async def _loop_forever(self):
        while True:
            try:
                message = await self.socket.recv()
                method, args, kwargs = pickle.loads(message)
                result = await self._execute_method(method, *args, **kwargs)
                await self.socket.send(pickle.dumps(result))
            except Exception as e:
                logger.exception(f"vLLMAsyncRollout _loop_forever error: {e}")
                await self.socket.send(pickle.dumps(e))
                break

    def _init_worker(self, all_kwargs: list[dict[str, Any]]):
        """Initialize worker engine."""
        if not torch.distributed.is_initialized():
            initialize_global_process_group_ray()
        all_kwargs[0]["rank"] = int(os.environ["RANK"])
        device_name = "NPU" if is_npu_available else "GPU"
        all_kwargs[0]["local_rank"] = (
            0
            if not ray_noset_visible_devices()
            else int(ray.get_runtime_context().get_accelerator_ids()[device_name][0])
        )
        self.vllm_config = all_kwargs[0]["vllm_config"]
        if self.lora_config:
            lora_dtype = getattr(torch, self.config.dtype)
            self.vllm_config.lora_config = LoRAConfig(lora_dtype=lora_dtype, **self.lora_config)
        self.inference_engine = WorkerWrapperBase(vllm_config=self.vllm_config)
        self.inference_engine.init_worker(all_kwargs)

    def _load_model(self, *args, **kwargs):
        self.inference_engine.load_model(*args, **kwargs)
        _monkey_patch_compute_logits(self.inference_engine.worker.model_runner.model, len(self.tokenizer))

    async def _execute_method(self, method: str | bytes, *args, **kwargs):
        if method == "init_worker":
            return self._init_worker(*args, **kwargs)
        elif method == "load_model":
            return self._load_model(*args, **kwargs)
        elif method == "sleep" or method == "wake_up":
            raise ValueError("wake_up and sleep should not be called through ZeroMQ")
        else:
            return self.inference_engine.execute_method(method, *args, **kwargs)

    async def resume(self, tags: list[str]):
        """Resume rollout weights or kv cache in GPU memory.

        Args:
            tags: weights or kv_cache.
        """
        if self.config.free_cache_engine:
            self.inference_engine.wake_up(tags=tags)

    async def release(self):
        """Release weights and kv cache in GPU memory."""
        if self.config.free_cache_engine:
            self.inference_engine.sleep(level=self.sleep_level)

    async def update_weights(self, weights: Generator[tuple[str, torch.Tensor], None, None], **kwargs):
        """Update the weights of the rollout model.

        Args:
            weights: A generator that yields the name of the weight tensor and the tensor itself.
        """
        peft_config, base_sync_done = kwargs.get("peft_config", None), kwargs.get("base_sync_done", False)
        if peft_config and base_sync_done:
            # In async mode, make sure the old lora is removed before adding the new one
            self.inference_engine.worker.remove_lora(VLLM_LORA_INT_ID)
            lora_request = TensorLoRARequest(
                lora_name=VLLM_LORA_NAME,
                lora_int_id=VLLM_LORA_INT_ID,
                lora_path=VLLM_LORA_PATH,
                peft_config=asdict(peft_config),
                lora_tensors=dict(weights),
            )
            self.inference_engine.worker.add_lora(lora_request)
            logger.info(f"vLLM load weights, loaded_params: {len(weights)}")
        else:
            from verl.utils.vllm.patch import patch_vllm_moe_model_weight_loader

            model = self.inference_engine.worker.model_runner.model
            patch_vllm_moe_model_weight_loader(model)
            model.load_weights(weights)

    def generate_sequences(self, prompts: DataProto) -> DataProto:
        """Batch generate sequences in sync mode."""
        raise NotImplementedError

    # ==================== server mode public methods ====================

    def get_zeromq_address(self):
        return self.address<|MERGE_RESOLUTION|>--- conflicted
+++ resolved
@@ -112,8 +112,6 @@
     VLLMHijack.hijack()
 
 
-<<<<<<< HEAD
-=======
 def _check_vllm_version_for_sleep_level():
     # https://github.com/vllm-project/vllm/issues/25171
     minver = "0.11.0"
@@ -127,7 +125,6 @@
 @deprecated(
     "vLLM spmd mode is deprecated. Please set `actor_rollout_ref.rollout.mode=async` to use vllm native server mode."
 )
->>>>>>> d951de46
 class vLLMRollout(BaseRollout):
     def __init__(
         self,
