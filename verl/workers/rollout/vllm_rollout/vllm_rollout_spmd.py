--- conflicted
+++ resolved
@@ -103,7 +103,8 @@
                 )
             else:
                 vllm_ps.initialize_model_parallel(tensor_model_parallel_size=tensor_parallel_size)
-<<<<<<< HEAD
+
+        # handle rope scaling
         rope_scaling_factor = 1.0
         if hasattr(model_hf_config, 'rope_scaling') and model_hf_config.rope_scaling is not None:
             # check if the type is yarn
@@ -111,11 +112,8 @@
             rope_type = rope_scaling.get("rope_type", rope_scaling.get("type"))
             if rope_type == 'yarn':
                 rope_scaling_factor = rope_scaling.get("factor", 1.0)
-        assert model_hf_config.max_position_embeddings * rope_scaling_factor >= config.prompt_length + config.response_length, \
-=======
-
-        assert model_hf_config.max_position_embeddings >= config.prompt_length + config.response_length, (
->>>>>>> 6d8f2f6a
+
+        assert model_hf_config.max_position_embeddings * rope_scaling_factor >= config.prompt_length + config.response_length, (
             "model context length should be greater than total sequence length"
         )
 
