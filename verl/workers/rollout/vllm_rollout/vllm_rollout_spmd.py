--- conflicted
+++ resolved
@@ -334,29 +334,6 @@
                 ).to(idx.device)
                 rollout_log_probs = rollout_log_probs.to(torch.float32)
 
-<<<<<<< HEAD
-            if self.sampling_params.n > 1 and do_sample:
-                idx = _repeat_interleave(idx, self.sampling_params.n)
-                attention_mask = _repeat_interleave(attention_mask, self.sampling_params.n)
-                position_ids = _repeat_interleave(position_ids, self.sampling_params.n)
-                batch_size = batch_size * self.sampling_params.n
-                # NOTE(linjunrong): for multi-turn https://github.com/volcengine/verl/pull/1037
-                if "tools_kwargs" in non_tensor_batch.keys():
-                    non_tensor_batch["tools_kwargs"] = _repeat_interleave(
-                        non_tensor_batch["tools_kwargs"], self.sampling_params.n
-                    )
-                if "interaction_kwargs" in non_tensor_batch.keys():
-                    non_tensor_batch["interaction_kwargs"] = _repeat_interleave(
-                        non_tensor_batch["interaction_kwargs"], self.sampling_params.n
-                    )
-                if "raw_prompt" in non_tensor_batch.keys():
-                    non_tensor_batch["raw_prompt"] = _repeat_interleave(
-                        non_tensor_batch["raw_prompt"], self.sampling_params.n
-                    )
-                if "index" in non_tensor_batch.keys():
-                    non_tensor_batch["index"] = _repeat_interleave(non_tensor_batch["index"], self.sampling_params.n)
-=======
->>>>>>> 26d3a03b
             seq = torch.cat([idx, response], dim=-1)
 
         response_length = response.size(1)
