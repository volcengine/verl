--- conflicted
+++ resolved
@@ -25,17 +25,11 @@
 - Do inference in tp. pp is treated as additional dp
 - After inference, all the parameters that doesn't belong to this pp rank is freed.
 """
-<<<<<<< HEAD
-from contextlib import contextmanager
-from typing import Any, Union
-from typing import List
-=======
 
 import logging
 import os
 from contextlib import contextmanager
 from typing import Any, Dict, List, Union
->>>>>>> e12edc7f
 
 import numpy as np
 import torch
@@ -44,14 +38,6 @@
 from tensordict import TensorDict
 from vllm import LLM, SamplingParams
 from vllm.distributed import parallel_state as vllm_ps
-<<<<<<< HEAD
-
-from verl import DataProto
-from verl.third_party.vllm import vllm_version
-from verl.utils.torch_functional import get_response_mask, pad_2d_list_to_length
-from verl.workers.rollout.base import BaseRollout
-
-=======
 from vllm.worker.worker_base import WorkerWrapperBase
 
 from verl import DataProto
@@ -62,7 +48,6 @@
 
 logger = logging.getLogger(__file__)
 logger.setLevel(os.getenv("VERL_LOGGING_LEVEL", "WARN"))
->>>>>>> e12edc7f
 
 # TODO
 # 1. support pp in vllm
