# Copyright 2024 Bytedance Ltd. and/or its affiliates
#
# Licensed under the Apache License, Version 2.0 (the "License");
# you may not use this file except in compliance with the License.
# You may obtain a copy of the License at
#
#     http://www.apache.org/licenses/LICENSE-2.0
#
# Unless required by applicable law or agreed to in writing, software
# distributed under the License is distributed on an "AS IS" BASIS,
# WITHOUT WARRANTIES OR CONDITIONS OF ANY KIND, either express or implied.
# See the License for the specific language governing permissions and
# limitations under the License.
"""
The vllm_rollout that can be applied in different backend
When working with FSDP:
- Use DTensor weight loader (recommended) or HF weight loader
- Utilize state_dict from the FSDP to synchronize the weights among tp ranks in vLLM
When working with Megatron:
- Use Megatron weight loader
- During training, only the current pp stage holds the parameters
- Before inference, broadcast the parameters of the current pp rank
  to all other pp ranks (all pp ranks holds all the parameters)
- Bind the parameters to the inference engine
- Do inference in tp. pp is treated as additional dp
- After inference, all the parameters that doesn't belong to this pp rank is freed.
"""

import logging
import os
from contextlib import contextmanager
from typing import Any, Dict, List, Union

import numpy as np
import torch
import torch.distributed
from omegaconf import DictConfig
from tensordict import TensorDict
from vllm import LLM, SamplingParams
from vllm.distributed import parallel_state as vllm_ps
from vllm.worker.worker_base import WorkerWrapperBase

from verl import DataProto
<<<<<<< HEAD
from verl.utils.debug.performance import log_print
from verl.utils.torch_functional import get_response_mask, pad_2d_list_to_length
from verl.workers.rollout.base import BaseRollout
from vllm.distributed import parallel_state as vllm_ps
from vllm import LLM, SamplingParams
from verl.third_party.vllm import vllm_version
from vllm.lora.request import LoRARequest
=======
from verl.third_party.vllm import vllm_version
from verl.utils.debug import GPUMemoryLogger
from verl.utils.torch_functional import get_response_mask, pad_2d_list_to_length
from verl.workers.rollout.base import BaseRollout

logger = logging.getLogger(__file__)
logger.setLevel(os.getenv("VERL_LOGGING_LEVEL", "WARN"))
>>>>>>> f147ede2

# TODO
# 1. support pp in vllm
# 2. passing tokenizer is not necessary? no encoding/decoding is happending here
# 3. simplify init logics


# NOTE(sgm): add for verl. We can optimize it by making the dataloader yield List[int] without padding.
def _pre_process_inputs(pad_token_id, prompt_token_ids: torch.Tensor) -> List[int]:
    # remove the left padding in the prompt token_id
    # pad_token_id = self.llm_engine.tokenizer.pad_token_id if self.llm_engine.tokenizer.pad_token_id
    # is not None else self.llm_engine.tokenizer.eos_token_id
    non_pad_index = torch.nonzero(prompt_token_ids != pad_token_id, as_tuple=False)[0][0]
    token_ids = prompt_token_ids[non_pad_index:].tolist()
    return token_ids


def _repeat_interleave(value: Union[torch.Tensor, np.ndarray], repeats: int) -> Union[torch.Tensor, List[Any]]:
    if isinstance(value, torch.Tensor):
        return value.repeat_interleave(repeats, dim=0)
    else:
        return np.repeat(value, repeats, axis=0)


class vLLMRollout(BaseRollout):
    def __init__(self, model_path: str, config: DictConfig, tokenizer, model_hf_config, **kwargs):
        """A vLLM rollout. It requires the module is supported by the vllm.

        Args:
            module: module here follows huggingface APIs
            config: DictConfig
            tokenizer: the task/model tokenizer
            model_hf_config: the huggingface config to initiallize the generating model in vllm
            **kwargs: train_tp, for Megatron Backend to initialize hybrid engine (zero redundancy) process group
        """
        super().__init__()
        self.config = config
        assert not (not config.enforce_eager and config.free_cache_engine), "disable CUDA graph (enforce_eager = False) if free cache engine"

        tensor_parallel_size = self.config.get("tensor_model_parallel_size", 1)
        assert tensor_parallel_size <= torch.distributed.get_world_size(), "tensor parallel size should be less than or equal to the world size"
        max_num_batched_tokens = self.config.get("max_num_batched_tokens", 8192)

        if kwargs.get("train_tp") is not None:
            # deployed with megatron
            import os

            os.environ["CUDA_TIMER_STREAM_KAFKA_ENABLE"] = "0"
            os.environ["MEGATRON_IMPORT_TIMERS"] = "0"
            if vllm_version in (
                "0.5.4",
                "0.6.3",
            ):
                train_tp = kwargs.get("train_tp")
                num_tp_per_train_tp = train_tp // tensor_parallel_size
                vllm_ps.initialize_parallel_state(tensor_model_parallel_size=tensor_parallel_size, num_tp_per_train_tp=num_tp_per_train_tp)
            else:
                vllm_ps.initialize_model_parallel(tensor_model_parallel_size=tensor_parallel_size)

        assert model_hf_config.max_position_embeddings >= config.prompt_length + config.response_length, "model context length should be greater than total sequence length"

        max_model_len = int(config.max_model_len or config.prompt_length + config.response_length)

        if max_num_batched_tokens < max_model_len and self.config.enable_chunked_prefill:
            raise ValueError(
                "Enable chunked prefill, max_num_batched_tokens is smaller than max_model_len, \
                             please increase max_num_batched_tokens or disable chunked prefill"
            )

        trust_remote_code = kwargs.get("trust_remote_code", False)
        load_format = "dummy" if config.load_format.startswith("dummy") else config.load_format

        limit_mm_per_prompt = None
        if config.get("limit_images", None):  # support for multi-image data
            limit_mm_per_prompt = {"image": config.get("limit_images")}

        lora_kwargs = kwargs.pop('lora_kwargs', {})
        self.lora_kwargs = lora_kwargs
        self.inference_engine = LLM(
            model=model_path,
            enable_sleep_mode=True,
            tensor_parallel_size=tensor_parallel_size,
            distributed_executor_backend="external_launcher",
            dtype=config.dtype,
            enforce_eager=config.enforce_eager,
            gpu_memory_utilization=config.gpu_memory_utilization,
            disable_custom_all_reduce=True,
            disable_mm_preprocessor_cache=True,
            limit_mm_per_prompt=limit_mm_per_prompt,
            skip_tokenizer_init=False,
            max_model_len=max_model_len,
            load_format=load_format,
            disable_log_stats=config.disable_log_stats,
            max_num_batched_tokens=max_num_batched_tokens,
            enable_chunked_prefill=config.enable_chunked_prefill,
            enable_prefix_caching=True,
            trust_remote_code=trust_remote_code,
<<<<<<< HEAD
            seed=config.get('seed', 0),
            **lora_kwargs
=======
            seed=config.get("seed", 0),
>>>>>>> f147ede2
        )

        # Offload vllm model to reduce peak memory usage
        self.inference_engine.sleep(level=1)

        kwargs = dict(
            n=1,
            logprobs=0,  # can be set to 0 and let actor to recompute
            max_tokens=config.response_length,
        )

        # # we may detokenize the result all together later
        if vllm_version != "0.3.1":
            kwargs["detokenize"] = False

        # supporting adding any sampling params from the config file
        for k in config.keys():
            if hasattr(SamplingParams(), str(k)):
                kwargs[k] = config.get(k)

        print(f"kwargs: {kwargs}")
        self.sampling_params = SamplingParams(**kwargs)

        self.pad_token_id = tokenizer.pad_token_id

    @contextmanager
    def update_sampling_params(self, **kwargs):
        # update sampling params
        old_sampling_params_args = {}
        if kwargs:
            for key, value in kwargs.items():
                if hasattr(self.sampling_params, key):
                    old_value = getattr(self.sampling_params, key)
                    old_sampling_params_args[key] = old_value
                    setattr(self.sampling_params, key, value)
        yield
        # roll back to previous sampling params
        # if len(old_sampling_params_args):
        for key, value in old_sampling_params_args.items():
            setattr(self.sampling_params, key, value)

    @GPUMemoryLogger(role="vllm rollout spmd", logger=logger)
    @torch.no_grad()
    def generate_sequences(self, prompts: DataProto, **kwargs) -> DataProto:
        # rebuild vllm cache engine
        if (
            vllm_version
            in (
                "0.5.4",
                "0.6.3",
            )
            and self.config.free_cache_engine
        ):
            self.inference_engine.init_cache_engine()

        idx = prompts.batch["input_ids"]  # (bs, prompt_length)
        # left-padded attention_mask
        attention_mask = prompts.batch["attention_mask"]
        position_ids = prompts.batch["position_ids"]

        # used to construct attention_mask
        eos_token_id = prompts.meta_info["eos_token_id"]

        batch_size = idx.size(0)

        non_tensor_batch = prompts.non_tensor_batch
        if "raw_prompt_ids" not in non_tensor_batch:
            non_tensor_batch["raw_prompt_ids"] = np.array([_pre_process_inputs(self.pad_token_id, idx[i]) for i in range(batch_size)], dtype=object)

        if batch_size != len(non_tensor_batch["raw_prompt_ids"]):
            raise RuntimeError("vllm sharding manager is not work properly.")

        if "multi_modal_data" in non_tensor_batch:
            vllm_inputs = []
            for raw_prompt_ids, multi_modal_data in zip(non_tensor_batch.pop("raw_prompt_ids"), non_tensor_batch.pop("multi_modal_data")):
                vllm_inputs.append({"prompt_token_ids": raw_prompt_ids, "multi_modal_data": multi_modal_data})
        else:
            vllm_inputs = [{"prompt_token_ids": raw_prompt_ids} for raw_prompt_ids in non_tensor_batch.pop("raw_prompt_ids")]

        # ensure the type of `prompt_token_ids` passed to vllm is list[int]
        # https://github.com/volcengine/verl/pull/772
        for input_data in vllm_inputs:
            if isinstance(input_data["prompt_token_ids"], np.ndarray):
                input_data["prompt_token_ids"] = input_data["prompt_token_ids"].tolist()
            elif not isinstance(input_data["prompt_token_ids"], list):
                raise TypeError(f"prompt_token_ids must be a list or numpy array, got {type(input_data['prompt_token_ids'])}")

        do_sample = prompts.meta_info.get("do_sample", True)
        is_validate = prompts.meta_info.get("validate", False)
        if not do_sample:
            kwargs = {
                "best_of": 1,
                "top_p": 1.0,
                "top_k": -1,
                "min_p": 0.0,
                "temperature": 0,
                "n": 1,  # if greedy, only 1 response
            }
        elif is_validate:
            # TODO: try **
            kwargs = {
                "top_k": self.config.val_kwargs.top_k,
                "top_p": self.config.val_kwargs.top_p,
                "temperature": self.config.val_kwargs.temperature,
                "n": 1,  # if validate, already repeat in ray_trainer
            }

        lora_requests = None
        if self.lora_kwargs:
            lora_int_ids = list(self.inference_engine.llm_engine.list_loras())
            if len(lora_int_ids) > 0:
                lora_int_id=lora_int_ids[0]
                lora_requests = [LoRARequest(lora_name=f"{lora_int_id}",lora_int_id=lora_int_id,lora_path="/simon-stub-path")] * batch_size
                log_print(f"SimonDbg: {len(lora_requests)=}, {lora_requests[0]=}")

        # users can customize different sampling_params at different run
        with self.update_sampling_params(**kwargs):
            outputs = self.inference_engine.generate(
                prompts=vllm_inputs,  # because we have already convert it to prompt token id
                sampling_params=self.sampling_params,
<<<<<<< HEAD
                lora_request=lora_requests,
                use_tqdm=False)
=======
                use_tqdm=False,
            )
>>>>>>> f147ede2

            # TODO(sgm): disable logprob when recompute_log_prob is enable
            # if n = 1: (bs, response_length) ; if n > 1: (bs * n, response_length)

            response = []
            for output in outputs:
                for sample_id in range(len(output.outputs)):
                    response.append(output.outputs[sample_id].token_ids)

            response = pad_2d_list_to_length(response, self.pad_token_id, max_length=self.config.response_length).to(idx.device)

            if self.sampling_params.n > 1 and do_sample:
                idx = _repeat_interleave(idx, self.sampling_params.n)
                attention_mask = _repeat_interleave(attention_mask, self.sampling_params.n)
                position_ids = _repeat_interleave(position_ids, self.sampling_params.n)
                batch_size = batch_size * self.sampling_params.n
                if "multi_modal_inputs" in non_tensor_batch.keys():
                    non_tensor_batch["multi_modal_inputs"] = _repeat_interleave(non_tensor_batch["multi_modal_inputs"], self.sampling_params.n)
                # NOTE(linjunrong): for multi-turn https://github.com/volcengine/verl/pull/1037
                if "tools_kwargs" in non_tensor_batch.keys():
                    non_tensor_batch["tools_kwargs"] = _repeat_interleave(non_tensor_batch["tools_kwargs"], self.sampling_params.n)

            seq = torch.cat([idx, response], dim=-1)

        response_length = response.size(1)
        delta_position_id = torch.arange(1, response_length + 1, device=position_ids.device)
        delta_position_id = delta_position_id.unsqueeze(0).expand(batch_size, -1)
        if position_ids.dim() == 3:  # qwen2vl mrope
            delta_position_id = delta_position_id.view(batch_size, 1, -1).expand(batch_size, 3, -1)

        # TODO(sgm): fix position_ids on right_pad
        # prompt: left pad + response: right pad
        # attention_mask: [0,0,0,0,1,1,1,1, | 1,1,1,0,0,0,0,0]
        # position_ids:   [0,0,0,0,0,1,2,3, | 4,5,6,7,8,9,10,11]
        response_position_ids = position_ids[..., -1:] + delta_position_id
        position_ids = torch.cat([position_ids, response_position_ids], dim=-1)
        response_attention_mask = get_response_mask(response_id=response, eos_token=eos_token_id, dtype=attention_mask.dtype)
        attention_mask = torch.cat((attention_mask, response_attention_mask), dim=-1)

        # all the tp ranks should contain the same data here. data in all ranks are valid
        batch = TensorDict(
            {
                "prompts": idx,
                "responses": response,
                "input_ids": seq,  # here input_ids become the whole sentences
                # 'old_log_probs': log_probs, # we will recompute old log prob with actor
                "attention_mask": attention_mask,
                "position_ids": position_ids,
            },
            batch_size=batch_size,
        )

        # free vllm cache engine
        if (
            vllm_version
            in (
                "0.5.4",
                "0.6.3",
            )
            and self.config.free_cache_engine
        ):
            self.inference_engine.free_cache_engine()

        return DataProto(batch=batch, non_tensor_batch=non_tensor_batch)


class vLLMAsyncRollout:
    """vLLMAsyncRollout is a thin wrapper of WorkerWrapperBase,
    which is engine in single worker process.
    """

    def __init__(self, *args, **kwargs):
        # Engine is deferred to be initialized in init_worker
        self.inference_engine: WorkerWrapperBase = None
        self.sharding_manager = None
        self.is_sleep = False

    def init_worker(self, all_kwargs: List[Dict[str, Any]]):
        """Initialize worker engine."""
        all_kwargs[0]["rank"] = int(os.environ["RANK"])
        all_kwargs[0]["local_rank"] = 0

        self.vllm_config = all_kwargs[0]["vllm_config"]
        self.inference_engine = WorkerWrapperBase(vllm_config=self.vllm_config)
        self.inference_engine.init_worker(all_kwargs)

    def load_model(self, *args, **kwargs):
        self.inference_engine.load_model(*args, **kwargs)

        # inference engine is intialized now, update sharding manager
        self.sharding_manager.inference_engine = self.inference_engine
        self.sharding_manager.model_runner = self.inference_engine.worker.model_runner

    def sleep(self, *args, **kwargs):
        """Offload model weights and discard kv cache."""
        if self.is_sleep:
            return
        self.sharding_manager.__exit__(None, None, None)
        self.is_sleep = True

    def wake_up(self, *args, **kwargs):
        """Load model weights and build kv cache."""
        if not self.is_sleep:
            return
        self.sharding_manager.__enter__()  # pylint: disable=C2801
        self.is_sleep = False

    def execute_method(self, method: Union[str, bytes], *args, **kwargs):
        if method == "init_worker":
            return self.init_worker(*args, **kwargs)
        elif method == "load_model":
            return self.load_model(*args, **kwargs)
        elif method == "sleep":
            return self.sleep(*args, **kwargs)
        elif method == "wake_up":
            return self.wake_up(*args, **kwargs)
        else:
            return self.inference_engine.execute_method(method, *args, **kwargs)<|MERGE_RESOLUTION|>--- conflicted
+++ resolved
@@ -41,23 +41,15 @@
 from vllm.worker.worker_base import WorkerWrapperBase
 
 from verl import DataProto
-<<<<<<< HEAD
 from verl.utils.debug.performance import log_print
-from verl.utils.torch_functional import get_response_mask, pad_2d_list_to_length
-from verl.workers.rollout.base import BaseRollout
-from vllm.distributed import parallel_state as vllm_ps
-from vllm import LLM, SamplingParams
-from verl.third_party.vllm import vllm_version
-from vllm.lora.request import LoRARequest
-=======
 from verl.third_party.vllm import vllm_version
 from verl.utils.debug import GPUMemoryLogger
 from verl.utils.torch_functional import get_response_mask, pad_2d_list_to_length
 from verl.workers.rollout.base import BaseRollout
+from vllm.lora.request import LoRARequest
 
 logger = logging.getLogger(__file__)
 logger.setLevel(os.getenv("VERL_LOGGING_LEVEL", "WARN"))
->>>>>>> f147ede2
 
 # TODO
 # 1. support pp in vllm
@@ -155,12 +147,8 @@
             enable_chunked_prefill=config.enable_chunked_prefill,
             enable_prefix_caching=True,
             trust_remote_code=trust_remote_code,
-<<<<<<< HEAD
-            seed=config.get('seed', 0),
+            seed=config.get("seed", 0),
             **lora_kwargs
-=======
-            seed=config.get("seed", 0),
->>>>>>> f147ede2
         )
 
         # Offload vllm model to reduce peak memory usage
@@ -276,18 +264,22 @@
                 lora_requests = [LoRARequest(lora_name=f"{lora_int_id}",lora_int_id=lora_int_id,lora_path="/simon-stub-path")] * batch_size
                 log_print(f"SimonDbg: {len(lora_requests)=}, {lora_requests[0]=}")
 
+        lora_requests = None
+        if self.lora_kwargs:
+            lora_int_ids = list(self.inference_engine.llm_engine.list_loras())
+            if len(lora_int_ids) > 0:
+                lora_int_id=lora_int_ids[0]
+                lora_requests = [LoRARequest(lora_name=f"{lora_int_id}",lora_int_id=lora_int_id,lora_path="/simon-stub-path")] * batch_size
+                log_print(f"SimonDbg: {len(lora_requests)=}, {lora_requests[0]=}")
+
         # users can customize different sampling_params at different run
         with self.update_sampling_params(**kwargs):
             outputs = self.inference_engine.generate(
                 prompts=vllm_inputs,  # because we have already convert it to prompt token id
                 sampling_params=self.sampling_params,
-<<<<<<< HEAD
                 lora_request=lora_requests,
-                use_tqdm=False)
-=======
                 use_tqdm=False,
             )
->>>>>>> f147ede2
 
             # TODO(sgm): disable logprob when recompute_log_prob is enable
             # if n = 1: (bs, response_length) ; if n > 1: (bs * n, response_length)
