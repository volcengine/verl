# Copyright 2024 Bytedance Ltd. and/or its affiliates
#
# Licensed under the Apache License, Version 2.0 (the "License");
# you may not use this file except in compliance with the License.
# You may obtain a copy of the License at
#
#     http://www.apache.org/licenses/LICENSE-2.0
#
# Unless required by applicable law or agreed to in writing, software
# distributed under the License is distributed on an "AS IS" BASIS,
# WITHOUT WARRANTIES OR CONDITIONS OF ANY KIND, either express or implied.
# See the License for the specific language governing permissions and
# limitations under the License.
import argparse
import asyncio
import json
import logging
import os
import pickle
from pprint import pprint
from typing import Any, Callable, Optional

import numpy as np
import ray
import vllm.entrypoints.cli.serve
import zmq
from ray.actor import ActorHandle
from vllm import SamplingParams
from vllm.engine.arg_utils import AsyncEngineArgs
from vllm.entrypoints.openai.api_server import (
    build_app,
    init_app_state,
)
from vllm.inputs import TokensPrompt
from vllm.lora.request import LoRARequest
from vllm.outputs import RequestOutput
from vllm.usage.usage_lib import UsageContext
from vllm.utils import FlexibleArgumentParser, get_tcp_uri
from vllm.v1.engine.async_llm import AsyncLLM
from vllm.v1.engine.core import EngineCoreProc
from vllm.v1.engine.utils import CoreEngineProcManager
from vllm.v1.executor.abstract import Executor

from verl.single_controller.ray import RayClassWithInitArgs
from verl.utils.config import omega_conf_to_dataclass
from verl.workers.config import HFModelConfig, RewardModelConfig, RolloutConfig
from verl.workers.rollout.replica import RolloutMode, RolloutReplica, TokenOutput
from verl.workers.rollout.utils import get_free_port, is_valid_ipv6_address, run_unvicorn
from verl.workers.rollout.vllm_rollout import vLLMAsyncRollout
from verl.workers.rollout.vllm_rollout.utils import (
    VLLM_LORA_INT_ID,
    VLLM_LORA_NAME,
    VLLM_LORA_PATH,
    get_vllm_max_lora_rank,
)

logger = logging.getLogger(__file__)
logger.setLevel(logging.INFO)


class ExternalZeroMQDistributedExecutor(Executor):
    """An executor that engines are launched by external ray actors."""

    uses_ray: bool = False

    def _init_executor(self) -> None:
        dp_rank_local = self.vllm_config.parallel_config.data_parallel_rank_local
        tp_size = self.vllm_config.parallel_config.tensor_parallel_size

        addresses = os.environ["VERL_VLLM_ZMQ_ADDRESSES"].split(",")
        addresses = addresses[dp_rank_local * tp_size : (dp_rank_local + 1) * tp_size]
        self.context = zmq.Context()
        self.sockets = []
        for address in addresses:
            socket = self.context.socket(zmq.REQ)
            socket.connect(address)
            self.sockets.append(socket)

        kwargs = dict(
            vllm_config=self.vllm_config,
            local_rank=None,
            rank=None,
            distributed_init_method="env://",
            is_driver_worker=True,
        )
        self.collective_rpc("init_worker", args=([kwargs],))
        self.collective_rpc("init_device")
        self.collective_rpc("load_model")

    def collective_rpc(
        self,
        method: str | Callable,
        timeout: Optional[float] = None,
        args: tuple = (),
        kwargs: Optional[dict[str, Any]] = None,
    ) -> list[Any]:
        if isinstance(method, str):
            sent_method = method
        else:
            sent_method = pickle.dumps(method)
        del method

        message = pickle.dumps((sent_method, args, kwargs or {}))
        for socket in self.sockets:
            socket.send(message, zmq.DONTWAIT)

        outputs = []
        for socket in self.sockets:
            outputs.append(pickle.loads(socket.recv()))

        for output in outputs:
            if isinstance(output, Exception):
                raise output
        return outputs

    def check_health(self):
        return


class vLLMHttpServerBase:
    """vLLM http server in single node, this is equivalent to launch server with command line:
    ```
    vllm serve --tensor-parallel-size=8 ...
    ```
    """

    def __init__(
        self,
        config: RolloutConfig,
        model_config: HFModelConfig,
        rollout_mode: RolloutMode,
        workers: list[ActorHandle],
        replica_rank: int,
        node_rank: int,
        gpus_per_node: int,
        nnodes: int,
    ):
        """
        Args:
            config (RolloutConfig): full config.
            model_config (HFModelConfig): model config.
            rollout_mode (RolloutMode): rollout mode.
            replica_rank (int): replica rank, a replica may contain multiple nodes.
            node_rank (int): node rank.
            gpus_per_node (int): number of gpus per node.
            nnodes (int): number of nodes.
        """
        super().__init__()

        self.config: RolloutConfig = omega_conf_to_dataclass(config)
        self.model_config: HFModelConfig = omega_conf_to_dataclass(model_config, dataclass_type=HFModelConfig)
        self.config.max_model_len = self.config.prompt_length + self.config.response_length
        self.rollout_mode = rollout_mode
        self.workers = workers

        self.replica_rank = replica_rank
        self.node_rank = node_rank
        self.gpus_per_node = gpus_per_node
        self.nnodes = nnodes

        if self.rollout_mode != RolloutMode.HYBRID and self.config.load_format == "dummy":
            logger.warning(f"rollout mode is {self.rollout_mode}, load_format is dummy, set to auto")
            self.config.load_format = "auto"

        # used for http server
        self._server_address = ray.util.get_node_ip_address().strip("[]")
        self._server_port = None

        # used for data parallel: --data-parallel-address, --data-parallel-rpc-port
        if self.node_rank == 0:
            self._master_address = self._server_address
            self._master_port, self._master_sock = get_free_port(self._server_address)
            self._dp_master_port, self._dp_master_sock = get_free_port(self._server_address)
            logger.info(
                f"vLLMHttpServer, replica_rank: {self.replica_rank}, master address: {self._master_address}, "
                f"master port: {self._master_port}, data parallel master port: {self._dp_master_port}"
            )
        else:
            self._master_address = None
            self._master_port = None

    def get_master_address(self):
        """Get master address and port for data parallel."""
        return self._master_address, self._master_port

    def get_server_address(self):
        """Get http server address and port."""
        assert self._server_port is not None, "http server is not launched, port is None"
        return self._server_address, self._server_port

    async def launch_server(self, master_address: str = None, master_port: int = None):
        if self.node_rank != 0:
            assert master_address and master_port, "non-master node should provide master address and port"
            self._master_address = master_address
            self._master_port = master_port

        # 1. setup vllm serve cli args
        engine_kwargs = self.config.get("engine_kwargs", {}).get("vllm", {}) or {}
        engine_kwargs = {key: val for key, val in engine_kwargs.items() if val is not None}
        if self.config.get("limit_images", None):  # support for multi-image data
            engine_kwargs["limit_mm_per_prompt"] = {"image": self.config.get("limit_images")}
        if self.config.cudagraph_capture_sizes:
            engine_kwargs["cuda_graph_sizes"] = self.config.cudagraph_capture_sizes

        # Override default generation config from hugging face model config,
        # user can still override them by passing kwargs in each request.
        override_generation_config = dict(
            temperature=self.config.temperature,
            top_k=self.config.top_k,
            top_p=self.config.top_p,
            repetition_penalty=1.0,
            max_new_tokens=self.config.response_length,
        )
        logger.info(f"override_generation_config: {override_generation_config}")

        args = {
            "dtype": self.config.dtype,
            "load_format": self.config.load_format,
            "skip_tokenizer_init": False,
            "trust_remote_code": True,
            "max_model_len": self.config.max_model_len,
            "max_num_seqs": self.config.max_num_seqs,
            "enable_chunked_prefill": self.config.enable_chunked_prefill,
            "max_num_batched_tokens": self.config.max_num_batched_tokens,
            "enable_prefix_caching": self.config.enable_prefix_caching,
            "enable_sleep_mode": True,
            "disable_custom_all_reduce": True,
            "enforce_eager": self.config.enforce_eager,
            "gpu_memory_utilization": self.config.gpu_memory_utilization,
            "disable_log_stats": self.config.disable_log_stats,
            "tensor_parallel_size": self.config.tensor_model_parallel_size,
            "seed": self.config.get("seed", 0),
            "override_generation_config": json.dumps(override_generation_config),
            **engine_kwargs,
        }
        if self.config.expert_parallel_size > 1:
            assert self.gpus_per_node % self.config.tensor_model_parallel_size == 0, (
                "gpus_per_node should be divisible by tensor_model_parallel_size"
            )
            data_parallel_size_local = self.gpus_per_node // self.config.tensor_model_parallel_size
            assert len(self.workers) == data_parallel_size_local * self.config.tensor_model_parallel_size, (
                f"num workers ({len(self.workers)}) should be equal to dp_size_local "
            )
            f"({data_parallel_size_local}) * tp_size ({self.config.tensor_model_parallel_size})"

            args.update(
                {
                    "enable_expert_parallel": self.config.expert_parallel_size > 1,
                    "data_parallel_size": self.config.data_parallel_size,
                    "data_parallel_size_local": data_parallel_size_local,
                    "data_parallel_start_rank": self.node_rank * data_parallel_size_local,
                    "data_parallel_address": self._master_address,
                    "data_parallel_rpc_port": self._master_port,
                }
            )

        # update lora-related args
        if self.model_config.lora_rank > 0:
            args.update(
                {
                    "enable_lora": True,
                    "max_loras": 1,
                    "max_lora_rank": get_vllm_max_lora_rank(self.model_config.lora_rank),
                }
            )

        server_args = ["serve", self.model_config.local_path]
        for k, v in args.items():
            if isinstance(v, bool):
                if v:
                    server_args.append(f"--{k}")
            else:
                server_args.append(f"--{k}")
                server_args.append(str(v))

        if self.replica_rank == 0:
            pprint(server_args)

        CMD_MODULES = [vllm.entrypoints.cli.serve]
        parser = FlexibleArgumentParser(description="vLLM CLI")
        subparsers = parser.add_subparsers(required=False, dest="subparser")
        cmds = {}
        for cmd_module in CMD_MODULES:
            new_cmds = cmd_module.cmd_init()
            for cmd in new_cmds:
                cmd.subparser_init(subparsers).set_defaults(dispatch_function=cmd.cmd)
                cmds[cmd.name] = cmd
        server_args = parser.parse_args(args=server_args)
        server_args.model = server_args.model_tag
        if server_args.subparser in cmds:
            cmds[server_args.subparser].validate(server_args)

        # 2. setup distributed executor backend
        distributed_executor_backend = ExternalZeroMQDistributedExecutor if len(self.workers) > 0 else None
        server_args.distributed_executor_backend = distributed_executor_backend

        zmq_addresses = ray.get([worker.get_zeromq_address.remote() for worker in self.workers])
        logger.info(
            f"replica_rank={self.replica_rank}, node_rank={self.node_rank}, nnodes={self.nnodes}, "
            f"get worker zmq addresses: {zmq_addresses}"
        )
        os.environ["VERL_VLLM_ZMQ_ADDRESSES"] = ",".join(zmq_addresses)

        # 3. launch server
        if self.node_rank == 0:
            await self.run_server(server_args)
        else:
            await self.run_headless(server_args)

    async def run_server(self, args: argparse.Namespace):
        engine_args = AsyncEngineArgs.from_cli_args(args)
        usage_context = UsageContext.OPENAI_API_SERVER
        vllm_config = engine_args.create_engine_config(usage_context=usage_context)
        vllm_config.parallel_config.data_parallel_master_port = self._dp_master_port

        engine_client = AsyncLLM.from_vllm_config(
            vllm_config=vllm_config,
            usage_context=usage_context,
            disable_log_requests=engine_args.disable_log_requests,
            disable_log_stats=engine_args.disable_log_stats,
        )

        # Don't keep the dummy data in memory
        await engine_client.reset_mm_cache()

        app = build_app(args)
        await init_app_state(engine_client, vllm_config, app.state, args)
        if self.replica_rank == 0 and self.node_rank == 0:
            logger.info(f"Initializing a V1 LLM engine with config: {vllm_config}")

        self.engine = engine_client
        self._server_port, self._server_task = await run_unvicorn(app, args, self._server_address)

    async def run_headless(self, args: argparse.Namespace):
        # Create the EngineConfig.
        engine_args = vllm.AsyncEngineArgs.from_cli_args(args)
        usage_context = UsageContext.OPENAI_API_SERVER
        vllm_config = engine_args.create_engine_config(usage_context=usage_context, headless=True)

        parallel_config = vllm_config.parallel_config
        local_engine_count = parallel_config.data_parallel_size_local

        host = parallel_config.data_parallel_master_ip
        port = engine_args.data_parallel_rpc_port  # add to config too
        handshake_address = get_tcp_uri(host, port)

        # Create the engines.
        self.engine_manager = CoreEngineProcManager(
            target_fn=EngineCoreProc.run_engine_core,
            local_engine_count=local_engine_count,
            start_index=vllm_config.parallel_config.data_parallel_rank,
            local_start_index=0,
            vllm_config=vllm_config,
            local_client=False,
            handshake_address=handshake_address,
            executor_class=Executor.get_class(vllm_config),
            log_stats=not engine_args.disable_log_stats,
        )

    async def generate(
        self,
        prompt_ids: list[int],
        sampling_params: dict[str, Any],
        request_id: str,
        image_data: Optional[list[Any]] = None,
    ) -> TokenOutput:
        """Generate sequence with token-in-token-out."""
        # TODO(@wuxibin): switch to `/generate` http endpoint once multi-modal support ready.
        max_tokens = self.config.max_model_len - len(prompt_ids)
        sampling_params["logprobs"] = 0 if sampling_params.pop("logprobs", False) else None
        sampling_params.setdefault("repetition_penalty", self.config.get("repetition_penalty", 1.0))
        sampling_params = SamplingParams(max_tokens=max_tokens, **sampling_params)
        prompt_ids = _qwen2_5_vl_dedup_image_tokens(prompt_ids, self.model_config.processor)
        prompt = TokensPrompt(
            prompt_token_ids=prompt_ids, multi_modal_data={"image": image_data} if image_data else None
        )

        # Add lora request
        lora_request = None
        if self.model_config.lora_rank > 0:
            lora_request = LoRARequest(lora_name=VLLM_LORA_NAME, lora_int_id=VLLM_LORA_INT_ID, lora_path=VLLM_LORA_PATH)

        generator = self.engine.generate(
            prompt=prompt, sampling_params=sampling_params, request_id=request_id, lora_request=lora_request
        )

        # Get final response
        final_res: Optional[RequestOutput] = None
        async for output in generator:
            final_res = output
        assert final_res is not None

        token_ids = final_res.outputs[0].token_ids
        log_probs = None
        if sampling_params.logprobs is not None:
            log_probs = [logprobs[token_ids[i]].logprob for i, logprobs in enumerate(final_res.outputs[0].logprobs)]
        return TokenOutput(token_ids=token_ids, log_probs=log_probs)

    async def wake_up(self):
        if self.rollout_mode == RolloutMode.HYBRID:
            # Call all workers to switch between trainer mode and rollout mode.
            await asyncio.gather(*[worker.wake_up.remote() for worker in self.workers])
        elif self.rollout_mode == RolloutMode.COLOCATED:
            # Directly call engine to wake up without sync weights.
            if self.node_rank == 0:
                await self.engine.wake_up(tags=["kv_cache", "weights"])
        elif self.rollout_mode == RolloutMode.STANDALONE:
            logger.info("skip wake_up in standalone mode")

    async def sleep(self):
        if self.rollout_mode == RolloutMode.HYBRID:
            if self.node_rank == 0:
                await self.engine.reset_prefix_cache()
            await asyncio.gather(*[worker.sleep.remote() for worker in self.workers])
        elif self.rollout_mode == RolloutMode.COLOCATED:
            if self.node_rank == 0:
                await self.engine.reset_prefix_cache()
                await self.engine.sleep(level=1)
        elif self.rollout_mode == RolloutMode.STANDALONE:
            logger.info("skip sleep in standalone mode")

    async def wait_for_requests_to_drain(self):
        await self.engine.wait_for_requests_to_drain()


@ray.remote(num_cpus=1)
class vLLMHttpServer(vLLMHttpServerBase):
    """vLLM http server in single node, this is equivalent to launch server with command line:
    ```
    vllm serve --tensor-parallel-size=8 ...
    ```
    """

    def __init__(
        self,
        config: RolloutConfig | RewardModelConfig,
        model_config: HFModelConfig,
        rollout_mode: RolloutMode,
        workers: list[ActorHandle],
        replica_rank: int,
        node_rank: int,
        gpus_per_node: int,
        nnodes: int,
    ):
        super().__init__(config, model_config, rollout_mode, workers, replica_rank, node_rank, gpus_per_node, nnodes)


_rollout_worker_actor_cls = ray.remote(vLLMAsyncRollout)


class vLLMReplica(RolloutReplica):
    def __init__(
        self,
        replica_rank: int,
        config: RolloutConfig | RewardModelConfig,
        model_config: HFModelConfig,
        gpus_per_node: int = 8,
        is_reward_model: bool = False,
    ):
        super().__init__(replica_rank, config, model_config, gpus_per_node, is_reward_model)
        self.server_class = vLLMHttpServer

    def get_ray_class_with_init_args(self) -> RayClassWithInitArgs:
        """Get rollout worker actor class for colocated and standalone mode."""
        worker_dict_cls = RayClassWithInitArgs(
            cls=_rollout_worker_actor_cls,
            config=self.config,
            model_config=self.model_config,
            device_mesh=None,
        )
        return worker_dict_cls

    async def launch_servers(self):
        """Launch http server in each node."""
        assert len(self.workers) == self.world_size, (
            f"worker number {len(self.workers)} not equal to world size {self.world_size}"
        )

        # get node_id of all workers
        worker_node_ids = await asyncio.gather(
            *[
                worker.__ray_call__.remote(lambda self: ray.get_runtime_context().get_node_id())
                for worker in self.workers
            ]
        )

        # For non-data parallel case, there's only one server whether it's single or multi nodes.
        nnodes, gpus_per_node = self.nnodes, self.gpus_per_node
        if self.config.data_parallel_size == 1:
            nnodes = 1
            gpus_per_node = self.world_size

        # create server actor in each node with node affinity
        for node_rank in range(nnodes):
            workers = self.workers[node_rank * gpus_per_node : (node_rank + 1) * gpus_per_node]
            node_id = worker_node_ids[node_rank * gpus_per_node]
            name = (
                f"vllm_server_{self.replica_rank}_{node_rank}"
                if not self.is_reward_model
                else f"vllm_server_reward_{self.replica_rank}_{node_rank}"
            )
            server = self.server_class.options(
                scheduling_strategy=ray.util.scheduling_strategies.NodeAffinitySchedulingStrategy(
                    node_id=node_id,
                    soft=False,
                ),
                name=name,
            ).remote(
                config=self.config,
                model_config=self.model_config,
                rollout_mode=self.rollout_mode,
                workers=workers,
                replica_rank=self.replica_rank,
                node_rank=node_rank,
                gpus_per_node=gpus_per_node,
                nnodes=nnodes,
            )
            self.servers.append(server)

        # launch http server in each node
        master_address, master_port = await self.servers[0].get_master_address.remote()
        await asyncio.gather(
            *[
                server.launch_server.remote(master_address=master_address, master_port=master_port)
                for server in self.servers
            ]
        )

        # get http server address from first server
        server_address, server_port = await self.servers[0].get_server_address.remote()
        self._server_handle = self.servers[0]
<<<<<<< HEAD

        if is_valid_ipv6_address(server_address):
            server_address = f"[{server_address}]"

        self._server_address = f"{server_address}:{server_port}"
=======
        self._server_address = (
            f"[{server_address}]:{server_port}"
            if is_valid_ipv6_address(server_address)
            else f"{server_address}:{server_port}"
        )
>>>>>>> d55929fd

    async def sleep(self):
        """Sleep each rollout server."""
        # Drain DP engines for safe sleep.
        await self.servers[0].wait_for_requests_to_drain.remote()
        await asyncio.gather(*[server.sleep.remote() for server in self.servers])


def _qwen2_5_vl_dedup_image_tokens(prompt_ids: list[int], processor):
    """Deduplicate consecutive image tokens in prompt_ids for Qwen2.5-VL, since vLLM will replicate the
    <|image_pad|> token by image_data.

    For example,
    ```
    <|vision_start|><|image_pad|><|image_pad|>...<|image_pad|><|vision_end|>
    =>
    <|vision_start|><|image_pad|><|vision_end|>
    ```
    """
    if processor is not None and "Qwen2VLImageProcessor" in processor.image_processor.__class__.__name__:
        prompt_ids = np.array(prompt_ids)

        # Create a mask where True indicates elements to keep
        mask = np.ones(len(prompt_ids), dtype=bool)

        # Find where the array equals the value
        is_value = prompt_ids == processor.image_token_id

        # Find consecutive duplicates by checking if previous element is also the value
        mask[1:] &= ~(is_value[1:] & is_value[:-1])

        return prompt_ids[mask].tolist()
    else:
        return prompt_ids<|MERGE_RESOLUTION|>--- conflicted
+++ resolved
@@ -529,19 +529,11 @@
         # get http server address from first server
         server_address, server_port = await self.servers[0].get_server_address.remote()
         self._server_handle = self.servers[0]
-<<<<<<< HEAD
-
-        if is_valid_ipv6_address(server_address):
-            server_address = f"[{server_address}]"
-
-        self._server_address = f"{server_address}:{server_port}"
-=======
         self._server_address = (
             f"[{server_address}]:{server_port}"
             if is_valid_ipv6_address(server_address)
             else f"{server_address}:{server_port}"
         )
->>>>>>> d55929fd
 
     async def sleep(self):
         """Sleep each rollout server."""
