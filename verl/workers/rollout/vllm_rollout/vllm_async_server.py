# Copyright 2024 Bytedance Ltd. and/or its affiliates
#
# Licensed under the Apache License, Version 2.0 (the "License");
# you may not use this file except in compliance with the License.
# You may obtain a copy of the License at
#
#     http://www.apache.org/licenses/LICENSE-2.0
#
# Unless required by applicable law or agreed to in writing, software
# distributed under the License is distributed on an "AS IS" BASIS,
# WITHOUT WARRANTIES OR CONDITIONS OF ANY KIND, either express or implied.
# See the License for the specific language governing permissions and
# limitations under the License.
import argparse
import asyncio
import json
import logging
import os
from concurrent.futures import Future
from pprint import pprint
from typing import Any, Callable, Optional

import cloudpickle as pickle
import numpy as np
import ray
import vllm.entrypoints.cli.serve
import zmq
from ray.actor import ActorHandle
from vllm import SamplingParams
from vllm.engine.arg_utils import AsyncEngineArgs
from vllm.entrypoints.openai.api_server import (
    build_app,
    init_app_state,
)
from vllm.inputs import TokensPrompt
from vllm.lora.request import LoRARequest
from vllm.outputs import RequestOutput
from vllm.usage.usage_lib import UsageContext
from vllm.v1.engine.async_llm import AsyncLLM
from vllm.v1.engine.core import EngineCoreProc
from vllm.v1.engine.utils import CoreEngineProcManager
from vllm.v1.executor.abstract import Executor

from verl.single_controller.ray import RayClassWithInitArgs
from verl.utils.config import omega_conf_to_dataclass
from verl.utils.vllm.vllm_fp8_utils import apply_vllm_fp8_patches
from verl.workers.config import HFModelConfig, RolloutConfig
from verl.workers.rollout.replica import RolloutMode, RolloutReplica, TokenOutput
from verl.workers.rollout.utils import get_free_port, is_valid_ipv6_address, run_unvicorn
from verl.workers.rollout.vllm_rollout import vLLMAsyncRollout
from verl.workers.rollout.vllm_rollout.utils import (
    VLLM_LORA_INT_ID,
    VLLM_LORA_NAME,
    VLLM_LORA_PATH,
    get_vllm_max_lora_rank,
)

if vllm.__version__ > "0.11.0":
    from vllm.utils.argparse_utils import FlexibleArgumentParser
    from vllm.utils.network_utils import get_tcp_uri

    if vllm.__version__ == "0.12.0":
        from vllm.entrypoints.harmony_utils import get_encoding

        get_encoding()
else:
    from vllm.utils import FlexibleArgumentParser, get_tcp_uri
if vllm.__version__ >= "0.12.0":
    from vllm.v1.core.sched.output import GrammarOutput, SchedulerOutput
    from vllm.v1.outputs import ModelRunnerOutput

logger = logging.getLogger(__file__)
logger.setLevel(logging.INFO)


class ExternalZeroMQDistributedExecutor(Executor):
    """An executor that engines are launched by external ray actors."""

    uses_ray: bool = False

    def _init_executor(self) -> None:
        dp_rank_local = self.vllm_config.parallel_config.data_parallel_rank_local
        tp_size = self.vllm_config.parallel_config.tensor_parallel_size

        addresses = os.environ["VERL_VLLM_ZMQ_ADDRESSES"].split(",")
        addresses = addresses[dp_rank_local * tp_size : (dp_rank_local + 1) * tp_size]
        self.context = zmq.Context()
        self.sockets = []
        for address in addresses:
            socket = self.context.socket(zmq.REQ)
            if address.startswith("tcp://["):
                socket.setsockopt(zmq.IPV6, 1)
            socket.connect(address)
            self.sockets.append(socket)

        kwargs = dict(
            vllm_config=self.vllm_config,
            local_rank=None,
            rank=None,
            distributed_init_method="env://",
            is_driver_worker=True,
        )
        self.collective_rpc("init_worker", args=([kwargs],))
        self.collective_rpc("init_device")
        self.collective_rpc("load_model")

    if vllm.__version__ >= "0.12.0":

        def execute_model(
            self, scheduler_output: "SchedulerOutput", non_block: bool = False
        ) -> "ModelRunnerOutput | None | Future[ModelRunnerOutput | None]":
            output = self.collective_rpc("execute_model", args=(scheduler_output,))
            result = output[0]
            if non_block:
                f = Future()
                f.set_result(result)
                return f
            return result

        def sample_tokens(
            self, grammar_output: "GrammarOutput | None", non_block: bool = False
        ) -> "ModelRunnerOutput | None | Future[ModelRunnerOutput | None]":
            output = self.collective_rpc("sample_tokens", args=(grammar_output,))
            result = output[0]
            if non_block:
                f = Future()
                f.set_result(result)
                return f
            return result

    def collective_rpc(
        self,
        method: str | Callable,
        timeout: Optional[float] = None,
        args: tuple = (),
        kwargs: Optional[dict[str, Any]] = None,
        **kwargs_extra: Any,
    ) -> list[Any]:
        if isinstance(method, str):
            sent_method = method
        else:
            sent_method = pickle.dumps(method)
        del method

        message = pickle.dumps((sent_method, args, kwargs or {}))
        for socket in self.sockets:
            socket.send(message, zmq.DONTWAIT)

        outputs = []
        for socket in self.sockets:
            outputs.append(pickle.loads(socket.recv()))

        for output in outputs:
            if isinstance(output, Exception):
                raise output
        return outputs

    def check_health(self):
        return


class vLLMHttpServerBase:
    """vLLM http server in single node, this is equivalent to launch server with command line:
    ```
    vllm serve --tensor-parallel-size=8 ...
    ```
    """

    def __init__(
        self,
        config: RolloutConfig,
        model_config: HFModelConfig,
        rollout_mode: RolloutMode,
        workers: list[ActorHandle],
        replica_rank: int,
        node_rank: int,
        gpus_per_node: int,
        nnodes: int,
    ):
        """
        Args:
            config (RolloutConfig): full config.
            model_config (HFModelConfig): model config.
            rollout_mode (RolloutMode): rollout mode.
            replica_rank (int): replica rank, a replica may contain multiple nodes.
            node_rank (int): node rank.
            gpus_per_node (int): number of gpus per node.
            nnodes (int): number of nodes.
        """
        super().__init__()

        self.config: RolloutConfig = omega_conf_to_dataclass(config)
        self.model_config: HFModelConfig = omega_conf_to_dataclass(model_config, dataclass_type=HFModelConfig)
        self.config.max_model_len = self.config.prompt_length + self.config.response_length
        self.rollout_mode = rollout_mode
        self.workers = workers

        self.replica_rank = replica_rank
        self.node_rank = node_rank
        self.gpus_per_node = gpus_per_node
        self.nnodes = nnodes

        if self.rollout_mode != RolloutMode.HYBRID and self.config.load_format == "dummy":
            logger.warning(f"rollout mode is {self.rollout_mode}, load_format is dummy, set to auto")
            self.config.load_format = "auto"

        # used for http server
        self._server_address = ray.util.get_node_ip_address().strip("[]")
        self._server_port = None

        # used for data parallel: --data-parallel-address, --data-parallel-rpc-port
        if self.node_rank == 0:
            self._master_address = self._server_address
            self._master_port, self._master_sock = get_free_port(self._server_address)
            self._dp_master_port, self._dp_master_sock = get_free_port(self._server_address)
            logger.info(
                f"vLLMHttpServer, replica_rank: {self.replica_rank}, master address: {self._master_address}, "
                f"master port: {self._master_port}, data parallel master port: {self._dp_master_port}"
            )
        else:
            self._master_address = None
            self._master_port = None

    def get_master_address(self):
        """Get master address and port for data parallel."""
        return self._master_address, self._master_port

    def get_server_address(self):
        """Get http server address and port."""
        assert self._server_port is not None, "http server is not launched, port is None"
        return self._server_address, self._server_port

    async def launch_server(self, master_address: str = None, master_port: int = None):
        if self.node_rank != 0:
            assert master_address and master_port, "non-master node should provide master address and port"
            self._master_address = master_address
            self._master_port = master_port

        # 1. setup vllm serve cli args
        engine_kwargs = self.config.get("engine_kwargs", {}).get("vllm", {}) or {}
        engine_kwargs = {key: val for key, val in engine_kwargs.items() if val is not None}
        if self.config.get("limit_images", None):  # support for multi-image data
            engine_kwargs["limit_mm_per_prompt"] = {"image": self.config.get("limit_images")}
        if self.config.cudagraph_capture_sizes:
            engine_kwargs["cuda_graph_sizes"] = self.config.cudagraph_capture_sizes

        # Override default generation config from hugging face model config,
        # user can still override them by passing kwargs in each request.
        override_generation_config = dict(
            temperature=self.config.temperature,
            top_k=self.config.top_k,
            top_p=self.config.top_p,
            repetition_penalty=1.0,
            max_new_tokens=self.config.response_length,
        )
        logger.info(f"override_generation_config: {override_generation_config}")
<<<<<<< HEAD

        print(f"enable_sleep_mode: {self.config.enable_sleep_mode}")
        if not self.config.enable_sleep_mode:
            from verl.utils.device import set_expandable_segments
            set_expandable_segments(True)

=======
        quantization = self.config.quantization
        if quantization is not None:
            if quantization == "fp8":
                FP8_BLOCK_QUANT_KWARGS = {
                    "activation_scheme": "dynamic",
                    "fmt": "e4m3",
                    "quant_method": "fp8",
                    "weight_block_size": [128, 128],
                }
                fp8_block_quant_kwargs = dict(FP8_BLOCK_QUANT_KWARGS)
                # Apply vllm fp8 patches
                # Will remove the patch after vllm support on-the-fly quant for rollout natively.
                apply_vllm_fp8_patches()
            else:
                raise ValueError(f"Currently only support fp8 quantization, got: {quantization}")
>>>>>>> 518bada2
        args = {
            "dtype": self.config.dtype,
            "load_format": self.config.load_format,
            "skip_tokenizer_init": False,
            "trust_remote_code": self.model_config.trust_remote_code,
            "max_model_len": self.config.max_model_len,
            "max_num_seqs": self.config.max_num_seqs,
            "enable_chunked_prefill": self.config.enable_chunked_prefill,
            "max_num_batched_tokens": self.config.max_num_batched_tokens,
            "enable_prefix_caching": self.config.enable_prefix_caching,
            "enable_sleep_mode": self.config.enable_sleep_mode,
            "disable_custom_all_reduce": True,
            "enforce_eager": self.config.enforce_eager,
            "gpu_memory_utilization": self.config.gpu_memory_utilization,
            "disable_log_stats": self.config.disable_log_stats,
            "tensor_parallel_size": self.config.tensor_model_parallel_size,
            "seed": self.config.get("seed", 0),
            "override_generation_config": json.dumps(override_generation_config),
            "quantization": quantization,
            "hf_overrides": {"quantization_config": fp8_block_quant_kwargs} if quantization == "fp8" else None,
            **engine_kwargs,
        }

        if self.config.prometheus.enable:
            if self.config.prometheus.served_model_name:
                # Extract model name from path if it's a full path
                served_model_name = self.config.prometheus.served_model_name
                if "/" in served_model_name:
                    # If it's a full path, extract the last part as model name
                    served_model_name = served_model_name.split("/")[-1]
                args["served_model_name"] = served_model_name

        if self.config.expert_parallel_size > 1:
            assert self.gpus_per_node % self.config.tensor_model_parallel_size == 0, (
                "gpus_per_node should be divisible by tensor_model_parallel_size"
            )
            data_parallel_size_local = self.gpus_per_node // self.config.tensor_model_parallel_size
            assert len(self.workers) == data_parallel_size_local * self.config.tensor_model_parallel_size, (
                f"num workers ({len(self.workers)}) should be equal to dp_size_local "
            )
            f"({data_parallel_size_local}) * tp_size ({self.config.tensor_model_parallel_size})"

            args.update(
                {
                    "enable_expert_parallel": self.config.expert_parallel_size > 1,
                    "data_parallel_size": self.config.data_parallel_size,
                    "data_parallel_size_local": data_parallel_size_local,
                    "data_parallel_start_rank": self.node_rank * data_parallel_size_local,
                    "data_parallel_address": self._master_address,
                    "data_parallel_rpc_port": self._master_port,
                }
            )

        # update lora-related args
        if self.model_config.lora_rank > 0:
            args.update(
                {
                    "enable_lora": True,
                    "max_loras": 1,
                    "max_lora_rank": get_vllm_max_lora_rank(self.model_config.lora_rank),
                }
            )

        if self.config.enable_rollout_routing_replay:
            args.update({"enable_return_routed_experts": True})

        server_args = ["serve", self.model_config.local_path]
        for k, v in args.items():
            if isinstance(v, bool):
                if v:
                    server_args.append(f"--{k}")
            elif v is not None:
                server_args.append(f"--{k}")
                # Use json.dumps for dict to ensure valid JSON format
                server_args.append(json.dumps(v) if isinstance(v, dict) else str(v))

        if self.replica_rank == 0:
            pprint(server_args)

        CMD_MODULES = [vllm.entrypoints.cli.serve]
        parser = FlexibleArgumentParser(description="vLLM CLI")
        subparsers = parser.add_subparsers(required=False, dest="subparser")
        cmds = {}
        for cmd_module in CMD_MODULES:
            new_cmds = cmd_module.cmd_init()
            for cmd in new_cmds:
                cmd.subparser_init(subparsers).set_defaults(dispatch_function=cmd.cmd)
                cmds[cmd.name] = cmd
        server_args = parser.parse_args(args=server_args)
        server_args.model = server_args.model_tag
        if server_args.subparser in cmds:
            cmds[server_args.subparser].validate(server_args)

        # 2. setup distributed executor backend
        distributed_executor_backend = ExternalZeroMQDistributedExecutor if len(self.workers) > 0 else None
        server_args.distributed_executor_backend = distributed_executor_backend

        zmq_addresses = ray.get([worker.get_zeromq_address.remote() for worker in self.workers])
        logger.info(
            f"replica_rank={self.replica_rank}, node_rank={self.node_rank}, nnodes={self.nnodes}, "
            f"get worker zmq addresses: {zmq_addresses}"
        )
        os.environ["VERL_VLLM_ZMQ_ADDRESSES"] = ",".join(zmq_addresses)

        # 3. launch server
        if self.node_rank == 0:
            await self.run_server(server_args)
        else:
            await self.run_headless(server_args)

    async def run_server(self, args: argparse.Namespace):
        engine_args = AsyncEngineArgs.from_cli_args(args)
        usage_context = UsageContext.OPENAI_API_SERVER
        vllm_config = engine_args.create_engine_config(usage_context=usage_context)
        vllm_config.parallel_config.data_parallel_master_port = self._dp_master_port

        engine_client = AsyncLLM.from_vllm_config(
            vllm_config=vllm_config,
            usage_context=usage_context,
            enable_log_requests=engine_args.enable_log_requests,
            disable_log_stats=engine_args.disable_log_stats,
        )

        # Don't keep the dummy data in memory
        await engine_client.reset_mm_cache()

        app = build_app(args)
        if vllm.__version__ > "0.11.0":
            await init_app_state(engine_client, app.state, args)
        else:
            await init_app_state(engine_client, vllm_config, app.state, args)
        if self.replica_rank == 0 and self.node_rank == 0:
            logger.info(f"Initializing a V1 LLM engine with config: {vllm_config}")

        self.engine = engine_client
        self._server_port, self._server_task = await run_unvicorn(app, args, self._server_address)

    async def run_headless(self, args: argparse.Namespace):
        # Create the EngineConfig.
        engine_args = vllm.AsyncEngineArgs.from_cli_args(args)
        usage_context = UsageContext.OPENAI_API_SERVER
        vllm_config = engine_args.create_engine_config(usage_context=usage_context, headless=True)

        parallel_config = vllm_config.parallel_config
        local_engine_count = parallel_config.data_parallel_size_local

        host = parallel_config.data_parallel_master_ip
        port = engine_args.data_parallel_rpc_port  # add to config too
        handshake_address = get_tcp_uri(host, port)

        # Create the engines.
        self.engine_manager = CoreEngineProcManager(
            target_fn=EngineCoreProc.run_engine_core,
            local_engine_count=local_engine_count,
            start_index=vllm_config.parallel_config.data_parallel_rank,
            local_start_index=0,
            vllm_config=vllm_config,
            local_client=False,
            handshake_address=handshake_address,
            executor_class=Executor.get_class(vllm_config),
            log_stats=not engine_args.disable_log_stats,
        )

    async def generate(
        self,
        prompt_ids: list[int],
        sampling_params: dict[str, Any],
        request_id: str,
        image_data: Optional[list[Any]] = None,
    ) -> TokenOutput:
        """Generate sequence with token-in-token-out."""
        # TODO(@wuxibin): switch to `/generate` http endpoint once multi-modal support ready.
        max_tokens = self.config.max_model_len - len(prompt_ids)
        sampling_params["logprobs"] = 0 if sampling_params.pop("logprobs", False) else None
        sampling_params.setdefault("repetition_penalty", self.config.get("repetition_penalty", 1.0))
        sampling_params = SamplingParams(max_tokens=max_tokens, **sampling_params)
        prompt_ids = _qwen2_5_vl_dedup_image_tokens(prompt_ids, self.model_config.processor)
        prompt = TokensPrompt(
            prompt_token_ids=prompt_ids, multi_modal_data={"image": image_data} if image_data else None
        )

        # Add lora request
        lora_request = None
        if self.model_config.lora_rank > 0:
            # Make sure we also check that the lora is already loaded in the engine
            lora_loaded = VLLM_LORA_INT_ID in await self.engine.list_loras()
            if lora_loaded:
                lora_request = LoRARequest(
                    lora_name=VLLM_LORA_NAME, lora_int_id=VLLM_LORA_INT_ID, lora_path=VLLM_LORA_PATH
                )

        generator = self.engine.generate(
            prompt=prompt, sampling_params=sampling_params, request_id=request_id, lora_request=lora_request
        )

        # Get final response
        final_res: Optional[RequestOutput] = None
        async for output in generator:
            final_res = output
        assert final_res is not None

        token_ids = final_res.outputs[0].token_ids
        log_probs = None
        if sampling_params.logprobs is not None:
            log_probs = [logprobs[token_ids[i]].logprob for i, logprobs in enumerate(final_res.outputs[0].logprobs)]

        routed_experts = None
        if self.config.enable_rollout_routing_replay:
            routed_experts = final_res.outputs[0].routed_experts

        # Determine stop reason from finish_reason
        finish_reason = final_res.outputs[0].finish_reason
        if finish_reason == "abort":
            stop_reason = "aborted"
        elif finish_reason in ("stop", "length"):
            stop_reason = "completed"
        else:
            stop_reason = finish_reason  # for more stop reason in the future

        return TokenOutput(
            token_ids=token_ids, log_probs=log_probs, routed_experts=routed_experts, stop_reason=stop_reason
        )

    async def wake_up(self):
        if self.rollout_mode == RolloutMode.HYBRID:
            # Call all workers to switch between trainer mode and rollout mode.
            await asyncio.gather(*[worker.wake_up.remote() for worker in self.workers])
        elif self.rollout_mode == RolloutMode.COLOCATED:
            # Directly call engine to wake up without sync weights.
            if self.node_rank == 0:
                await self.engine.wake_up(tags=["kv_cache", "weights"])
        elif self.rollout_mode == RolloutMode.STANDALONE:
            logger.info("skip wake_up in standalone mode")

    async def sleep(self):
        if self.rollout_mode == RolloutMode.HYBRID:
            if self.node_rank == 0:
                await self.engine.reset_prefix_cache()
            await asyncio.gather(*[worker.sleep.remote() for worker in self.workers])
        elif self.rollout_mode == RolloutMode.COLOCATED:
            if self.node_rank == 0:
                await self.engine.reset_prefix_cache()
                await self.engine.sleep(level=1)
        elif self.rollout_mode == RolloutMode.STANDALONE:
            logger.info("skip sleep in standalone mode")

    async def clear_kv_cache(self):
        if self.node_rank == 0:
            await self.engine.reset_prefix_cache()

    async def wait_for_requests_to_drain(self):
        await self.engine.wait_for_requests_to_drain()

    async def abort_all_requests(self) -> dict[str, Any]:
        """Abort all ongoing generation requests.

        Returns:
            dict[str, Any]: Dictionary containing:
                - aborted_count: Number of requests aborted
                - request_ids: List of aborted request IDs
        """
        try:
            # Take an atomic snapshot to avoid race conditions with the vLLM engine thread
            request_states_snapshot = list(self.engine.output_processor.request_states.items())
            request_ids = [req_id for req_id, _ in request_states_snapshot]

            if not request_ids:
                return {"aborted_count": 0, "request_ids": []}

            # For each request, create an abort output and put it to its queue
            # This allows the generator to receive the aborted result
            from vllm.v1.engine import FinishReason

            for _, req_state in request_states_snapshot:
                request_output = req_state.make_request_output(
                    [], pooling_output=None, finish_reason=FinishReason.ABORT, stop_reason=None
                )
                req_state.queue.put(request_output)

            # Abort requests in the output processor and engine core
            self.engine.output_processor.abort_requests(request_ids)
            await self.engine.engine_core.abort_requests_async(request_ids)

            logger.info(f"Aborted {len(request_ids)} requests: {request_ids}")
            return {"aborted_count": len(request_ids), "request_ids": request_ids}

        except Exception as e:
            logger.error(f"Error aborting requests: {e}")
            return {"aborted_count": 0, "request_ids": [], "error": str(e)}

    async def abort_request(self, request_id: str) -> dict[str, Any]:
        """Abort a specific generation request.

        Args:
            request_id: The ID of the request to abort.

        Returns:
            dict[str, Any]: Dictionary containing abort result.
        """
        try:
            request_states = self.engine.output_processor.request_states
            req_state = request_states.get(request_id)

            if req_state is None:
                return {"aborted": False, "error": f"Request {request_id} not found"}

            # Create abort output and put it to the queue
            from vllm.v1.engine import FinishReason

            request_output = req_state.make_request_output(
                [], pooling_output=None, finish_reason=FinishReason.ABORT, stop_reason=None
            )
            req_state.queue.put(request_output)

            # Abort in output processor and engine core
            self.engine.output_processor.abort_requests([request_id])
            await self.engine.engine_core.abort_requests_async([request_id])

            logger.info(f"Aborted request: {request_id}")
            return {"aborted": True, "request_id": request_id}

        except Exception as e:
            logger.error(f"Error aborting request {request_id}: {e}")
            return {"aborted": False, "request_id": request_id, "error": str(e)}


@ray.remote(num_cpus=1)
class vLLMHttpServer(vLLMHttpServerBase):
    """vLLM http server in single node, this is equivalent to launch server with command line:
    ```
    vllm serve --tensor-parallel-size=8 ...
    ```
    """

    def __init__(
        self,
        config: RolloutConfig,
        model_config: HFModelConfig,
        rollout_mode: RolloutMode,
        workers: list[ActorHandle],
        replica_rank: int,
        node_rank: int,
        gpus_per_node: int,
        nnodes: int,
    ):
        super().__init__(config, model_config, rollout_mode, workers, replica_rank, node_rank, gpus_per_node, nnodes)


_rollout_worker_actor_cls = ray.remote(vLLMAsyncRollout)


class vLLMReplica(RolloutReplica):
    def __init__(
        self,
        replica_rank: int,
        config: RolloutConfig,
        model_config: HFModelConfig,
        gpus_per_node: int = 8,
        is_reward_model: bool = False,
    ):
        super().__init__(replica_rank, config, model_config, gpus_per_node, is_reward_model)
        self.server_class = vLLMHttpServer

    def get_ray_class_with_init_args(self) -> RayClassWithInitArgs:
        """Get rollout worker actor class for colocated and standalone mode."""
        worker_dict_cls = RayClassWithInitArgs(
            cls=_rollout_worker_actor_cls,
            config=self.config,
            model_config=self.model_config,
            device_mesh=None,
        )
        return worker_dict_cls

    async def launch_servers(self):
        """Launch http server in each node."""
        assert len(self.workers) == self.world_size, (
            f"worker number {len(self.workers)} not equal to world size {self.world_size}"
        )

        # get node_id of all workers
        worker_node_ids = await asyncio.gather(
            *[
                worker.__ray_call__.remote(lambda self: ray.get_runtime_context().get_node_id())
                for worker in self.workers
            ]
        )

        # For non-data parallel case, there's only one server whether it's single or multi nodes.
        nnodes, gpus_per_node = self.nnodes, self.gpus_per_node
        if self.config.data_parallel_size == 1:
            nnodes = 1
            gpus_per_node = self.world_size

        # create server actor in each node with node affinity
        for node_rank in range(nnodes):
            workers = self.workers[node_rank * gpus_per_node : (node_rank + 1) * gpus_per_node]
            node_id = worker_node_ids[node_rank * gpus_per_node]
            name = (
                f"vllm_server_{self.replica_rank}_{node_rank}"
                if not self.is_reward_model
                else f"vllm_server_reward_{self.replica_rank}_{node_rank}"
            )
            server = self.server_class.options(
                scheduling_strategy=ray.util.scheduling_strategies.NodeAffinitySchedulingStrategy(
                    node_id=node_id,
                    soft=False,
                ),
                name=name,
            ).remote(
                config=self.config,
                model_config=self.model_config,
                rollout_mode=self.rollout_mode,
                workers=workers,
                replica_rank=self.replica_rank,
                node_rank=node_rank,
                gpus_per_node=gpus_per_node,
                nnodes=nnodes,
            )
            self.servers.append(server)

        # launch http server in each node
        master_address, master_port = await self.servers[0].get_master_address.remote()
        await asyncio.gather(
            *[
                server.launch_server.remote(master_address=master_address, master_port=master_port)
                for server in self.servers
            ]
        )

        # get http server address from first server
        server_address, server_port = await self.servers[0].get_server_address.remote()
        self._server_handle = self.servers[0]
        self._server_address = (
            f"[{server_address}]:{server_port}"
            if is_valid_ipv6_address(server_address)
            else f"{server_address}:{server_port}"
        )

    async def sleep(self):
        """Sleep each rollout server."""
        # Drain DP engines for safe sleep.
        await self.servers[0].wait_for_requests_to_drain.remote()
        await asyncio.gather(*[server.sleep.remote() for server in self.servers])

    async def abort_all_requests(self) -> dict[str, Any]:
        """Abort all ongoing generation requests across all servers.

        Returns:
            dict[str, Any]: Combined abort results from all servers.
        """
        results = await asyncio.gather(*[server.abort_all_requests.remote() for server in self.servers])

        total_aborted = sum(r.get("aborted_count", 0) for r in results)
        all_request_ids = []
        for r in results:
            all_request_ids.extend(r.get("request_ids", []))

        return {
            "aborted_count": total_aborted,
            "request_ids": all_request_ids,
            "server_results": results,
        }

    async def abort_request(self, request_id: str) -> dict[str, Any]:
        """Abort a specific request. Tries all servers since we don't know which one has it.

        Args:
            request_id: The ID of the request to abort.

        Returns:
            dict[str, Any]: Abort result.
        """
        # TODO(petersh6): we should only abort on the server that has the request.
        results = await asyncio.gather(*[server.abort_request.remote(request_id) for server in self.servers])

        for r in results:
            if r.get("aborted", False):
                return r

        return {"aborted": False, "request_id": request_id, "error": "Request not found on any server"}


def _qwen2_5_vl_dedup_image_tokens(prompt_ids: list[int], processor):
    """Deduplicate consecutive image tokens in prompt_ids for Qwen2.5-VL, since vLLM will replicate the
    <|image_pad|> token by image_data.

    For example,
    ```
    <|vision_start|><|image_pad|><|image_pad|>...<|image_pad|><|vision_end|>
    =>
    <|vision_start|><|image_pad|><|vision_end|>
    ```
    """
    if processor is not None and "Qwen2VLImageProcessor" in processor.image_processor.__class__.__name__:
        prompt_ids = np.array(prompt_ids)

        # Create a mask where True indicates elements to keep
        mask = np.ones(len(prompt_ids), dtype=bool)

        # Find where the array equals the value
        is_value = prompt_ids == processor.image_token_id

        # Find consecutive duplicates by checking if previous element is also the value
        mask[1:] &= ~(is_value[1:] & is_value[:-1])

        return prompt_ids[mask].tolist()
    else:
        return prompt_ids<|MERGE_RESOLUTION|>--- conflicted
+++ resolved
@@ -254,14 +254,12 @@
             max_new_tokens=self.config.response_length,
         )
         logger.info(f"override_generation_config: {override_generation_config}")
-<<<<<<< HEAD
-
-        print(f"enable_sleep_mode: {self.config.enable_sleep_mode}")
+
+        logger.info(f"enable_sleep_mode: {self.config.enable_sleep_mode}")
         if not self.config.enable_sleep_mode:
             from verl.utils.device import set_expandable_segments
             set_expandable_segments(True)
 
-=======
         quantization = self.config.quantization
         if quantization is not None:
             if quantization == "fp8":
@@ -277,7 +275,6 @@
                 apply_vllm_fp8_patches()
             else:
                 raise ValueError(f"Currently only support fp8 quantization, got: {quantization}")
->>>>>>> 518bada2
         args = {
             "dtype": self.config.dtype,
             "load_format": self.config.load_format,
