# Copyright 2024 Bytedance Ltd. and/or its affiliates
#
# Licensed under the Apache License, Version 2.0 (the "License");
# you may not use this file except in compliance with the License.
# You may obtain a copy of the License at
#
#     http://www.apache.org/licenses/LICENSE-2.0
#
# Unless required by applicable law or agreed to in writing, software
# distributed under the License is distributed on an "AS IS" BASIS,
# WITHOUT WARRANTIES OR CONDITIONS OF ANY KIND, either express or implied.
# See the License for the specific language governing permissions and
# limitations under the License.
"""
The vllm_rollout that can be applied in different backend
When working with FSDP:
- Use DTensor weight loader (recommended) or HF weight loader
- Utilize state_dict from the FSDP to synchronize the weights among tp ranks in vLLM
When working with Megatron:
- Use Megatron weight loader
- During training, only the current pp stage holds the parameters
- Before inference, broadcast the parameters of the current pp rank to all other pp ranks (all pp ranks holds all the parameters)
- Bind the parameters to the inference engine
- Do inference in tp. pp is treated as additional dp
- After inference, all the parameters that doesn't belong to this pp rank is freed.
"""
from typing import List
from contextlib import contextmanager
from omegaconf import DictConfig
import torch
import torch.distributed
from tensordict import TensorDict
from torch import nn

from verl import DataProto
from verl.utils.torch_functional import get_eos_mask, pad_sequence_to_length
from verl.workers.rollout.base import BaseRollout
from verl.third_party.vllm import LLM, vllm_version
from verl.third_party.vllm import parallel_state as vllm_ps
from vllm import SamplingParams

# TODO
# 1. support pp in vllm
# 2. passing tokenizer is not necessary? no encoding/decoding is happending here
# 3. simplify init logics


# NOTE(sgm): add for verl. We can optimize it by making the dataloader yield List[int] without padding.
def _pre_process_inputs(pad_token_id, prompt_token_ids: torch.Tensor) -> List[int]:
    # remove the left padding in the prompt token_id
    # pad_token_id = self.llm_engine.tokenizer.pad_token_id if self.llm_engine.tokenizer.pad_token_id is not None else self.llm_engine.tokenizer.eos_token_id
    non_pad_index = torch.nonzero(prompt_token_ids != pad_token_id, as_tuple=False)[0][0]
    token_ids = prompt_token_ids[non_pad_index:].tolist()
    return token_ids


class vLLMRollout(BaseRollout):

    def __init__(self, actor_module: nn.Module, config: DictConfig, tokenizer, model_hf_config, **kwargs):
        """A vLLM rollout. It requires the module is supported by the vllm.

        Args:
            module: module here follows huggingface APIs
            config: DictConfig
            tokenizer: the task/model tokenizer
            model_hf_config: the huggingface config to initiallize the generating model in vllm
            **kwargs: train_tp, for Megatron Backend to initialize hybrid engine (zero redundancy) process group
        """
        super().__init__()
        self.config = config
        assert not (not config.enforce_eager and config.free_cache_engine), \
            "disable CUDA graph (enforce_eager = False) if free cache engine"

        tensor_parallel_size = self.config.get('tensor_model_parallel_size', 1)
        assert tensor_parallel_size <= torch.distributed.get_world_size(), \
            "tensor parallel size should be less than or equal to the world size"
        max_num_batched_tokens = self.config.get('max_num_batched_tokens', 8192)
<<<<<<< HEAD
=======

>>>>>>> 0c32cf78
        if kwargs.get('train_tp', None) is not None:
            # deployed with megatron
            import os
            os.environ['CUDA_TIMER_STREAM_KAFKA_ENABLE'] = '0'
            os.environ['MEGATRON_IMPORT_TIMERS'] = '0'
            train_tp = kwargs.get('train_tp', None)
            num_tp_per_train_tp = train_tp // tensor_parallel_size
            if vllm_version in ('0.4.2', '0.5.4', '0.6.3'):
                vllm_ps.initialize_parallel_state(tensor_model_parallel_size=tensor_parallel_size,
                                                  num_tp_per_train_tp=num_tp_per_train_tp)

        assert model_hf_config.max_position_embeddings >= config.prompt_length + config.response_length, \
            "model context length should be greater than total sequence length"
<<<<<<< HEAD
        self.inference_engine = LLM(actor_module,
                                    tokenizer=tokenizer,
                                    model_hf_config=model_hf_config,
                                    tensor_parallel_size=tensor_parallel_size,
                                    dtype=config.dtype,
                                    enforce_eager=config.enforce_eager,
                                    gpu_memory_utilization=config.gpu_memory_utilization,
                                    skip_tokenizer_init=False,
                                    max_model_len=config.prompt_length + config.response_length,
                                    load_format=config.load_format,
                                    disable_log_stats=config.disable_log_stats,
                                    max_num_batched_tokens=max_num_batched_tokens,
                                    enable_chunked_prefill=config.enable_chunked_prefill,
                                    )
=======
        self.inference_engine = LLM(
            actor_module,
            tokenizer=tokenizer,
            model_hf_config=model_hf_config,
            tensor_parallel_size=tensor_parallel_size,
            dtype=config.dtype,
            enforce_eager=config.enforce_eager,
            gpu_memory_utilization=config.gpu_memory_utilization,
            skip_tokenizer_init=False,
            max_model_len=config.prompt_length + config.response_length,
            load_format=config.load_format,
            disable_log_stats=config.disable_log_stats,
            max_num_batched_tokens=max_num_batched_tokens,
            enable_chunked_prefill=config.enable_chunked_prefill,
        )
>>>>>>> 0c32cf78

        # Offload vllm model to reduce peak memory usage
        self.inference_engine.offload_model_weights()

        kwargs = dict(
            n=1,
            logprobs=1,  # can be set to 0 and let actor to recompute
            max_tokens=config.response_length,
        )

        # we may detokenize the result all together later
        if vllm_version in ('0.4.2', '0.5.4', '0.6.3'):
            kwargs['detokenize'] = False

        # supporting adding any sampling params from the config file
        for k in config.keys():
            if hasattr(SamplingParams(), str(k)):
                kwargs[k] = config.get(k)

        print(f"kwargs: {kwargs}")
        self.sampling_params = SamplingParams(**kwargs)

        self.pad_token_id = tokenizer.pad_token_id

    @contextmanager
    def update_sampling_params(self, **kwargs):
        # update sampling params
        old_sampling_params_args = {}
        if kwargs:
            for key, value in kwargs.items():
                if hasattr(self.sampling_params, key):
                    old_value = getattr(self.sampling_params, key)
                    old_sampling_params_args[key] = old_value
                    setattr(self.sampling_params, key, value)
        yield
        # roll back to previous sampling params
        # if len(old_sampling_params_args):
        for key, value in old_sampling_params_args.items():
            setattr(self.sampling_params, key, value)

    @torch.no_grad()
    def generate_sequences(self, prompts: DataProto, **kwargs) -> DataProto:
        # rebuild vllm cache engine
        if self.config.free_cache_engine:
            self.inference_engine.init_cache_engine()

        idx = prompts.batch['input_ids']  # (bs, prompt_length)
        # left-padded attention_mask
        attention_mask = prompts.batch['attention_mask']
        position_ids = prompts.batch['position_ids']

        # used to construct attention_mask
        eos_token_id = prompts.meta_info['eos_token_id']

        batch_size = idx.size(0)

        idx_list = []
        # parse idx from torch.Tensor to List[List[str]]
        for i in range(batch_size):
            idx_list.append(_pre_process_inputs(self.pad_token_id, idx[i]))

        do_sample = prompts.meta_info.get('do_sample', True)
        if not do_sample:
            kwargs = {
                'best_of': 1,
                'top_p': 1.0,
                'top_k': -1,
                'min_p': 0.0,
                'temperature': 0,
                'n': 1  # if greedy, only 1 response
            }

        # users can customize different sampling_params at different run
        with self.update_sampling_params(**kwargs):
            output = self.inference_engine.generate(
                prompts=None,  # because we have already convert it to prompt token id
                sampling_params=self.sampling_params,
                prompt_token_ids=idx_list,
                use_tqdm=False)

        # TODO(sgm): disable logprob when recompute_log_prob is enable
        # if n = 1: (bs, response_length) ; if n > 1: (bs * n, response_length)
        response = output[0].to(idx.device)
        log_probs = output[1].to(idx.device)

        if response.shape[1] < self.config.response_length:
            response = pad_sequence_to_length(response, self.config.response_length, self.pad_token_id)
            log_probs = pad_sequence_to_length(log_probs, self.config.response_length, self.pad_token_id)

        if self.config.n > 1 and do_sample:
            idx = idx.repeat_interleave(self.config.n, dim=0)
            attention_mask = attention_mask.repeat_interleave(self.config.n, dim=0)
            position_ids = position_ids.repeat_interleave(self.config.n, dim=0)
            batch_size = batch_size * self.config.n
        seq = torch.cat([idx, response], dim=-1)

        response_length = response.size(1)
        delta_position_id = torch.arange(1, response_length + 1, device=position_ids.device)
        delta_position_id = delta_position_id.unsqueeze(0).repeat(batch_size, 1)

        # TODO(sgm): fix position_ids on right_pad
        # prompt: left pad + response: right pad
        # attention_mask: [0,0,0,0,1,1,1,1, | 1,1,1,0,0,0,0,0]
        # position_ids:   [0,0,0,0,0,1,2,3, | 4,5,6,7,8,9,10,11]
        response_position_ids = position_ids[:, -1:] + delta_position_id
        position_ids = torch.cat([position_ids, response_position_ids], dim=-1)
        response_attention_mask = get_eos_mask(response_id=response, eos_token=eos_token_id, dtype=attention_mask.dtype)
        attention_mask = torch.cat((attention_mask, response_attention_mask), dim=-1)

        # all the tp ranks should contain the same data here. data in all ranks are valid
        batch = TensorDict(
            {
                'prompts': idx,
                'responses': response,
                'input_ids': seq,  # here input_ids become the whole sentences
                # 'old_log_probs': log_probs, # we will recompute old log prob with actor
                'attention_mask': attention_mask,
                'position_ids': position_ids
            },
            batch_size=batch_size)

        # free vllm cache engine
        if self.config.free_cache_engine:
            self.inference_engine.free_cache_engine()

        return DataProto(batch=batch)<|MERGE_RESOLUTION|>--- conflicted
+++ resolved
@@ -75,10 +75,7 @@
         assert tensor_parallel_size <= torch.distributed.get_world_size(), \
             "tensor parallel size should be less than or equal to the world size"
         max_num_batched_tokens = self.config.get('max_num_batched_tokens', 8192)
-<<<<<<< HEAD
-=======
-
->>>>>>> 0c32cf78
+
         if kwargs.get('train_tp', None) is not None:
             # deployed with megatron
             import os
@@ -92,22 +89,6 @@
 
         assert model_hf_config.max_position_embeddings >= config.prompt_length + config.response_length, \
             "model context length should be greater than total sequence length"
-<<<<<<< HEAD
-        self.inference_engine = LLM(actor_module,
-                                    tokenizer=tokenizer,
-                                    model_hf_config=model_hf_config,
-                                    tensor_parallel_size=tensor_parallel_size,
-                                    dtype=config.dtype,
-                                    enforce_eager=config.enforce_eager,
-                                    gpu_memory_utilization=config.gpu_memory_utilization,
-                                    skip_tokenizer_init=False,
-                                    max_model_len=config.prompt_length + config.response_length,
-                                    load_format=config.load_format,
-                                    disable_log_stats=config.disable_log_stats,
-                                    max_num_batched_tokens=max_num_batched_tokens,
-                                    enable_chunked_prefill=config.enable_chunked_prefill,
-                                    )
-=======
         self.inference_engine = LLM(
             actor_module,
             tokenizer=tokenizer,
@@ -123,7 +104,6 @@
             max_num_batched_tokens=max_num_batched_tokens,
             enable_chunked_prefill=config.enable_chunked_prefill,
         )
->>>>>>> 0c32cf78
 
         # Offload vllm model to reduce peak memory usage
         self.inference_engine.offload_model_weights()
