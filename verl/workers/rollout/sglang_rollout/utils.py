--- conflicted
+++ resolved
@@ -14,11 +14,7 @@
 # limitations under the License.
 
 import pickle
-<<<<<<< HEAD
-from typing import Any, Iterable, Iterator, List, Optional
-=======
 from typing import Any, Iterator, Optional
->>>>>>> a7092c84
 
 import numpy as np
 import torch
@@ -72,41 +68,6 @@
         return data
 
 
-<<<<<<< HEAD
-def batched(iterable: Iterable, n: int) -> Iterator[List]:
-    """
-    Split an iterable into batches of size n.
-
-    Args:
-        iterable: The input iterable to be batched
-        n: The size of each batch
-
-    Yields:
-        Batches of size n from the input iterable
-
-    Example:
-        >>> list(batched([1, 2, 3, 4, 5], 2))
-        [[1, 2], [3, 4], [5]]
-    """
-    try:
-        # Try to use the built-in batched function from Python 3.13+
-        from itertools import batched as _batched
-
-        return _batched(iterable, n)
-    except ImportError:
-        # Fallback implementation for Python 3.12 and earlier
-        import itertools
-
-        if n < 1:
-            raise ValueError("batch size must be at least one") from None
-
-        it = iter(iterable)
-        while True:
-            chunk = list(itertools.islice(it, n))
-            if not chunk:
-                return
-            yield chunk
-=======
 def get_named_tensor_buckets(
     iterable: Iterator[tuple[str, torch.Tensor]], bucket_bytes: int
 ) -> Iterator[list[tuple[str, torch.Tensor]]]:
@@ -144,5 +105,4 @@
             current_size += tensor_size
 
     if current_bucket:
-        yield current_bucket
->>>>>>> a7092c84
+        yield current_bucket