# Copyright 2023-2024 SGLang Team
# Copyright 2025 ModelBest Inc. and/or its affiliates
# Copyright 2024 Bytedance Ltd. and/or its affiliates
#
# Licensed under the Apache License, Version 2.0 (the "License");
# you may not use this file except in compliance with the License.
# You may obtain a copy of the License at
#
#     http://www.apache.org/licenses/LICENSE-2.0
#
# Unless required by applicable law or agreed to in writing, software
# distributed under the License is distributed on an "AS IS" BASIS,
# WITHOUT WARRANTIES OR CONDITIONS OF ANY KIND, either express or implied.
# See the License for the specific language governing permissions and
# limitations under the License.
from __future__ import annotations

import logging
import multiprocessing as mp
import os
from typing import Generator

import ray
import sglang.srt.entrypoints.engine
import torch
from sglang.srt.server_args import ServerArgs
from sglang.srt.utils import (
    assert_pkg_version,
    is_cuda,
    set_prometheus_multiproc_dir,
    set_ulimit,
)
from sglang.srt.weight_sync.utils import update_weights as sgl_update_weights
from torch.distributed.device_mesh import DeviceMesh

from verl.workers.config import HFModelConfig, RolloutConfig
from verl.workers.rollout.base import BaseRollout
from verl.workers.rollout.sglang_rollout.http_server_engine import AsyncHttpServerAdapter
from verl.workers.rollout.sglang_rollout.utils import get_named_tensor_buckets
from verl.workers.rollout.utils import is_valid_ipv6_address

logger = logging.getLogger(__file__)
logger.setLevel(os.getenv("VERL_LOGGING_LEVEL", "WARN"))


# patch to avoid issue https://github.com/sgl-project/sglang/issues/6723
def _set_envs_and_config(server_args: ServerArgs):
    # Set global environments
    os.environ["TF_CPP_MIN_LOG_LEVEL"] = "3"
    os.environ["NCCL_CUMEM_ENABLE"] = "0"
    os.environ["NCCL_NVLS_ENABLE"] = str(int(server_args.enable_nccl_nvls))
    os.environ["TORCH_NCCL_AVOID_RECORD_STREAMS"] = "1"
    os.environ["CUDA_DEVICE_MAX_CONNECTIONS"] = "4"
    os.environ["CUDA_MODULE_LOADING"] = "AUTO"

    # Set prometheus env vars
    if server_args.enable_metrics:
        set_prometheus_multiproc_dir()

    # Set ulimit
    set_ulimit()

    # Check flashinfer version
    if server_args.attention_backend == "flashinfer":
        assert_pkg_version(
            "flashinfer_python",
            "0.2.5",
            "Please uninstall the old version and reinstall the latest version by following the instructions at https://docs.flashinfer.ai/installation.html.",
        )
    if is_cuda():
        assert_pkg_version(
            "sgl-kernel",
            "0.1.1",
            "Please reinstall the latest version with `pip install sgl-kernel --force-reinstall`",
        )

    # Set mp start method
    mp.set_start_method("spawn", force=True)


sglang.srt.entrypoints.engine._set_envs_and_config = _set_envs_and_config


# because chatCompletion is an async method, it makes the whole ray actor be an async actor
# which can not call loop.run_until_complete. So we need to make the engine to be an async class
<<<<<<< HEAD
class AsyncEngine(sglang.srt.entrypoints.engine.Engine):
    def __init__(self, **kwargs):
        super().__init__(**kwargs)

    async def release_memory_occupation(self, tags: Optional[list[str]] = None):
        """Release GPU occupation temporarily."""
        if tags is None:
            obj = ReleaseMemoryOccupationReqInput()
        else:
            obj = ReleaseMemoryOccupationReqInput(tags=tags)
        return await self.tokenizer_manager.release_memory_occupation(obj, None)

    async def resume_memory_occupation(self, tags: Optional[list[str]] = None):
        """Resume GPU occupation."""
        if tags is None:
            obj = ResumeMemoryOccupationReqInput()
        else:
            obj = ResumeMemoryOccupationReqInput(tags=tags)
        return await self.tokenizer_manager.resume_memory_occupation(obj, None)

    async def update_weights_from_tensor(self, update_weights_request: UpdateWeightsFromTensorReqInput):
        return await self.tokenizer_manager.update_weights_from_tensor(update_weights_request, None)

    async def flush_cache(self):
        return await self.tokenizer_manager.flush_cache()

    async def abort_request(self, rid: str = "", abort_all: bool = False):
        """Abort a specific request or all requests.

        Args:
            rid: The request ID to abort. If empty and abort_all is False, no action is taken.
            abort_all: If True, abort all running requests regardless of rid.
        """
        return self.tokenizer_manager.abort_request(rid=rid, abort_all=abort_all)


# NOTE(sgm): add for verl. We can optimize it by making
#  the dataloader yield List[int] without padding.
def _pre_process_inputs(
    pad_token_id,
    prompt_token_ids: torch.Tensor,
) -> torch.Tensor:
    # remove the left padding in the prompt token_id
    non_pad_index = torch.nonzero(prompt_token_ids != pad_token_id, as_tuple=False)[0][0]
    return prompt_token_ids[non_pad_index:]


def _extract_logprob_from_output(output):
    """
    extract log_prob from single sglang inference output
    """

    def _map_each_response(resp):
        input_token_logprobs = resp["meta_info"]["input_token_logprobs"]
        log_probs, output_token_ids = zip(
            *[(log_prob, token_ids) for log_prob, token_ids, _ in input_token_logprobs[1:]], strict=False
        )
        return torch.tensor(output_token_ids), torch.tensor(log_probs)

    output_token_ids, log_probs = _map_each_response(output)
    return output_token_ids, log_probs


# NOTE(linjunrong): adhoc
def _post_process_outputs(processing_class, output):
    try:
        # This is when processing_class is a processor
        tokenizer = processing_class.tokenizer
    except AttributeError:
        try:
            # This is when processing_class is a tokenizer
            tokenizer = processing_class
        except AttributeError as e:
            raise ValueError(f"Cannot get tokenizer from processing_class {processing_class}") from e

    def _map_each_response(resp):
        output_token_logprobs = resp["meta_info"]["output_token_logprobs"]
        log_probs, output_token_ids = zip(
            *[(log_prob, token_ids) for log_prob, token_ids, _ in output_token_logprobs], strict=True
        )
        return torch.tensor(output_token_ids), torch.tensor(log_probs)

    out_map = map(lambda x: _map_each_response(x), output)
    batched_output_token_ids = []
    batched_logprobs = []
    for output_token_ids, log_probs in out_map:
        batched_output_token_ids.append(output_token_ids)
        batched_logprobs.append(log_probs)
    pad_token_id = tokenizer.pad_token_id if tokenizer.pad_token_id is not None else tokenizer.eos_token_id
    batched_output_token_ids = pad_sequence(batched_output_token_ids, batch_first=True, padding_value=pad_token_id)
    if len(batched_logprobs) > 0:
        batched_logprobs = pad_sequence(batched_logprobs, batch_first=True, padding_value=pad_token_id)
    return batched_output_token_ids, batched_logprobs


def get_tool_call_parser_type(
    processing_class: PreTrainedTokenizer | PreTrainedTokenizerFast | ProcessorMixin,
) -> str:
    items = FunctionCallParser.ToolCallParserEnum.items()
    if "gpt-oss" in getattr(processing_class, "name_or_path", "").lower():
        logger.debug(f"gpt-oss model detected from name_or_path: {processing_class.name_or_path}")
        logger.debug("Using 'gpt-oss' tool call parser.")
        return "gpt-oss"
    for parser_type, parser_cls in items:
        parser = parser_cls()
        try:
            # This is when processing_class is a tokenizer
            tokenizer_vocab = processing_class.get_vocab()
        except AttributeError:
            try:
                # This is when processing_class is a processor
                tokenizer_vocab = processing_class.tokenizer.get_vocab()
            except AttributeError as e:
                raise ValueError(f"Cannot get vocab from processing_class {processing_class}") from e

        if parser.bot_token.strip() in tokenizer_vocab and (
            parser.eot_token == "" or parser.eot_token.strip() in tokenizer_vocab
        ):
            return parser_type
    else:
        raise ValueError(f"No tool call parser found for processing_class {processing_class}")


@deprecated(
    "SGLangRollout spmd mode is deprecated and is not compatible since sglang>=0.5.5. "
    "Please set `actor_rollout_ref.rollout.mode=async` to use sglang native server mode."
)
class SGLangRollout(BaseRollout):
    def __init__(
        self,
        config: RolloutConfig,
        model_config: HFModelConfig,
        device_mesh: DeviceMesh,
    ):
        super().__init__(config, model_config, device_mesh)

        actor_module = model_config.local_path
        processing_class = model_config.get_processor()
        model_hf_config = model_config.hf_config
        trust_remote_code = model_config.trust_remote_code
        port = None
        kwargs = {}

        os.environ.setdefault("SGL_DISABLE_TP_MEMORY_INBALANCE_CHECK", "true")

        (
            self._tool_schemas,
            self._tool_map,
            self._tool_call_parser_type,
            self._sgl_tools,
            self._function_call_parser,
        ) = self._initialize_tools(config, processing_class)
        self.interaction_map: dict[str, BaseInteraction] = self._initialize_interactions(config)

        # If turn on `free_cache_engine`, SGLang engine's KV cache
        # will be freed after each `generate_sequences` call.
        logger.info(
            f"tool_schemas: {self._tool_schemas}, tool_map: {self._tool_map}, tool_call_parser_type: "
            f"{self._tool_call_parser_type}, sgl_tools: {self._sgl_tools}, function_call_parser: "
            f"{self._function_call_parser}"
        )

        self._init_distributed_env(device_mesh_cpu=None, **kwargs)

        self._verify_config(model_hf_config=model_hf_config)
        # initialize the inference engine
        self._init_inference_engine(trust_remote_code, actor_module, port)

        self._init_sampling_params(**kwargs)

        self.processing_class = processing_class
        try:
            # This is when processing_class is a tokenizer
            self.pad_token_id = self.processing_class.pad_token_id
        except AttributeError:
            try:
                # This is when processing_class is a processor
                self.pad_token_id = self.processing_class.tokenizer.pad_token_id
            except AttributeError as e:
                raise ValueError(f"Cannot get pad_token_id from processing_class {self.processing_class}") from e

    def _init_distributed_env(self, device_mesh_cpu, **kwargs):
        self._device_mesh_cpu = device_mesh_cpu
        os.environ.setdefault("SGL_DISABLE_TP_MEMORY_INBALANCE_CHECK", "true")
        self.tensor_parallel_size = self.config.get("tensor_model_parallel_size", 1)
        assert self.tensor_parallel_size <= dist.get_world_size(), (
            "tensor parallel size should be less than or equal to the world size"
        )
        self.train_tp = kwargs.get("train_tp", None)
        if self.train_tp is not None:
            # deployed with megatron
            os.environ["CUDA_TIMER_STREAM_KAFKA_ENABLE"] = "0"
            os.environ["MEGATRON_IMPORT_TIMERS"] = "0"
            train_tp = kwargs.get("train_tp", None)
            num_tp_per_train_tp = train_tp // self.tensor_parallel_size
            sglang_ps.initialize_parallel_state(
                tensor_model_parallel_size=self.tensor_parallel_size,
                num_tp_per_train_tp=num_tp_per_train_tp,
            )

        tp_size = self.tensor_parallel_size
        world_size = int(os.getenv("WORLD_SIZE", "-1"))

        # init device mesh
        if self._device_mesh_cpu is None:
            device_mesh_kwargs = dict(
                mesh_shape=(world_size // tp_size, tp_size, 1),
                mesh_dim_names=["dp", "tp", "pp"],
            )

            self._device_mesh_cpu = init_device_mesh("cpu", **device_mesh_kwargs)

        self._rank = self._device_mesh_cpu.get_rank()
        self._tp_rank = self._device_mesh_cpu["tp"].get_local_rank()
        self._tp_size = self._device_mesh_cpu["tp"].size()
        if self._rank == 0:
            logger.info(f"_init_distributed_env: :tp_world: {self._tp_size}, global_world: {world_size}")
        # get tp_rank of this process in this tp group
        visible_devices = [None] * self._device_mesh_cpu.size(1)
        devices_keyword = get_visible_devices_keyword()
        torch.distributed.all_gather_object(
            visible_devices, os.environ[devices_keyword], self._device_mesh_cpu.get_group("tp")
        )
        self.visible_devices_set = set(",".join(visible_devices).split(","))
        os.environ[devices_keyword] = ",".join(sorted(list(self.visible_devices_set), key=int))

    def _verify_config(self, model_hf_config):
        if not self.config.get("max_model_len", None):
            self.config.max_model_len = self.config.prompt_length + self.config.response_length
        assert (
            self.config.max_model_len >= self.config.prompt_length + self.config.response_length
        ), f"""max_model_len should be greater than total sequence length (prompt_length + response_length):
            {self.config.max_model_len} >= {self.config.prompt_length} + {self.config.response_length}"""
        max_position_embeddings = None
        if hasattr(model_hf_config, "max_position_embeddings"):
            max_position_embeddings = model_hf_config.max_position_embeddings
        elif hasattr(model_hf_config, "llm_config") and hasattr(model_hf_config.llm_config, "max_position_embeddings"):
            max_position_embeddings = model_hf_config.llm_config.max_position_embeddings
        elif hasattr(model_hf_config, "text_config") and hasattr(
            model_hf_config.text_config, "max_position_embeddings"
        ):
            max_position_embeddings = model_hf_config.text_config.max_position_embeddings
        if max_position_embeddings is None:
            raise ValueError("max_position_embeddings not found in model_hf_config")
        rope_scaling_config = getattr(model_hf_config, "rope_scaling", None)
        if not rope_scaling_config:
            assert max_position_embeddings >= self.config.prompt_length + self.config.response_length, (
                "model context length should be greater than total sequence length"
            )
        else:
            # handle type where there's a length extend factor
            # see https://qwen.readthedocs.io/en/latest/deployment/vllm.html#extended-context-support
            # for using yarn as an example
            rope_scaling_factor = rope_scaling_config.get("factor", 1.0)

            assert (
                model_hf_config.max_position_embeddings * rope_scaling_factor
                >= self.config.prompt_length + self.config.response_length
            ), (
                f"model context length should be greater than total sequence length, "
                f"got rope_scaling_factor={rope_scaling_factor} and "
                f"max_position_embeddings={model_hf_config.max_position_embeddings}"
            )

        # currently max_assistant_turns stand for max number of tool calls
        if self.config.multi_turn.max_assistant_turns is None:
            self.config.multi_turn.max_assistant_turns = self.config.max_model_len // 3
        if self.config.multi_turn.max_user_turns is None:
            self.config.multi_turn.max_user_turns = self.config.max_model_len // 3

    def _init_inference_engine(self, trust_remote_code, actor_module, port):
        # initialize the inference engine
        nnodes = -(-self._tp_size // len(self.visible_devices_set))
        if nnodes > 1:
            ip = get_ip()
            port = get_open_port() if port is None else port
            [ip, port] = broadcast_pyobj(
                [ip, port],
                rank=self._rank,
                dist_group=self._device_mesh_cpu.get_group("tp"),
                src=self._device_mesh_cpu["tp"].mesh[0].item(),
                force_cpu_device=False,
            )
            dist_init_addr = f"[{ip}]:{port}" if is_ipv6(ip) else f"{ip}:{port}"
        else:
            dist_init_addr = None

        load_format = "dummy" if self.config.load_format.startswith("dummy") else self.config.load_format
        tp_size_per_node = self._tp_size // nnodes
        node_rank = self._tp_rank // tp_size_per_node
        first_rank_in_node = self._tp_rank % tp_size_per_node == 0
        engine_kwargs = self.config.get("engine_kwargs", {}).get("sglang", {}) or {}
        engine_kwargs = {key: val for key, val in engine_kwargs.items() if val is not None}

        # attention backend will be changed to fa3 if not specified
        attention_backend = engine_kwargs.pop("attention_backend", None)
        max_running_requests = self.config.get("max_num_seqs", None)

        try:
            is_server_mode = self.config.sglang_rollout_mode == "server"
        except Exception:
            is_server_mode = False
        effective_first = first_rank_in_node or is_server_mode

        if self.config.mode == "async" and not self.config.skip_tokenizer_init:
            raise ValueError("async mode requires skip_tokenizer_init to be True")
        backend = attention_backend if attention_backend is not None else "fa3"
        sglang_port = int(os.getenv("SGLANG_PORT", "30000")) + (dist.get_rank() * 2)
        if effective_first:
            os.environ["SGLANG_BLOCK_NONZERO_RANK_CHILDREN"] = "0"
            args = {
                "model_path": actor_module,
                "dtype": self.config.dtype,
                "mem_fraction_static": self.config.gpu_memory_utilization,
                "enable_memory_saver": True,
                "base_gpu_id": 0,
                "gpu_id_step": 1,
                "tp_size": self._tp_size,
                "node_rank": node_rank,
                "load_format": load_format,
                "dist_init_addr": dist_init_addr,
                "nnodes": nnodes,
                "trust_remote_code": trust_remote_code,
                "max_running_requests": max_running_requests,
                # NOTE(linjunrong): add rank to prevent SGLang generate same port inside PortArgs.init_new
                # when random.seed is being set during training
                "port": sglang_port,
                "nccl_port": sglang_port + 1,
                # NOTE(Chenyang): if you want to debug the SGLang engine output
                # please set the following parameters
                # Otherwise, it will make the engine run too slow
                "log_level": "info",
                # "log_level": "error",
                # log_requests=True,
                # log_requests_level=2,
                # NOTE(Chenyang): turn on max_running_requests to set the max concurrent running requests
                # max_running_requests=1,
                "mm_attention_backend": backend,
                "attention_backend": backend,
                # In async mode, we want token in token out.
                "skip_tokenizer_init": self.config.skip_tokenizer_init,
                "dist_timeout": 1800,
            }

            if is_server_mode:
                # add server specific args
                args["first_rank_in_node"] = first_rank_in_node
                args["timeout"] = self.config.server["timeout"]
                args["max_attempts"] = self.config.server["max_attempts"]
                args["retry_delay"] = self.config.server["retry_delay"]
                args["max_connections"] = self.config.server["max_connections"]
                args["max_start_wait_time"] = self.config.server["max_start_wait_time"]
                self._engine = AsyncHttpServerAdapter(**args)
            else:
                self._engine = AsyncEngine(**args)
        else:
            self._engine = None

        self.sharding_manager = None
        self.is_sleep = True

    def _init_sampling_params(self, **kwargs):
        kwargs = dict(
            n=1,
            max_new_tokens=self.config.response_length,
            presence_penalty=0.0,
            frequency_penalty=0.0,
            repetition_penalty=self.config.get("repetition_penalty", 1.0),
        )
        # supporting adding any sampling params from the config file
        for k in self.config.keys():
            if hasattr(SamplingParams(), str(k)) or "stop" in str(k):
                kwargs[k] = self.config.get(k)
        kwargs["n"] = 1  # already repeat in ray_trainer
        self.sampling_params = kwargs

    def _initialize_tools(self, config, processing_class):
        """Initialize tools from configuration.

        Args:
            config: Configuration object containing tool-related settings,
                    specifically `config.multi_turn.tool_config_path`.
            tokenizer: The tokenizer instance used for parsing tool calls from
                       the model's generated text.

        Returns:
            tuple: A tuple containing:
                - tool_schemas (list[dict]): OpenAI-formatted JSON schemas
                  defining each tool's capabilities.
                - tool_map (dict[str, BaseTool]): A dictionary mapping tool
                  names to their executable `BaseTool` objects.
                - tool_call_parser_type (str): The identifier for the specific
                  parser type (e.g., 'json_mode', 'tool_code') used to extract
                  tool calls.
                - sgl_tools (list[sglang.srt.openai_api.protocol.Tool]): Tool
                  definitions optimized for SGLang's internal engine.
                - function_call_parser (sglang.srt.function_call_parser.FunctionCallParser):
                  The active parser instance responsible for extracting
                  structured tool calls from model outputs.
        """
        if config.multi_turn.tool_config_path is None:
            return [], {}, None, [], None

        tools_config_file = config.multi_turn.tool_config_path
        tool_list = initialize_tools_from_config(tools_config_file)

        logger.info(f"Initialize tools from configuration.: tool_list: {tool_list}")
        tool_schemas = [tool.get_openai_tool_schema().model_dump() for tool in tool_list]
        tool_map = {tool.name: tool for tool in tool_list}
        tool_call_parser_type = get_tool_call_parser_type(processing_class)
        sgl_tools = [Tool.model_validate(tool_schema) for tool_schema in tool_schemas]
        function_call_parser = FunctionCallParser(
            sgl_tools,
            tool_call_parser_type,
        )

        return (
            tool_schemas,
            tool_map,
            tool_call_parser_type,
            sgl_tools,
            function_call_parser,
        )

    def _initialize_interactions(self, config):
        """Initialize interactions from configuration.

        Returns:
            dict[str, BaseInteraction]: A dictionary mapping interaction names to interaction instances.
        """
        if config.multi_turn.interaction_config_path is None:
            return {}

        interaction_config_file = config.multi_turn.interaction_config_path
        interaction_map = initialize_interactions_from_config(interaction_config_file)

        logger.info(f"Initialize interactions from configuration: interaction_map: {list(interaction_map.keys())}")
        return interaction_map

    @GPUMemoryLogger(role="sglang rollout", logger=logger)
    @torch.no_grad()
    def generate_sequences(self, prompts: DataProto, **kwargs) -> DataProto:
        """Generate sequences for a batch of prompts.

        Args:
            batch (DataProto): Input batch.

        Returns:
            DataProto: Output batch.
            - prompts: [bsz, prompt_length], prompt token ids from dataset.
            - responses: [bsz, response_length], output token ids include response tokens
              from LLM generation and observation tokens from tool_calls.
            - response_mask: [bsz, response_length], 1 for LLM generated tokens, 0 for observation/padding tokens.
            - input_ids: [bsz, prompt_length + response_length], whole sequence token ids, including prompt tokens
              and response tokens.
            - attention_mask: [bsz, prompt_length + response_length], 0 for padding tokens, 1 for other tokens.
            - position_ids: [bsz, prompt_length + response_length], incremental position ids.

            For multi-turn conversations:
            responses:     |<- LLM generation ->|<- tool_calls ->|<- LLM generation ->|<- padding ->|
            response_mask: | 1, 1, 1, ..., 1, 1 | 0, 0, .., 0, 0 | 1, 1, 1, ..., 1, 1 | 0, 0, ..., 0|
        """
        if self.config.multi_turn.enable:
            return self._req_level_generate_sequences(prompts, **kwargs)
        return self._batch_level_generate_sequences(prompts, **kwargs)

    @GPUMemoryLogger(role="sglang rollout", logger=logger)
    @torch.no_grad()
    def _batch_level_generate_sequences(self, prompts: DataProto, **kwargs) -> DataProto:
        """Generates single-turn sequences for a batch of prompts.
        For single-turn generation, all prompts are processed in one request.
        `_batch_level_generate_sequences` involves:
        1.  Extracting and pre-processing prompt token IDs from the input
            `prompts`. This includes handling padding and preparing raw
            token ID lists.
        2.  Preparing inputs for the SGLang engine, including multi-modal
            data if present.
        3.  Invoking the SGLang engine (`self._engine.async_generate`,
            an async coroutine) with the batch of processed inputs and
            specified sampling parameters on the master TP rank.
        4.  Broadcasting the results from the master TP rank to all
            other TP ranks.
        5.  Post-processing the engine's output to format the generated
            token IDs and (if applicable) log probabilities.
        6.  Constructing the final sequences by concatenating original
            prompts with the generated responses.
        7.  Updating attention masks and position IDs to reflect the full
            concatenated sequences.
        8.  If `self.config.free_cache_engine` is true, the SGLang engine's
            KV cache is flushed after generation on the master TP rank.
        Args:
            prompts: A `DataProto` object containing the batch of
              input prompts, including tensor data (like `input_ids`,
              `attention_mask`) and meta-information (like `eos_token_id`,
              `do_sample`).
            **kwargs: Additional keyword arguments that can override the
              default sampling parameters (e.g., `temperature`, `top_p`,
              `max_new_tokens`). These are temporarily applied using
              `update_sampling_params`.
        Returns:
            DataProto: A `DataProto` object containing the batch of
              generated sequences. This includes tensors for `prompts`
              (original input IDs), `responses` (generated token IDs),
              `input_ids` (concatenated prompt and response),
              `attention_mask`, and `position_ids` for the full
              sequences.
        Note that in GRPO, if the prompts are validated, we repeat the prompts for rollout.n times in ray_trainer.
        Thus we do not need to repeat the prompts here and set the sampling parameter n to 1.
        """
        # input ids: (bs, prompt_length), left-padded
        idx = prompts.batch["input_ids"]
        # attention_mask: (bs, seq_length), left-padded
        attention_mask = prompts.batch["attention_mask"]
        position_ids = prompts.batch["position_ids"]

        # used to generate attention mask for the
        # response based on EOS token position
        eos_token_id = prompts.meta_info["eos_token_id"]

        batch_size = idx.size(0)

        # Extract non-tensor data
        non_tensor_batch = prompts.non_tensor_batch
        if "raw_prompt_ids" not in non_tensor_batch:
            non_tensor_batch["raw_prompt_ids"] = np.array(
                [_pre_process_inputs(self.pad_token_id, idx[i]).tolist() for i in range(batch_size)],
                dtype=object,
            )

        if "multi_modal_data" in non_tensor_batch:
            sglang_inputs = []
            for raw_prompt_ids, multi_modal_data in zip(
                non_tensor_batch.pop("raw_prompt_ids"),
                non_tensor_batch.pop("multi_modal_data"),
                strict=True,
            ):
                sglang_inputs.append(
                    {
                        "prompt_token_ids": raw_prompt_ids,
                        "multi_modal_data": multi_modal_data,
                        "image_data": (
                            multi_modal_data.get("image", None) if isinstance(multi_modal_data, dict) else None
                        ),
                    }
                )
        else:
            sglang_inputs = [
                {"prompt_token_ids": raw_prompt_ids} for raw_prompt_ids in non_tensor_batch.pop("raw_prompt_ids")
            ]

        for input_data in sglang_inputs:
            # Ensure token IDs are lists or numpy arrays
            if not isinstance(input_data["prompt_token_ids"], list | np.ndarray):
                raise TypeError(
                    f"prompt_token_ids must be a list or numpy array, got {type(input_data['prompt_token_ids'])}"
                )

            input_data["prompt_token_ids"] = list(input_data["prompt_token_ids"])

        # Extract token IDs and image data for SGLang Engine
        idx_list = [input_data["prompt_token_ids"] for input_data in sglang_inputs]
        image_list = [input_data.get("image_data", None) for input_data in sglang_inputs]

        do_sample = prompts.meta_info.get("do_sample", True)
        is_validate = prompts.meta_info.get("validate", False)

        # Create request-level sampling parameters
        request_sampling_params = self.sampling_params.copy()
        if not do_sample:
            request_sampling_params.update(
                {
                    "n": 1,
                    "presence_penalty": 0.0,
                    "frequency_penalty": 0.0,
                    "repetition_penalty": 1.0,
                    "temperature": 0,
                    "top_p": 1,
                    "top_k": -1,
                    "ignore_eos": False,
                    "min_new_tokens": 0,
                    "max_new_tokens": self.config.response_length,
                    "skip_special_tokens": True,
                    "spaces_between_special_tokens": True,
                }
            )
        elif is_validate:
            request_sampling_params.update(
                {
                    "top_k": self.config.val_kwargs.top_k,
                    "top_p": self.config.val_kwargs.top_p,
                    "temperature": self.config.val_kwargs.temperature,
                    "n": 1,  # if validate, already repeat in ray_trainer
                }
            )

        # Update with any additional kwargs
        request_sampling_params.update(kwargs)

        if self._tp_rank == 0:
            loop = asyncio.get_event_loop()
            output = loop.run_until_complete(
                self._engine.async_generate(
                    prompt=None,  # because we have already convert it to prompt token id
                    sampling_params=request_sampling_params,
                    return_logprob=True,
                    input_ids=idx_list,
                    image_data=image_list,
                )
            )
        else:
            output = None

        # Most naive implementation, can extract tensor and send via gloo if too slow
        dist.barrier()

        # Because the logic below requires GPU memory proportional to the batch size, so free cache first to avoid OOM
        if self._engine is not None and self._tp_rank == 0:
            loop = asyncio.get_event_loop()
            loop.run_until_complete(self._engine.flush_cache())

        [output] = broadcast_pyobj(
            data=[output],
            rank=self._rank,
            dist_group=self._device_mesh_cpu["tp"].get_group(),
            src=self._device_mesh_cpu["tp"].mesh[0].item(),
            force_cpu_device=False,
        )
        out = _post_process_outputs(self.processing_class, output)

        response = out[0].to(idx.device)
        rollout_log_probs = None
        if self.config.calculate_log_probs:
            rollout_log_probs = out[1].to(idx.device)

        if response.shape[1] < self.config.response_length:
            response = pad_sequence_to_length(response, self.config.response_length, self.pad_token_id)
            if self.config.calculate_log_probs:
                rollout_log_probs = pad_sequence_to_length(
                    rollout_log_probs, self.config.response_length, self.pad_token_id
                )

        seq = torch.cat([idx, response], dim=-1)

        response_length = response.size(1)
        delta_position_id = torch.arange(1, response_length + 1, device=position_ids.device)
        delta_position_id = delta_position_id.unsqueeze(0).repeat(batch_size, 1)
        if position_ids.dim() == 3:  # qwen2vl mrope (batch size, 4, seq len)
            delta_position_id = delta_position_id.view(batch_size, 1, -1).expand(batch_size, position_ids.size(1), -1)

        # TODO(sgm): fix position_ids on right_pad
        # prompt: left pad + response: right pad
        # attention_mask: [0,0,0,0,1,1,1,1, | 1,1,1,0,0,0,0,0]
        # position_ids:   [0,0,0,0,0,1,2,3, | 4,5,6,7,8,9,10,11]
        response_position_ids = position_ids[..., -1:] + delta_position_id
        position_ids = torch.cat([position_ids, response_position_ids], dim=-1)
        response_attention_mask = get_response_mask(
            response_id=response, eos_token=eos_token_id, dtype=attention_mask.dtype
        )
        attention_mask = torch.cat((attention_mask, response_attention_mask), dim=-1)

        # all the tp ranks should contain the same data here. data in all ranks are valid
        batch = TensorDict(
            {
                "prompts": idx,
                "responses": response,
                "input_ids": seq,  # here input_ids become the whole sentences
                "attention_mask": attention_mask,
                "position_ids": position_ids,
            },
            batch_size=batch_size,
        )
        if self.config.calculate_log_probs:
            # we will recompute old log prob with actor
            batch["rollout_log_probs"] = rollout_log_probs

        return DataProto(batch=batch, non_tensor_batch=non_tensor_batch)

    async def _async_rollout_a_request(
        self,
        req: AsyncRolloutRequest,
        do_sample: bool = True,
        is_validate: bool = False,
        **kwargs,
    ) -> AsyncRolloutRequest:
        assert self._tp_rank == 0, "only the master process can call this function"
        _req = deepcopy(req)
        finish_reason_type = None
        output = None

        current_turns = 0
        user_turns = 0
        user_turn_rewards = []

        # Create request-level sampling parameters
        request_sampling_params = self.sampling_params.copy()
        if not do_sample:
            request_sampling_params.update(
                {
                    "n": 1,
                    "presence_penalty": 0.0,
                    "frequency_penalty": 0.0,
                    "repetition_penalty": 1.0,
                    "temperature": 0,
                    "top_p": 1,
                    "top_k": -1,
                    "ignore_eos": False,
                    "min_new_tokens": 0,
                    "max_new_tokens": self.config.response_length,
                    "skip_special_tokens": True,
                    "spaces_between_special_tokens": True,
                }
            )
        elif is_validate:
            request_sampling_params.update(
                {
                    "top_k": self.config.val_kwargs.top_k,
                    "top_p": self.config.val_kwargs.top_p,
                    "temperature": self.config.val_kwargs.temperature,
                    "n": 1,  # if validate, already repeat in ray_trainer
                }
            )

        # Update with any additional kwargs
        request_sampling_params.update(kwargs)

        while current_turns < self.config.multi_turn.max_assistant_turns:
            if _req.state == AsyncRolloutRequestStateEnum.PENDING:
                await self._handle_pending_state(_req)
                _req.state = AsyncRolloutRequestStateEnum.RUNNING
            elif _req.state == AsyncRolloutRequestStateEnum.TOOL_CALLING:
                if _req.messages[-1].tool_calls is not None:
                    parsed_tool_calls = _req.messages[-1].tool_calls
                    if self.config.skip_tokenizer_init:
                        _req.messages[-1].tool_calls = None
                    tool_call_results = await asyncio.gather(
                        *[
                            self._tool_map[tool_call.function.name].execute(
                                _req.request_id,
                                tool_call.function.arguments,
                                **_req.tools_kwargs.get(tool_call.function.name, {}).get("execute_kwargs", {}),
                            )
                            for tool_call in parsed_tool_calls
                        ]
                    )
                    _req.add_tool_response_messages(self.processing_class, [resp for resp, _, _ in tool_call_results])
                    for tool_call, (resp, reward, metrics) in zip(parsed_tool_calls, tool_call_results, strict=True):
                        _req.update_metrics(metrics, tool_call.function.name)
                    if _req.input_ids.size(-1) >= self.config.max_model_len:
                        finish_reason_type = FinishReasonTypeEnum.STOP
                        break
                    _req.state = AsyncRolloutRequestStateEnum.RUNNING
                else:
                    raise ValueError(f"Unexpected tool calling last message state: {_req.messages[-1]}")
            elif _req.state == AsyncRolloutRequestStateEnum.RUNNING:
                # Only continue the conversation if the prompt length is not greater than max_model_len - 1,
                # since SGLang raises an error when max_new_tokens + 1 is greater to max_model_len (the extra
                # token accounts for the EOS token).
                prompt_length = len(_req.get_generation_prompt_ids(self.processing_class))

                if prompt_length + 1 >= self.config.max_model_len:
                    finish_reason_type = FinishReasonTypeEnum.LENGTH
                    break

                # Video support is not implemented yet
                image_data = (
                    _req.multi_modal_data["image"]
                    if _req.multi_modal_data and "image" in _req.multi_modal_data
                    else None
                )
                video_data = (
                    _req.multi_modal_data["video"]
                    if _req.multi_modal_data and "video" in _req.multi_modal_data
                    else None
                )
                if video_data:
                    logger.warning(
                        "video support is not implemented yet, current length of video data is %d", len(video_data)
                    )

                output = await self._handle_engine_call(_req, request_sampling_params, image_data=image_data)
                if self.config.skip_tokenizer_init:
                    content_ids = output["output_ids"]
                    content = self.processing_class.decode(content_ids, skip_special_tokens=True)
                    content_ids = torch.tensor(
                        content_ids, dtype=_req.input_ids.dtype, device=_req.input_ids.device
                    ).unsqueeze(0)
                else:
                    content_ids = None
                    content = output["text"]

                finish_reason_type = FinishReasonTypeEnum.from_str(output["meta_info"]["finish_reason"]["type"])
                current_turns += 1
                if finish_reason_type == FinishReasonTypeEnum.LENGTH:
                    _req.add_assistant_message(self.processing_class, content=content, content_ids=content_ids)
                    break
                else:
                    if self._function_call_parser and self._function_call_parser.has_tool_call(content):
                        finish_reason_type = FinishReasonTypeEnum.TOOL_CALL
                        _req.state = AsyncRolloutRequestStateEnum.TOOL_CALLING
                        try:
                            normed_content, tool_calls = self._function_call_parser.parse_non_stream(content)
                        except JSONDecodeError:
                            normed_content = content
                            tool_calls = []
                        except AttributeError:
                            normed_content = content
                            tool_calls = []
                        parsed_tool_calls = []
                        for tool_call in tool_calls:
                            function, has_decode_error = OpenAIFunctionCallSchema.from_openai_function_parsed_schema(
                                OpenAIFunctionParsedSchema(
                                    name=tool_call.name,
                                    arguments=tool_call.parameters,
                                )
                            )
                            # Drop the tool call if its arguments has decode error
                            if has_decode_error:
                                continue
                            parsed_tool_calls.append(
                                OpenAIFunctionToolCall(
                                    id=str(tool_call.tool_index),
                                    function=function,
                                )
                            )
                        if len(parsed_tool_calls) > 0:
                            _req.add_assistant_message(
                                # since the content is updated, we just pass the content not content_ids
                                self.processing_class,
                                content=normed_content,
                                tool_calls=parsed_tool_calls,
                            )
                        else:
                            _req.add_assistant_message(self.processing_class, content=content, content_ids=content_ids)
                            finish_reason_type = FinishReasonTypeEnum.STOP
                            _req.state = AsyncRolloutRequestStateEnum.COMPLETED
                            break
                    else:
                        _req.add_assistant_message(
                            self.processing_class,
                            content=content,
                            content_ids=content_ids,
                        )
                        if (
                            _req.interaction_kwargs
                            and self.interaction_map
                            and user_turns < self.config.multi_turn.max_user_turns
                            and current_turns < self.config.multi_turn.max_assistant_turns
                        ):
                            _req.state = AsyncRolloutRequestStateEnum.INTERACTING
                        else:
                            # Add ending condition
                            finish_reason_type = FinishReasonTypeEnum.STOP
                            _req.state = AsyncRolloutRequestStateEnum.COMPLETED
                            break
            elif _req.state == AsyncRolloutRequestStateEnum.INTERACTING:
                user_turns += 1
                messages = [{"role": x.role, "content": x.content} for x in _req.messages]

                # Get interaction by name from interaction_kwargs
                interaction_name = _req.interaction_kwargs.get(
                    "name", "gsm8k"
                )  # Default to gsm8k for backward compatibility
                if interaction_name not in self.interaction_map:
                    raise ValueError(
                        f"Interaction '{interaction_name}' not found in interaction_map. Available interactions: "
                        f"{list(self.interaction_map.keys())}"
                    )

                interaction = self.interaction_map[interaction_name]

                should_terminate_sequence, content, reward, metrics = await interaction.generate_response(
                    _req.request_id, messages, **_req.interaction_kwargs
                )
                user_turn_rewards.append(reward)
                # Add turn check
                if (
                    should_terminate_sequence
                    or user_turns > self.config.multi_turn.max_user_turns
                    or current_turns > self.config.multi_turn.max_assistant_turns
                ):
                    finish_reason_type = FinishReasonTypeEnum.STOP
                    _req.state = AsyncRolloutRequestStateEnum.COMPLETED
                    break
                else:
                    _req.add_user_message(self.processing_class, content)
                    if _req.input_ids.size(-1) >= self.config.max_model_len:
                        finish_reason_type = FinishReasonTypeEnum.STOP
                        break
                    else:
                        _req.state = AsyncRolloutRequestStateEnum.RUNNING

        if current_turns >= self.config.multi_turn.max_assistant_turns:
            finish_reason_type = FinishReasonTypeEnum.STOP

        # Calculate the reward for each tool
        async def calc_reward_and_release_fn(name: str, tool: BaseTool):
            reward = await tool.calc_reward(_req.request_id, **_req.tools_kwargs[name].get("calc_reward_kwargs", {}))
            await tool.release(_req.request_id, **_req.tools_kwargs[name].get("release_kwargs", {}))
            return name, reward

        tool_reward_tasks = []
        for name in _req.tools_kwargs.keys():
            tool = self._tool_map[name]
            tool_reward_tasks.append(calc_reward_and_release_fn(name, tool))
        tool_reward_scores = await asyncio.gather(*tool_reward_tasks)
        tool_reward_scores = dict(tool_reward_scores)
        all_rewards = {**tool_reward_scores, **{"user_turn_rewards": user_turn_rewards}}
        _req.finalize(self.processing_class, all_rewards, finish_reason_type)

        if self.config.calculate_log_probs:
            debug_sampling_params = {**self.sampling_params}
            debug_sampling_params["max_new_tokens"] = 0
            output = await self._engine.async_generate(
                prompt=None,
                input_ids=_req.input_ids,
                sampling_params=debug_sampling_params,
                return_logprob=True,
                logprob_start_len=0,
            )
            # len(input_token_logprobs) = len(input_tokens)-1，because logprob of 1st token is None
            _req.output_token_ids, _req.rollout_log_probs = _extract_logprob_from_output(output)
        return _req

    async def _handle_engine_call(
        self, _req: AsyncRolloutRequest, sampling_params: dict, image_data: Optional[list[Any]] = None
    ) -> dict:
        generation_prompt_ids = _req.get_generation_prompt_ids(self.processing_class)
        return await self._handle_engine_generate(generation_prompt_ids, sampling_params, image_data)

    async def _handle_engine_generate(
        self, generation_prompt_ids: list[int], sampling_params: dict, image_data: Optional[list[Any]] = None
    ) -> dict:
        max_new_tokens = min(self.config.response_length, self.config.max_model_len - len(generation_prompt_ids) - 1)

        kwargs = sampling_params.copy()
        kwargs["max_new_tokens"] = max_new_tokens
        kwargs["n"] = 1  # group size is supported in preprocess
        return_logprob = kwargs.pop("logprobs", False)

        output = await self._engine.async_generate(
            input_ids=generation_prompt_ids,
            sampling_params=kwargs,
            return_logprob=return_logprob,
            image_data=image_data,
        )
        return output

    async def _handle_pending_state(self, _req: AsyncRolloutRequest) -> AsyncRolloutRequest:
        if _req.tool_schemas is not None:
            tool_creation_coroutines = []
            for tool_schema in _req.tool_schemas:
                tool = self._tool_map[tool_schema.function.name]
                create_kwargs = _req.tools_kwargs[tool.name].get("create_kwargs", {})
                tool_creation_coroutines.append(tool.create(_req.request_id, **create_kwargs))
            tool_creation_results = await asyncio.gather(*tool_creation_coroutines)
            _req.add_tool_response_messages(
                self.processing_class, [tool_result for _, tool_result in tool_creation_results]
            )
        if _req.interaction_kwargs and self.interaction_map:
            interaction_kwargs = _req.interaction_kwargs
            # Get interaction by name from interaction_kwargs
            interaction_name = interaction_kwargs.get("name", "gsm8k")  # Default to gsm8k for backward compatibility
            if interaction_name not in self.interaction_map:
                raise ValueError(
                    f"Interaction '{interaction_name}' not found in interaction_map. Available interactions: "
                    f"{list(self.interaction_map.keys())}"
                )

            interaction = self.interaction_map[interaction_name]
            await interaction.start_interaction(_req.request_id, **interaction_kwargs)

    @GPUMemoryLogger(role="sglang rollout", logger=logger)
    @torch.no_grad()
    def _req_level_generate_sequences(self, prompts: DataProto, **kwargs) -> DataProto:
        """Generates multi-turn sequences for a batch of prompts.
        For multi-turn generation, each prompt is processed separately via
        `_req_level_generate_sequences` for better tool calling control.
        Note that in multi-turn generation, we repeat the prompts for rollout.n times in ray_trainer.
        Thus we do not need to repeat the prompts here and set the sampling parameter n to 1.
        """
        # Async rollout with tools support
        do_sample = prompts.meta_info.get("do_sample", True)
        is_validate = prompts.meta_info.get("validate", False)
        tgt_device = prompts.batch["input_ids"].device

        if self._tp_rank == 0:
            req_list = self._preprocess_prompt_to_async_rollout_requests(
                prompts,
            )

            # distinguish training and validation
            if is_validate:
                # Validation mode: process all requests without abort
                loop = asyncio.get_event_loop()
                output_req_list = loop.run_until_complete(
                    asyncio.gather(
                        *[self._async_rollout_a_request(req, do_sample, is_validate, **kwargs) for req in req_list],
                    )
                )
            else:
                # add progress monitoring and abort function
                total_requests = len(req_list)
                target_completion = int(total_requests * (1 - self.config.get("over_sample_rate", 0.0)))
                # abort when target_completion of requests are completed

                completed_count = 0
                aborted_requests = []
                all_tasks = []

                async def rollout_a_request_with_cancellation_handler(req):
                    try:
                        result = await self._async_rollout_a_request(req, do_sample, is_validate, **kwargs)
                        return result
                    except asyncio.CancelledError:
                        # request is cancelled, return padding
                        logger.info(f"Request {req.request_id} was cancelled, creating padding")
                        aborted_requests.append(req.request_id)
                        return self._create_padding_request(req)

                async def run_with_cancellation():
                    nonlocal all_tasks
                    nonlocal completed_count
                    all_tasks = [
                        asyncio.create_task(rollout_a_request_with_cancellation_handler(req)) for req in req_list
                    ]

                    # Wait for target_completion tasks to complete
                    try:
                        for completed_task in asyncio.as_completed(all_tasks):
                            await completed_task
                            completed_count += 1
                            if completed_count >= target_completion:
                                break
                    finally:
                        # Cancel remaining tasks
                        for t in all_tasks:
                            if not t.done():
                                t.cancel()

                        # Wait for all tasks to finish (including cancelled ones)
                        final_results = await asyncio.gather(*all_tasks, return_exceptions=True)
                        # Abort all requests in SGLang engine
                        await self._engine.abort_request(abort_all=True)
                    return final_results

                loop = asyncio.get_event_loop()
                output_req_list = loop.run_until_complete(run_with_cancellation())

            sorted_output_req_list = sorted(output_req_list, key=lambda x: (x.batch_data_id, x.rollout_offset))
        else:
            sorted_output_req_list = None

        dist.barrier()

        # Because the logic below requires GPU memory proportional to the batch size, so free cache first to avoid OOM
        if self._engine is not None and self._tp_rank == 0:
            loop = asyncio.get_event_loop()
            loop.run_until_complete(self._engine.flush_cache())

        [sorted_output_req_list] = broadcast_pyobj(
            data=[sorted_output_req_list],
            rank=self._rank,
            dist_group=self._device_mesh_cpu["tp"].get_group(),
            src=self._device_mesh_cpu["tp"].mesh[0].item(),
            force_cpu_device=False,
        )
        # Construct the batch data
        prompt_ids, response_ids = [], []
        prompt_attention_mask, response_attention_mask = [], []
        prompt_position_ids, response_position_ids = [], []
        response_loss_mask = []
        messages = []
        reward_scores = []
        multi_modal_inputs = []
        request_ids = []
        if self.config.calculate_log_probs:
            output_logprobs = []
            rollout_output_token_ids = []

        for req in sorted_output_req_list:
            assert req.state == AsyncRolloutRequestStateEnum.COMPLETED, f"Request {req.request_id} is not completed"
            assert (
                req.input_ids.shape[-1]
                == req.attention_mask.shape[-1]
                == req.position_ids.shape[-1]
                == req.loss_mask.shape[-1]
            ), f"""Request {req.request_id} has different length of
                {req.input_ids.shape[-1]=}, {req.attention_mask.shape[-1]=},
                {req.position_ids.shape[-1]=}, {req.loss_mask.shape[-1]=}"""
            error_message_lines = [
                f"""Request {req.request_id} has input_ids length {req.input_ids.shape[-1]}
                    greater than max_model_len {self.config.max_model_len}""",
                f"Decoded input_ids: {self.processing_class.decode(req.input_ids.squeeze(0))}",
                f"Decoded prompt_ids: {self.processing_class.decode(req.prompt_ids.squeeze(0))}",
                f"Decoded response_ids: {self.processing_class.decode(req.response_ids.squeeze(0))}",
                f"Messages: {req.messages}",
                f"Max model length: {req.max_model_len}",
            ]
            error_message = "\n".join(error_message_lines)
            assert req.input_ids.shape[-1] <= self.config.max_model_len, error_message

            prompt_ids.append(req.prompt_ids.to(tgt_device).squeeze(0))
            response_ids.append(req.response_ids.to(tgt_device).squeeze(0))
            if req.response_ids.shape[-1] > self.config.response_length:
                logger.warning(
                    f"""{req.request_id=} has response_ids length {req.response_ids.shape[-1]}
                    greater than max_response_len {self.config.response_length},\n{req=}"""
                )
            prompt_attention_mask.append(req.prompt_attention_mask.to(tgt_device).squeeze(0))
            response_attention_mask.append(req.response_attention_mask.to(tgt_device).squeeze(0))
            prompt_position_ids.append(req.prompt_position_ids.to(tgt_device).squeeze(0))
            response_position_ids.append(req.response_position_ids.to(tgt_device).squeeze(0))
            response_loss_mask.append(req.response_loss_mask.to(tgt_device).squeeze(0))
            messages.append({"messages": req.messages})
            reward_scores.append(req.reward_scores)
            multi_modal_inputs.append(req.multi_modal_inputs)
            request_ids.append(req.request_id)
            if self.config.calculate_log_probs:
                # extract output log_probs
                output_logprobs.append(req.rollout_log_probs[-len(req.response_ids) :])
                rollout_output_token_ids.append(req.output_token_ids[-len(req.response_ids) :])

        prompt_ids = pad_sequence(
            prompt_ids,
            batch_first=True,
            padding_value=self.pad_token_id,
            padding_side="left",
        )
        if prompt_ids.shape[-1] < self.config.prompt_length:
            prompt_ids = pad_sequence_to_length(prompt_ids, self.config.prompt_length, self.pad_token_id, left_pad=True)
        response_ids = pad_sequence(response_ids, batch_first=True, padding_value=self.pad_token_id)
        if response_ids.shape[-1] < self.config.response_length:
            response_ids = pad_sequence_to_length(response_ids, self.config.response_length, self.pad_token_id)
        prompt_attention_mask = pad_sequence(
            prompt_attention_mask,
            batch_first=True,
            padding_value=0,
            padding_side="left",
        )
        if prompt_attention_mask.shape[-1] < self.config.prompt_length:
            prompt_attention_mask = pad_sequence_to_length(
                prompt_attention_mask, self.config.prompt_length, 0, left_pad=True
            )
        response_attention_mask = pad_sequence(response_attention_mask, batch_first=True, padding_value=0)
        if response_attention_mask.shape[-1] < self.config.response_length:
            response_attention_mask = pad_sequence_to_length(response_attention_mask, self.config.response_length, 0)

        # padding prompt_position_ids
        if prompt_position_ids[0].dim() == 2:
            # if prompt_position_ids is a 2D tensor
            # e.g. from qwen2vl, prompt_position_ids.shape = (3, seq_len)
            transposed_prompt_position_ids = [p.transpose(0, 1) for p in prompt_position_ids]
            prompt_position_ids = pad_sequence(
                transposed_prompt_position_ids, batch_first=True, padding_value=0, padding_side="left"
            )
            prompt_position_ids = prompt_position_ids.transpose(1, 2)
        else:
            prompt_position_ids = pad_sequence(
                prompt_position_ids, batch_first=True, padding_value=0, padding_side="left"
            )
        if prompt_position_ids.shape[-1] < self.config.prompt_length:
            prompt_position_ids = pad_sequence_to_length(
                prompt_position_ids, self.config.prompt_length, 0, left_pad=True
            )

        # padding response_position_ids
        if response_position_ids[0].dim() == 2:
            # if response_position_ids is a 2D tensor
            # e.g. from qwen2vl, response_position_ids.shape = (3, seq_len)
            transposed_response_position_ids = [p.transpose(0, 1) for p in response_position_ids]
            response_position_ids = pad_sequence(
                transposed_response_position_ids, batch_first=True, padding_value=0, padding_side="left"
            )
            response_position_ids = response_position_ids.transpose(1, 2)
        else:
            response_position_ids = pad_sequence(response_position_ids, batch_first=True, padding_value=0)
        if response_position_ids.shape[-1] < self.config.response_length:
            response_position_ids = pad_sequence_to_length(response_position_ids, self.config.response_length, 0)

        response_loss_mask = pad_sequence(response_loss_mask, batch_first=True, padding_value=0)
        if response_loss_mask.shape[1] < self.config.response_length:
            response_loss_mask = pad_sequence_to_length(response_loss_mask, self.config.response_length, 0)
        if self.config.calculate_log_probs:
            output_logprobs = pad_sequence(output_logprobs, padding_value=0.0, batch_first=True)
            output_logprobs = pad_sequence_to_length(
                output_logprobs, pad_token_id=0.0, max_seq_len=response_ids.shape[-1]
            ).to(tgt_device)
            rollout_output_token_ids = pad_sequence(
                rollout_output_token_ids, padding_value=self.pad_token_id, batch_first=True
            )
            rollout_output_token_ids = pad_sequence_to_length(
                rollout_output_token_ids, pad_token_id=self.pad_token_id, max_seq_len=response_ids.shape[-1]
            ).to(tgt_device)

        input_ids = torch.cat((prompt_ids, response_ids), dim=-1)
        attention_mask = torch.cat((prompt_attention_mask, response_attention_mask), dim=-1)
        position_ids = torch.cat((prompt_position_ids, response_position_ids), dim=-1)

        # Construct the batch data
        batch = TensorDict(
            {
                "prompts": prompt_ids,
                "responses": response_ids,
                "response_mask": response_loss_mask,
                "input_ids": input_ids,  # here input_ids become the whole sentences
                "attention_mask": attention_mask,
                "position_ids": position_ids,
            },
            batch_size=len(sorted_output_req_list),
        )
        if self.config.calculate_log_probs:
            batch["rollout_log_probs"] = output_logprobs
            batch["rollout_output_token_ids"] = rollout_output_token_ids

        non_tensor_batch = {
            "messages": np.array(messages),
            "reward_scores": np.array(reward_scores),
            "request_id": np.array(request_ids),
        }

        is_multimodal = isinstance(self.processing_class, ProcessorMixin) and (
            hasattr(self.processing_class, "image_processor") or hasattr(self.model_hf_config, "vision_config")
        )

        if is_multimodal:
            non_tensor_batch["multi_modal_inputs"] = np.array(multi_modal_inputs, dtype=object)

        return DataProto(
            batch=batch,
            non_tensor_batch=non_tensor_batch,
        )

    def _create_padding_request(self, original_req: AsyncRolloutRequest) -> AsyncRolloutRequest:
        # create a padding request to replace the aborted request
        # the padding request has the following characteristics:
        # 1. state is COMPLETED, but contains empty response
        # 2. response_loss_mask is all 0, ensuring it is ignored in loss calculation
        # 3. keep the original request structure, but the content is empty
        # create padding response_ids (all pad_token_id)
        padding_response_length = self.config.response_length
        device = original_req.input_ids.device if original_req.input_ids is not None else "cpu"
        padding_response_ids = torch.full(
            (1, padding_response_length),
            self.pad_token_id,
            dtype=torch.long,
            device=device,
        )

        # create padding attention_mask (all 0)
        padding_response_attention_mask = torch.zeros(
            (1, padding_response_length),
            dtype=torch.long,
            device=device,
        )

        # create padding position_ids
        if original_req.position_ids is not None:
            first_dim = 1
            # if position_ids is a 2D tensor (e.g. qwen2vl)
            if original_req.position_ids.dim() == 2:
                first_dim = original_req.position_ids.shape[0]
            padding_response_position_ids = torch.zeros(
                (first_dim, padding_response_length),
                dtype=torch.long,
                device=device,
            )
        else:
            padding_response_position_ids = None

        # create padding prompt_attention_mask (all 0)
        padding_prompt_attention_mask = torch.zeros(
            (1, original_req.prompt_attention_mask.shape[-1]),
            dtype=torch.long,
            device=device,
        )

        # create padding loss_mask (all 0, ensuring it is ignored)
        padding_response_loss_mask = torch.zeros(
            (1, padding_response_length),
            dtype=torch.long,
            device=device,
        )

        padding_req = original_req.model_copy(deep=True)
        padding_req.state = AsyncRolloutRequestStateEnum.COMPLETED
        padding_req.response_ids = padding_response_ids
        padding_req.prompt_attention_mask = padding_prompt_attention_mask
        padding_req.response_attention_mask = padding_response_attention_mask
        padding_req.response_position_ids = padding_response_position_ids
        padding_req.response_loss_mask = padding_response_loss_mask
        padding_req.reward_scores = {}
        padding_req.metrics = {}
        padding_req.output_token_ids = None
        padding_req.rollout_log_probs = None
        return padding_req

    def _preprocess_prompt_to_async_rollout_requests(self, prompts: DataProto, n: int = 1) -> list[AsyncRolloutRequest]:
        assert "raw_prompt" in prompts.non_tensor_batch, (
            "need data.return_raw_chat=True, due to no official way do parse_messages"
        )
        logger.info(
            "n is deprecated for SGLang rollout since ray ppo trainer will repeat the prompts for rollout.n times"
        )
        req_list = []
        multi_modal_data_list = prompts.non_tensor_batch.get(
            "multi_modal_data", [None] * len(prompts.non_tensor_batch["raw_prompt"])
        )

        for data_idx, (raw_prompt, multi_modal_data) in enumerate(
            zip(prompts.non_tensor_batch["raw_prompt"], multi_modal_data_list, strict=True)
        ):
            if self._tool_schemas:
                _tools_kwargs = prompts.non_tensor_batch["tools_kwargs"][data_idx]
                _tool_schemas = [self._tool_map[k].get_openai_tool_schema() for k in _tools_kwargs.keys()]
                _input_ids = None
                _attention_mask = None
            else:
                _input_ids = _pre_process_inputs(self.pad_token_id, prompts.batch["input_ids"][data_idx])
                _attention_mask = _pre_process_inputs(0, prompts.batch["attention_mask"][data_idx])
                _tools_kwargs = {}
                _tool_schemas = None

            if self.interaction_map:
                _interaction_kwargs = prompts.non_tensor_batch["interaction_kwargs"][data_idx]
            else:
                _interaction_kwargs = {}

            if not isinstance(raw_prompt, list | np.ndarray):
                raise TypeError(f"raw_prompt must be a list or numpy array, got {type(raw_prompt)}")

            req = AsyncRolloutRequest(
                batch_data_id=data_idx,
                rollout_offset=0,
                request_id=str(uuid4()),
                state=AsyncRolloutRequestStateEnum.PENDING,
                messages=list(raw_prompt),
                multi_modal_data=multi_modal_data,
                tool_schemas=_tool_schemas,
                tools_kwargs=_tools_kwargs,
                interaction_kwargs=_interaction_kwargs,
                input_ids=_input_ids,
                response_ids=None,
                attention_mask=_attention_mask,
                response_attention_mask=None,
                response_position_ids=None,
                response_loss_mask=None,
                reward_scores={},
                max_prompt_len=self.config.prompt_length,
                max_response_len=self.config.response_length,
                max_model_len=min(self.config.max_model_len, self.config.prompt_length + self.config.response_length),
                use_inference_chat_template=self.config.multi_turn.use_inference_chat_template,
                tokenization_sanity_check_mode=self.config.multi_turn.tokenization_sanity_check_mode,
                processing_class=self.processing_class,
            )
            error_message = f"""Request {req.request_id} has mismatched lengths:
            input_ids={req.input_ids.shape[-1]},
            attention_mask={req.attention_mask.shape[-1]},
            position_ids={req.position_ids.shape[-1]},
            loss_mask={req.loss_mask.shape[-1]}"""
            assert (
                req.input_ids.shape[-1]
                == req.attention_mask.shape[-1]
                == req.position_ids.shape[-1]
                == req.loss_mask.shape[-1]
            ), error_message
            req_list.append(req)

        return req_list

    async def resume(self, tags: list[str]):
        """Resume rollout weights or kv cache in GPU memory.

        Args:
            tag: weights or kv_cache.
        """
        if self.device_mesh["infer_tp"].get_local_rank() == 0 and self.config.free_cache_engine:
            await self._engine.resume_memory_occupation(tags=tags)

    async def release(self):
        """Release weights and kv cache in GPU memory."""
        if self.device_mesh["infer_tp"].get_local_rank() == 0 and self.config.free_cache_engine:
            await self._engine.release_memory_occupation(tags=["kv_cache", "weights"])

    async def update_weights(self, weights: Generator[tuple[str, torch.Tensor], None, None], **kwargs):
        """
        Update model weights using tensor buckets, similar to THUDM/slime's implementation.

        Notes:
          - For the best performance of `rebuild_cuda_tensor`, it is recommended to:
              1. Enable `RAY_EXPERIMENTAL_NOSET_CUDA_VISIBLE_DEVICES`.
              2. Manually set `CUDA_VISIBLE_DEVICES=0,1,2,3,4,5,6,7`
            when using Tensor Parallelism (TP >= 8).
          - See reference implementations in SLIME:
            - Main logic: https://github.com/THUDM/slime/blob/fb7605cc5fb09af0f9369d37f7192f12bddee577/slime/ray/ppo_actor.py#L452
            - runtime envs: https://github.com/THUDM/slime/blob/fb7605cc5fb09af0f9369d37f7192f12bddee577/slime/ray/ppo_actor.py#L39
        """
        update_weights_bucket_bytes = int(self.config.update_weights_bucket_megabytes) << 20
        for params_batch in get_named_tensor_buckets(weights, update_weights_bucket_bytes):
            await sgl_update_weights(
                engine=self._engine,
                params_batch=params_batch,
                device_mesh_key="infer_tp",
                device_mesh=self.device_mesh,
            )

        if self.device_mesh["infer_tp"].get_local_rank() == 0:
            await self._engine.flush_cache()


=======
>>>>>>> 0fac6410
class ServerAdapter(BaseRollout):
    """SGLang server adapter used in native http server mode, serve as http client to request SGLang server
    to resume/release/update weights and kv_cache.

    - hybrid mode: reside in each hybrid worker to sync weights between training engine and SGLang server.
    - standalone/colocated mode: just a dummy placeholder to occupy the GPU to prevent ray scheduling new GPU actor.
    """

    def __init__(
        self,
        config: RolloutConfig,
        model_config: HFModelConfig,
        device_mesh: DeviceMesh,
    ):
        if config.get("quantization", None) == "fp8":
            import sglang

            assert sglang.__version__ >= "0.5.5", "sglang>=0.5.5 is required for FP8 quantization"
            FP8_BLOCK_QUANT_KWARGS = {
                "activation_scheme": "dynamic",
                "fmt": "e4m3",
                "quant_method": "fp8",
                "weight_block_size": [128, 128],
            }
            fp8_block_quant_kwargs = dict(FP8_BLOCK_QUANT_KWARGS)
            model_config.hf_config.quantization_config = fp8_block_quant_kwargs
        super().__init__(config, model_config, device_mesh)
        self._engine: AsyncHttpServerAdapter = None

        rank = int(os.environ["RANK"])
        local_world_size = int(os.environ["RAY_LOCAL_WORLD_SIZE"])
        rollout_world_size = self.config.tensor_model_parallel_size * self.config.data_parallel_size
        self.replica_rank = rank // rollout_world_size
        self.rollout_rank = rank % rollout_world_size
        self.node_rank = self.rollout_rank // local_world_size
        self.local_rank = self.rollout_rank % local_world_size

    async def _init_server_adapter(self):
        if self._engine is not None:
            return

        # Lazy init http server adapter because http server is launched after hybrid engine.
        self.server_actor = ray.get_actor(f"sglang_server_{self.replica_rank}_{self.node_rank}")
        server_address, server_port = await self.server_actor.get_server_address.remote()
        logger.debug(
            f"replica_rank={self.replica_rank} node_rank={self.node_rank}, "
            f"server address: {server_address}, port: {server_port}"
        )
        host = f"[{server_address}]" if is_valid_ipv6_address(server_address) else server_address
        self._engine = AsyncHttpServerAdapter(
            model_path=self.model_config.local_path, host=host, port=server_port, launch_server=False
        )

    async def resume(self, tags: list[str]):
        """Resume rollout weights or kv cache in GPU memory.

        Args:
            tag: weights or kv_cache.
        """
        if self.device_mesh["infer_tp"].get_local_rank() == 0 and self.config.free_cache_engine:
            await self._init_server_adapter()
            await self._engine.resume_memory_occupation(tags=tags)

    async def release(self):
        """Release weights and kv cache in GPU memory."""
        if self.device_mesh["infer_tp"].get_local_rank() == 0 and self.config.free_cache_engine:
            await self._init_server_adapter()
            await self._engine.release_memory_occupation(tags=["kv_cache", "weights"])

    async def update_weights(self, weights: Generator[tuple[str, torch.Tensor], None, None], **kwargs):
        """
        Update model weights using tensor buckets, similar to THUDM/slime's implementation.

        Notes:
          - For the best performance of `rebuild_cuda_tensor`, it is recommended to:
              1. Enable `RAY_EXPERIMENTAL_NOSET_CUDA_VISIBLE_DEVICES`.
              2. Manually set `CUDA_VISIBLE_DEVICES=0,1,2,3,4,5,6,7`
            when using Tensor Parallelism (TP >= 8).
          - See reference implementations in SLIME:
            - Main logic: https://github.com/THUDM/slime/blob/fb7605cc5fb09af0f9369d37f7192f12bddee577/slime/ray/ppo_actor.py#L452
            - runtime envs: https://github.com/THUDM/slime/blob/fb7605cc5fb09af0f9369d37f7192f12bddee577/slime/ray/ppo_actor.py#L39
        """
        if self.device_mesh["infer_tp"].get_local_rank() == 0:
            await self._init_server_adapter()

        update_weights_bucket_bytes = int(self.config.update_weights_bucket_megabytes) << 20
        if self.config.get("quantization", None) == "fp8":
            from verl.utils.sglang.sglang_fp8_utils import quant_weights_by_name

            logger.info("Convert bf16 weights to fp8 format before loading")
            weights = quant_weights_by_name(
                weights,
                self.model_config.hf_config.quantization_config,
                dtype=self.model_config.hf_config.dtype,
            )
        else:
            weights = weights

        for params_batch in get_named_tensor_buckets(weights, update_weights_bucket_bytes):
            await sgl_update_weights(
                engine=self._engine,
                params_batch=params_batch,
                device_mesh_key="infer_tp",
                device_mesh=self.device_mesh,
            )

        if self.device_mesh["infer_tp"].get_local_rank() == 0:
            await self._engine.flush_cache()<|MERGE_RESOLUTION|>--- conflicted
+++ resolved
@@ -83,1418 +83,6 @@
 
 # because chatCompletion is an async method, it makes the whole ray actor be an async actor
 # which can not call loop.run_until_complete. So we need to make the engine to be an async class
-<<<<<<< HEAD
-class AsyncEngine(sglang.srt.entrypoints.engine.Engine):
-    def __init__(self, **kwargs):
-        super().__init__(**kwargs)
-
-    async def release_memory_occupation(self, tags: Optional[list[str]] = None):
-        """Release GPU occupation temporarily."""
-        if tags is None:
-            obj = ReleaseMemoryOccupationReqInput()
-        else:
-            obj = ReleaseMemoryOccupationReqInput(tags=tags)
-        return await self.tokenizer_manager.release_memory_occupation(obj, None)
-
-    async def resume_memory_occupation(self, tags: Optional[list[str]] = None):
-        """Resume GPU occupation."""
-        if tags is None:
-            obj = ResumeMemoryOccupationReqInput()
-        else:
-            obj = ResumeMemoryOccupationReqInput(tags=tags)
-        return await self.tokenizer_manager.resume_memory_occupation(obj, None)
-
-    async def update_weights_from_tensor(self, update_weights_request: UpdateWeightsFromTensorReqInput):
-        return await self.tokenizer_manager.update_weights_from_tensor(update_weights_request, None)
-
-    async def flush_cache(self):
-        return await self.tokenizer_manager.flush_cache()
-
-    async def abort_request(self, rid: str = "", abort_all: bool = False):
-        """Abort a specific request or all requests.
-
-        Args:
-            rid: The request ID to abort. If empty and abort_all is False, no action is taken.
-            abort_all: If True, abort all running requests regardless of rid.
-        """
-        return self.tokenizer_manager.abort_request(rid=rid, abort_all=abort_all)
-
-
-# NOTE(sgm): add for verl. We can optimize it by making
-#  the dataloader yield List[int] without padding.
-def _pre_process_inputs(
-    pad_token_id,
-    prompt_token_ids: torch.Tensor,
-) -> torch.Tensor:
-    # remove the left padding in the prompt token_id
-    non_pad_index = torch.nonzero(prompt_token_ids != pad_token_id, as_tuple=False)[0][0]
-    return prompt_token_ids[non_pad_index:]
-
-
-def _extract_logprob_from_output(output):
-    """
-    extract log_prob from single sglang inference output
-    """
-
-    def _map_each_response(resp):
-        input_token_logprobs = resp["meta_info"]["input_token_logprobs"]
-        log_probs, output_token_ids = zip(
-            *[(log_prob, token_ids) for log_prob, token_ids, _ in input_token_logprobs[1:]], strict=False
-        )
-        return torch.tensor(output_token_ids), torch.tensor(log_probs)
-
-    output_token_ids, log_probs = _map_each_response(output)
-    return output_token_ids, log_probs
-
-
-# NOTE(linjunrong): adhoc
-def _post_process_outputs(processing_class, output):
-    try:
-        # This is when processing_class is a processor
-        tokenizer = processing_class.tokenizer
-    except AttributeError:
-        try:
-            # This is when processing_class is a tokenizer
-            tokenizer = processing_class
-        except AttributeError as e:
-            raise ValueError(f"Cannot get tokenizer from processing_class {processing_class}") from e
-
-    def _map_each_response(resp):
-        output_token_logprobs = resp["meta_info"]["output_token_logprobs"]
-        log_probs, output_token_ids = zip(
-            *[(log_prob, token_ids) for log_prob, token_ids, _ in output_token_logprobs], strict=True
-        )
-        return torch.tensor(output_token_ids), torch.tensor(log_probs)
-
-    out_map = map(lambda x: _map_each_response(x), output)
-    batched_output_token_ids = []
-    batched_logprobs = []
-    for output_token_ids, log_probs in out_map:
-        batched_output_token_ids.append(output_token_ids)
-        batched_logprobs.append(log_probs)
-    pad_token_id = tokenizer.pad_token_id if tokenizer.pad_token_id is not None else tokenizer.eos_token_id
-    batched_output_token_ids = pad_sequence(batched_output_token_ids, batch_first=True, padding_value=pad_token_id)
-    if len(batched_logprobs) > 0:
-        batched_logprobs = pad_sequence(batched_logprobs, batch_first=True, padding_value=pad_token_id)
-    return batched_output_token_ids, batched_logprobs
-
-
-def get_tool_call_parser_type(
-    processing_class: PreTrainedTokenizer | PreTrainedTokenizerFast | ProcessorMixin,
-) -> str:
-    items = FunctionCallParser.ToolCallParserEnum.items()
-    if "gpt-oss" in getattr(processing_class, "name_or_path", "").lower():
-        logger.debug(f"gpt-oss model detected from name_or_path: {processing_class.name_or_path}")
-        logger.debug("Using 'gpt-oss' tool call parser.")
-        return "gpt-oss"
-    for parser_type, parser_cls in items:
-        parser = parser_cls()
-        try:
-            # This is when processing_class is a tokenizer
-            tokenizer_vocab = processing_class.get_vocab()
-        except AttributeError:
-            try:
-                # This is when processing_class is a processor
-                tokenizer_vocab = processing_class.tokenizer.get_vocab()
-            except AttributeError as e:
-                raise ValueError(f"Cannot get vocab from processing_class {processing_class}") from e
-
-        if parser.bot_token.strip() in tokenizer_vocab and (
-            parser.eot_token == "" or parser.eot_token.strip() in tokenizer_vocab
-        ):
-            return parser_type
-    else:
-        raise ValueError(f"No tool call parser found for processing_class {processing_class}")
-
-
-@deprecated(
-    "SGLangRollout spmd mode is deprecated and is not compatible since sglang>=0.5.5. "
-    "Please set `actor_rollout_ref.rollout.mode=async` to use sglang native server mode."
-)
-class SGLangRollout(BaseRollout):
-    def __init__(
-        self,
-        config: RolloutConfig,
-        model_config: HFModelConfig,
-        device_mesh: DeviceMesh,
-    ):
-        super().__init__(config, model_config, device_mesh)
-
-        actor_module = model_config.local_path
-        processing_class = model_config.get_processor()
-        model_hf_config = model_config.hf_config
-        trust_remote_code = model_config.trust_remote_code
-        port = None
-        kwargs = {}
-
-        os.environ.setdefault("SGL_DISABLE_TP_MEMORY_INBALANCE_CHECK", "true")
-
-        (
-            self._tool_schemas,
-            self._tool_map,
-            self._tool_call_parser_type,
-            self._sgl_tools,
-            self._function_call_parser,
-        ) = self._initialize_tools(config, processing_class)
-        self.interaction_map: dict[str, BaseInteraction] = self._initialize_interactions(config)
-
-        # If turn on `free_cache_engine`, SGLang engine's KV cache
-        # will be freed after each `generate_sequences` call.
-        logger.info(
-            f"tool_schemas: {self._tool_schemas}, tool_map: {self._tool_map}, tool_call_parser_type: "
-            f"{self._tool_call_parser_type}, sgl_tools: {self._sgl_tools}, function_call_parser: "
-            f"{self._function_call_parser}"
-        )
-
-        self._init_distributed_env(device_mesh_cpu=None, **kwargs)
-
-        self._verify_config(model_hf_config=model_hf_config)
-        # initialize the inference engine
-        self._init_inference_engine(trust_remote_code, actor_module, port)
-
-        self._init_sampling_params(**kwargs)
-
-        self.processing_class = processing_class
-        try:
-            # This is when processing_class is a tokenizer
-            self.pad_token_id = self.processing_class.pad_token_id
-        except AttributeError:
-            try:
-                # This is when processing_class is a processor
-                self.pad_token_id = self.processing_class.tokenizer.pad_token_id
-            except AttributeError as e:
-                raise ValueError(f"Cannot get pad_token_id from processing_class {self.processing_class}") from e
-
-    def _init_distributed_env(self, device_mesh_cpu, **kwargs):
-        self._device_mesh_cpu = device_mesh_cpu
-        os.environ.setdefault("SGL_DISABLE_TP_MEMORY_INBALANCE_CHECK", "true")
-        self.tensor_parallel_size = self.config.get("tensor_model_parallel_size", 1)
-        assert self.tensor_parallel_size <= dist.get_world_size(), (
-            "tensor parallel size should be less than or equal to the world size"
-        )
-        self.train_tp = kwargs.get("train_tp", None)
-        if self.train_tp is not None:
-            # deployed with megatron
-            os.environ["CUDA_TIMER_STREAM_KAFKA_ENABLE"] = "0"
-            os.environ["MEGATRON_IMPORT_TIMERS"] = "0"
-            train_tp = kwargs.get("train_tp", None)
-            num_tp_per_train_tp = train_tp // self.tensor_parallel_size
-            sglang_ps.initialize_parallel_state(
-                tensor_model_parallel_size=self.tensor_parallel_size,
-                num_tp_per_train_tp=num_tp_per_train_tp,
-            )
-
-        tp_size = self.tensor_parallel_size
-        world_size = int(os.getenv("WORLD_SIZE", "-1"))
-
-        # init device mesh
-        if self._device_mesh_cpu is None:
-            device_mesh_kwargs = dict(
-                mesh_shape=(world_size // tp_size, tp_size, 1),
-                mesh_dim_names=["dp", "tp", "pp"],
-            )
-
-            self._device_mesh_cpu = init_device_mesh("cpu", **device_mesh_kwargs)
-
-        self._rank = self._device_mesh_cpu.get_rank()
-        self._tp_rank = self._device_mesh_cpu["tp"].get_local_rank()
-        self._tp_size = self._device_mesh_cpu["tp"].size()
-        if self._rank == 0:
-            logger.info(f"_init_distributed_env: :tp_world: {self._tp_size}, global_world: {world_size}")
-        # get tp_rank of this process in this tp group
-        visible_devices = [None] * self._device_mesh_cpu.size(1)
-        devices_keyword = get_visible_devices_keyword()
-        torch.distributed.all_gather_object(
-            visible_devices, os.environ[devices_keyword], self._device_mesh_cpu.get_group("tp")
-        )
-        self.visible_devices_set = set(",".join(visible_devices).split(","))
-        os.environ[devices_keyword] = ",".join(sorted(list(self.visible_devices_set), key=int))
-
-    def _verify_config(self, model_hf_config):
-        if not self.config.get("max_model_len", None):
-            self.config.max_model_len = self.config.prompt_length + self.config.response_length
-        assert (
-            self.config.max_model_len >= self.config.prompt_length + self.config.response_length
-        ), f"""max_model_len should be greater than total sequence length (prompt_length + response_length):
-            {self.config.max_model_len} >= {self.config.prompt_length} + {self.config.response_length}"""
-        max_position_embeddings = None
-        if hasattr(model_hf_config, "max_position_embeddings"):
-            max_position_embeddings = model_hf_config.max_position_embeddings
-        elif hasattr(model_hf_config, "llm_config") and hasattr(model_hf_config.llm_config, "max_position_embeddings"):
-            max_position_embeddings = model_hf_config.llm_config.max_position_embeddings
-        elif hasattr(model_hf_config, "text_config") and hasattr(
-            model_hf_config.text_config, "max_position_embeddings"
-        ):
-            max_position_embeddings = model_hf_config.text_config.max_position_embeddings
-        if max_position_embeddings is None:
-            raise ValueError("max_position_embeddings not found in model_hf_config")
-        rope_scaling_config = getattr(model_hf_config, "rope_scaling", None)
-        if not rope_scaling_config:
-            assert max_position_embeddings >= self.config.prompt_length + self.config.response_length, (
-                "model context length should be greater than total sequence length"
-            )
-        else:
-            # handle type where there's a length extend factor
-            # see https://qwen.readthedocs.io/en/latest/deployment/vllm.html#extended-context-support
-            # for using yarn as an example
-            rope_scaling_factor = rope_scaling_config.get("factor", 1.0)
-
-            assert (
-                model_hf_config.max_position_embeddings * rope_scaling_factor
-                >= self.config.prompt_length + self.config.response_length
-            ), (
-                f"model context length should be greater than total sequence length, "
-                f"got rope_scaling_factor={rope_scaling_factor} and "
-                f"max_position_embeddings={model_hf_config.max_position_embeddings}"
-            )
-
-        # currently max_assistant_turns stand for max number of tool calls
-        if self.config.multi_turn.max_assistant_turns is None:
-            self.config.multi_turn.max_assistant_turns = self.config.max_model_len // 3
-        if self.config.multi_turn.max_user_turns is None:
-            self.config.multi_turn.max_user_turns = self.config.max_model_len // 3
-
-    def _init_inference_engine(self, trust_remote_code, actor_module, port):
-        # initialize the inference engine
-        nnodes = -(-self._tp_size // len(self.visible_devices_set))
-        if nnodes > 1:
-            ip = get_ip()
-            port = get_open_port() if port is None else port
-            [ip, port] = broadcast_pyobj(
-                [ip, port],
-                rank=self._rank,
-                dist_group=self._device_mesh_cpu.get_group("tp"),
-                src=self._device_mesh_cpu["tp"].mesh[0].item(),
-                force_cpu_device=False,
-            )
-            dist_init_addr = f"[{ip}]:{port}" if is_ipv6(ip) else f"{ip}:{port}"
-        else:
-            dist_init_addr = None
-
-        load_format = "dummy" if self.config.load_format.startswith("dummy") else self.config.load_format
-        tp_size_per_node = self._tp_size // nnodes
-        node_rank = self._tp_rank // tp_size_per_node
-        first_rank_in_node = self._tp_rank % tp_size_per_node == 0
-        engine_kwargs = self.config.get("engine_kwargs", {}).get("sglang", {}) or {}
-        engine_kwargs = {key: val for key, val in engine_kwargs.items() if val is not None}
-
-        # attention backend will be changed to fa3 if not specified
-        attention_backend = engine_kwargs.pop("attention_backend", None)
-        max_running_requests = self.config.get("max_num_seqs", None)
-
-        try:
-            is_server_mode = self.config.sglang_rollout_mode == "server"
-        except Exception:
-            is_server_mode = False
-        effective_first = first_rank_in_node or is_server_mode
-
-        if self.config.mode == "async" and not self.config.skip_tokenizer_init:
-            raise ValueError("async mode requires skip_tokenizer_init to be True")
-        backend = attention_backend if attention_backend is not None else "fa3"
-        sglang_port = int(os.getenv("SGLANG_PORT", "30000")) + (dist.get_rank() * 2)
-        if effective_first:
-            os.environ["SGLANG_BLOCK_NONZERO_RANK_CHILDREN"] = "0"
-            args = {
-                "model_path": actor_module,
-                "dtype": self.config.dtype,
-                "mem_fraction_static": self.config.gpu_memory_utilization,
-                "enable_memory_saver": True,
-                "base_gpu_id": 0,
-                "gpu_id_step": 1,
-                "tp_size": self._tp_size,
-                "node_rank": node_rank,
-                "load_format": load_format,
-                "dist_init_addr": dist_init_addr,
-                "nnodes": nnodes,
-                "trust_remote_code": trust_remote_code,
-                "max_running_requests": max_running_requests,
-                # NOTE(linjunrong): add rank to prevent SGLang generate same port inside PortArgs.init_new
-                # when random.seed is being set during training
-                "port": sglang_port,
-                "nccl_port": sglang_port + 1,
-                # NOTE(Chenyang): if you want to debug the SGLang engine output
-                # please set the following parameters
-                # Otherwise, it will make the engine run too slow
-                "log_level": "info",
-                # "log_level": "error",
-                # log_requests=True,
-                # log_requests_level=2,
-                # NOTE(Chenyang): turn on max_running_requests to set the max concurrent running requests
-                # max_running_requests=1,
-                "mm_attention_backend": backend,
-                "attention_backend": backend,
-                # In async mode, we want token in token out.
-                "skip_tokenizer_init": self.config.skip_tokenizer_init,
-                "dist_timeout": 1800,
-            }
-
-            if is_server_mode:
-                # add server specific args
-                args["first_rank_in_node"] = first_rank_in_node
-                args["timeout"] = self.config.server["timeout"]
-                args["max_attempts"] = self.config.server["max_attempts"]
-                args["retry_delay"] = self.config.server["retry_delay"]
-                args["max_connections"] = self.config.server["max_connections"]
-                args["max_start_wait_time"] = self.config.server["max_start_wait_time"]
-                self._engine = AsyncHttpServerAdapter(**args)
-            else:
-                self._engine = AsyncEngine(**args)
-        else:
-            self._engine = None
-
-        self.sharding_manager = None
-        self.is_sleep = True
-
-    def _init_sampling_params(self, **kwargs):
-        kwargs = dict(
-            n=1,
-            max_new_tokens=self.config.response_length,
-            presence_penalty=0.0,
-            frequency_penalty=0.0,
-            repetition_penalty=self.config.get("repetition_penalty", 1.0),
-        )
-        # supporting adding any sampling params from the config file
-        for k in self.config.keys():
-            if hasattr(SamplingParams(), str(k)) or "stop" in str(k):
-                kwargs[k] = self.config.get(k)
-        kwargs["n"] = 1  # already repeat in ray_trainer
-        self.sampling_params = kwargs
-
-    def _initialize_tools(self, config, processing_class):
-        """Initialize tools from configuration.
-
-        Args:
-            config: Configuration object containing tool-related settings,
-                    specifically `config.multi_turn.tool_config_path`.
-            tokenizer: The tokenizer instance used for parsing tool calls from
-                       the model's generated text.
-
-        Returns:
-            tuple: A tuple containing:
-                - tool_schemas (list[dict]): OpenAI-formatted JSON schemas
-                  defining each tool's capabilities.
-                - tool_map (dict[str, BaseTool]): A dictionary mapping tool
-                  names to their executable `BaseTool` objects.
-                - tool_call_parser_type (str): The identifier for the specific
-                  parser type (e.g., 'json_mode', 'tool_code') used to extract
-                  tool calls.
-                - sgl_tools (list[sglang.srt.openai_api.protocol.Tool]): Tool
-                  definitions optimized for SGLang's internal engine.
-                - function_call_parser (sglang.srt.function_call_parser.FunctionCallParser):
-                  The active parser instance responsible for extracting
-                  structured tool calls from model outputs.
-        """
-        if config.multi_turn.tool_config_path is None:
-            return [], {}, None, [], None
-
-        tools_config_file = config.multi_turn.tool_config_path
-        tool_list = initialize_tools_from_config(tools_config_file)
-
-        logger.info(f"Initialize tools from configuration.: tool_list: {tool_list}")
-        tool_schemas = [tool.get_openai_tool_schema().model_dump() for tool in tool_list]
-        tool_map = {tool.name: tool for tool in tool_list}
-        tool_call_parser_type = get_tool_call_parser_type(processing_class)
-        sgl_tools = [Tool.model_validate(tool_schema) for tool_schema in tool_schemas]
-        function_call_parser = FunctionCallParser(
-            sgl_tools,
-            tool_call_parser_type,
-        )
-
-        return (
-            tool_schemas,
-            tool_map,
-            tool_call_parser_type,
-            sgl_tools,
-            function_call_parser,
-        )
-
-    def _initialize_interactions(self, config):
-        """Initialize interactions from configuration.
-
-        Returns:
-            dict[str, BaseInteraction]: A dictionary mapping interaction names to interaction instances.
-        """
-        if config.multi_turn.interaction_config_path is None:
-            return {}
-
-        interaction_config_file = config.multi_turn.interaction_config_path
-        interaction_map = initialize_interactions_from_config(interaction_config_file)
-
-        logger.info(f"Initialize interactions from configuration: interaction_map: {list(interaction_map.keys())}")
-        return interaction_map
-
-    @GPUMemoryLogger(role="sglang rollout", logger=logger)
-    @torch.no_grad()
-    def generate_sequences(self, prompts: DataProto, **kwargs) -> DataProto:
-        """Generate sequences for a batch of prompts.
-
-        Args:
-            batch (DataProto): Input batch.
-
-        Returns:
-            DataProto: Output batch.
-            - prompts: [bsz, prompt_length], prompt token ids from dataset.
-            - responses: [bsz, response_length], output token ids include response tokens
-              from LLM generation and observation tokens from tool_calls.
-            - response_mask: [bsz, response_length], 1 for LLM generated tokens, 0 for observation/padding tokens.
-            - input_ids: [bsz, prompt_length + response_length], whole sequence token ids, including prompt tokens
-              and response tokens.
-            - attention_mask: [bsz, prompt_length + response_length], 0 for padding tokens, 1 for other tokens.
-            - position_ids: [bsz, prompt_length + response_length], incremental position ids.
-
-            For multi-turn conversations:
-            responses:     |<- LLM generation ->|<- tool_calls ->|<- LLM generation ->|<- padding ->|
-            response_mask: | 1, 1, 1, ..., 1, 1 | 0, 0, .., 0, 0 | 1, 1, 1, ..., 1, 1 | 0, 0, ..., 0|
-        """
-        if self.config.multi_turn.enable:
-            return self._req_level_generate_sequences(prompts, **kwargs)
-        return self._batch_level_generate_sequences(prompts, **kwargs)
-
-    @GPUMemoryLogger(role="sglang rollout", logger=logger)
-    @torch.no_grad()
-    def _batch_level_generate_sequences(self, prompts: DataProto, **kwargs) -> DataProto:
-        """Generates single-turn sequences for a batch of prompts.
-        For single-turn generation, all prompts are processed in one request.
-        `_batch_level_generate_sequences` involves:
-        1.  Extracting and pre-processing prompt token IDs from the input
-            `prompts`. This includes handling padding and preparing raw
-            token ID lists.
-        2.  Preparing inputs for the SGLang engine, including multi-modal
-            data if present.
-        3.  Invoking the SGLang engine (`self._engine.async_generate`,
-            an async coroutine) with the batch of processed inputs and
-            specified sampling parameters on the master TP rank.
-        4.  Broadcasting the results from the master TP rank to all
-            other TP ranks.
-        5.  Post-processing the engine's output to format the generated
-            token IDs and (if applicable) log probabilities.
-        6.  Constructing the final sequences by concatenating original
-            prompts with the generated responses.
-        7.  Updating attention masks and position IDs to reflect the full
-            concatenated sequences.
-        8.  If `self.config.free_cache_engine` is true, the SGLang engine's
-            KV cache is flushed after generation on the master TP rank.
-        Args:
-            prompts: A `DataProto` object containing the batch of
-              input prompts, including tensor data (like `input_ids`,
-              `attention_mask`) and meta-information (like `eos_token_id`,
-              `do_sample`).
-            **kwargs: Additional keyword arguments that can override the
-              default sampling parameters (e.g., `temperature`, `top_p`,
-              `max_new_tokens`). These are temporarily applied using
-              `update_sampling_params`.
-        Returns:
-            DataProto: A `DataProto` object containing the batch of
-              generated sequences. This includes tensors for `prompts`
-              (original input IDs), `responses` (generated token IDs),
-              `input_ids` (concatenated prompt and response),
-              `attention_mask`, and `position_ids` for the full
-              sequences.
-        Note that in GRPO, if the prompts are validated, we repeat the prompts for rollout.n times in ray_trainer.
-        Thus we do not need to repeat the prompts here and set the sampling parameter n to 1.
-        """
-        # input ids: (bs, prompt_length), left-padded
-        idx = prompts.batch["input_ids"]
-        # attention_mask: (bs, seq_length), left-padded
-        attention_mask = prompts.batch["attention_mask"]
-        position_ids = prompts.batch["position_ids"]
-
-        # used to generate attention mask for the
-        # response based on EOS token position
-        eos_token_id = prompts.meta_info["eos_token_id"]
-
-        batch_size = idx.size(0)
-
-        # Extract non-tensor data
-        non_tensor_batch = prompts.non_tensor_batch
-        if "raw_prompt_ids" not in non_tensor_batch:
-            non_tensor_batch["raw_prompt_ids"] = np.array(
-                [_pre_process_inputs(self.pad_token_id, idx[i]).tolist() for i in range(batch_size)],
-                dtype=object,
-            )
-
-        if "multi_modal_data" in non_tensor_batch:
-            sglang_inputs = []
-            for raw_prompt_ids, multi_modal_data in zip(
-                non_tensor_batch.pop("raw_prompt_ids"),
-                non_tensor_batch.pop("multi_modal_data"),
-                strict=True,
-            ):
-                sglang_inputs.append(
-                    {
-                        "prompt_token_ids": raw_prompt_ids,
-                        "multi_modal_data": multi_modal_data,
-                        "image_data": (
-                            multi_modal_data.get("image", None) if isinstance(multi_modal_data, dict) else None
-                        ),
-                    }
-                )
-        else:
-            sglang_inputs = [
-                {"prompt_token_ids": raw_prompt_ids} for raw_prompt_ids in non_tensor_batch.pop("raw_prompt_ids")
-            ]
-
-        for input_data in sglang_inputs:
-            # Ensure token IDs are lists or numpy arrays
-            if not isinstance(input_data["prompt_token_ids"], list | np.ndarray):
-                raise TypeError(
-                    f"prompt_token_ids must be a list or numpy array, got {type(input_data['prompt_token_ids'])}"
-                )
-
-            input_data["prompt_token_ids"] = list(input_data["prompt_token_ids"])
-
-        # Extract token IDs and image data for SGLang Engine
-        idx_list = [input_data["prompt_token_ids"] for input_data in sglang_inputs]
-        image_list = [input_data.get("image_data", None) for input_data in sglang_inputs]
-
-        do_sample = prompts.meta_info.get("do_sample", True)
-        is_validate = prompts.meta_info.get("validate", False)
-
-        # Create request-level sampling parameters
-        request_sampling_params = self.sampling_params.copy()
-        if not do_sample:
-            request_sampling_params.update(
-                {
-                    "n": 1,
-                    "presence_penalty": 0.0,
-                    "frequency_penalty": 0.0,
-                    "repetition_penalty": 1.0,
-                    "temperature": 0,
-                    "top_p": 1,
-                    "top_k": -1,
-                    "ignore_eos": False,
-                    "min_new_tokens": 0,
-                    "max_new_tokens": self.config.response_length,
-                    "skip_special_tokens": True,
-                    "spaces_between_special_tokens": True,
-                }
-            )
-        elif is_validate:
-            request_sampling_params.update(
-                {
-                    "top_k": self.config.val_kwargs.top_k,
-                    "top_p": self.config.val_kwargs.top_p,
-                    "temperature": self.config.val_kwargs.temperature,
-                    "n": 1,  # if validate, already repeat in ray_trainer
-                }
-            )
-
-        # Update with any additional kwargs
-        request_sampling_params.update(kwargs)
-
-        if self._tp_rank == 0:
-            loop = asyncio.get_event_loop()
-            output = loop.run_until_complete(
-                self._engine.async_generate(
-                    prompt=None,  # because we have already convert it to prompt token id
-                    sampling_params=request_sampling_params,
-                    return_logprob=True,
-                    input_ids=idx_list,
-                    image_data=image_list,
-                )
-            )
-        else:
-            output = None
-
-        # Most naive implementation, can extract tensor and send via gloo if too slow
-        dist.barrier()
-
-        # Because the logic below requires GPU memory proportional to the batch size, so free cache first to avoid OOM
-        if self._engine is not None and self._tp_rank == 0:
-            loop = asyncio.get_event_loop()
-            loop.run_until_complete(self._engine.flush_cache())
-
-        [output] = broadcast_pyobj(
-            data=[output],
-            rank=self._rank,
-            dist_group=self._device_mesh_cpu["tp"].get_group(),
-            src=self._device_mesh_cpu["tp"].mesh[0].item(),
-            force_cpu_device=False,
-        )
-        out = _post_process_outputs(self.processing_class, output)
-
-        response = out[0].to(idx.device)
-        rollout_log_probs = None
-        if self.config.calculate_log_probs:
-            rollout_log_probs = out[1].to(idx.device)
-
-        if response.shape[1] < self.config.response_length:
-            response = pad_sequence_to_length(response, self.config.response_length, self.pad_token_id)
-            if self.config.calculate_log_probs:
-                rollout_log_probs = pad_sequence_to_length(
-                    rollout_log_probs, self.config.response_length, self.pad_token_id
-                )
-
-        seq = torch.cat([idx, response], dim=-1)
-
-        response_length = response.size(1)
-        delta_position_id = torch.arange(1, response_length + 1, device=position_ids.device)
-        delta_position_id = delta_position_id.unsqueeze(0).repeat(batch_size, 1)
-        if position_ids.dim() == 3:  # qwen2vl mrope (batch size, 4, seq len)
-            delta_position_id = delta_position_id.view(batch_size, 1, -1).expand(batch_size, position_ids.size(1), -1)
-
-        # TODO(sgm): fix position_ids on right_pad
-        # prompt: left pad + response: right pad
-        # attention_mask: [0,0,0,0,1,1,1,1, | 1,1,1,0,0,0,0,0]
-        # position_ids:   [0,0,0,0,0,1,2,3, | 4,5,6,7,8,9,10,11]
-        response_position_ids = position_ids[..., -1:] + delta_position_id
-        position_ids = torch.cat([position_ids, response_position_ids], dim=-1)
-        response_attention_mask = get_response_mask(
-            response_id=response, eos_token=eos_token_id, dtype=attention_mask.dtype
-        )
-        attention_mask = torch.cat((attention_mask, response_attention_mask), dim=-1)
-
-        # all the tp ranks should contain the same data here. data in all ranks are valid
-        batch = TensorDict(
-            {
-                "prompts": idx,
-                "responses": response,
-                "input_ids": seq,  # here input_ids become the whole sentences
-                "attention_mask": attention_mask,
-                "position_ids": position_ids,
-            },
-            batch_size=batch_size,
-        )
-        if self.config.calculate_log_probs:
-            # we will recompute old log prob with actor
-            batch["rollout_log_probs"] = rollout_log_probs
-
-        return DataProto(batch=batch, non_tensor_batch=non_tensor_batch)
-
-    async def _async_rollout_a_request(
-        self,
-        req: AsyncRolloutRequest,
-        do_sample: bool = True,
-        is_validate: bool = False,
-        **kwargs,
-    ) -> AsyncRolloutRequest:
-        assert self._tp_rank == 0, "only the master process can call this function"
-        _req = deepcopy(req)
-        finish_reason_type = None
-        output = None
-
-        current_turns = 0
-        user_turns = 0
-        user_turn_rewards = []
-
-        # Create request-level sampling parameters
-        request_sampling_params = self.sampling_params.copy()
-        if not do_sample:
-            request_sampling_params.update(
-                {
-                    "n": 1,
-                    "presence_penalty": 0.0,
-                    "frequency_penalty": 0.0,
-                    "repetition_penalty": 1.0,
-                    "temperature": 0,
-                    "top_p": 1,
-                    "top_k": -1,
-                    "ignore_eos": False,
-                    "min_new_tokens": 0,
-                    "max_new_tokens": self.config.response_length,
-                    "skip_special_tokens": True,
-                    "spaces_between_special_tokens": True,
-                }
-            )
-        elif is_validate:
-            request_sampling_params.update(
-                {
-                    "top_k": self.config.val_kwargs.top_k,
-                    "top_p": self.config.val_kwargs.top_p,
-                    "temperature": self.config.val_kwargs.temperature,
-                    "n": 1,  # if validate, already repeat in ray_trainer
-                }
-            )
-
-        # Update with any additional kwargs
-        request_sampling_params.update(kwargs)
-
-        while current_turns < self.config.multi_turn.max_assistant_turns:
-            if _req.state == AsyncRolloutRequestStateEnum.PENDING:
-                await self._handle_pending_state(_req)
-                _req.state = AsyncRolloutRequestStateEnum.RUNNING
-            elif _req.state == AsyncRolloutRequestStateEnum.TOOL_CALLING:
-                if _req.messages[-1].tool_calls is not None:
-                    parsed_tool_calls = _req.messages[-1].tool_calls
-                    if self.config.skip_tokenizer_init:
-                        _req.messages[-1].tool_calls = None
-                    tool_call_results = await asyncio.gather(
-                        *[
-                            self._tool_map[tool_call.function.name].execute(
-                                _req.request_id,
-                                tool_call.function.arguments,
-                                **_req.tools_kwargs.get(tool_call.function.name, {}).get("execute_kwargs", {}),
-                            )
-                            for tool_call in parsed_tool_calls
-                        ]
-                    )
-                    _req.add_tool_response_messages(self.processing_class, [resp for resp, _, _ in tool_call_results])
-                    for tool_call, (resp, reward, metrics) in zip(parsed_tool_calls, tool_call_results, strict=True):
-                        _req.update_metrics(metrics, tool_call.function.name)
-                    if _req.input_ids.size(-1) >= self.config.max_model_len:
-                        finish_reason_type = FinishReasonTypeEnum.STOP
-                        break
-                    _req.state = AsyncRolloutRequestStateEnum.RUNNING
-                else:
-                    raise ValueError(f"Unexpected tool calling last message state: {_req.messages[-1]}")
-            elif _req.state == AsyncRolloutRequestStateEnum.RUNNING:
-                # Only continue the conversation if the prompt length is not greater than max_model_len - 1,
-                # since SGLang raises an error when max_new_tokens + 1 is greater to max_model_len (the extra
-                # token accounts for the EOS token).
-                prompt_length = len(_req.get_generation_prompt_ids(self.processing_class))
-
-                if prompt_length + 1 >= self.config.max_model_len:
-                    finish_reason_type = FinishReasonTypeEnum.LENGTH
-                    break
-
-                # Video support is not implemented yet
-                image_data = (
-                    _req.multi_modal_data["image"]
-                    if _req.multi_modal_data and "image" in _req.multi_modal_data
-                    else None
-                )
-                video_data = (
-                    _req.multi_modal_data["video"]
-                    if _req.multi_modal_data and "video" in _req.multi_modal_data
-                    else None
-                )
-                if video_data:
-                    logger.warning(
-                        "video support is not implemented yet, current length of video data is %d", len(video_data)
-                    )
-
-                output = await self._handle_engine_call(_req, request_sampling_params, image_data=image_data)
-                if self.config.skip_tokenizer_init:
-                    content_ids = output["output_ids"]
-                    content = self.processing_class.decode(content_ids, skip_special_tokens=True)
-                    content_ids = torch.tensor(
-                        content_ids, dtype=_req.input_ids.dtype, device=_req.input_ids.device
-                    ).unsqueeze(0)
-                else:
-                    content_ids = None
-                    content = output["text"]
-
-                finish_reason_type = FinishReasonTypeEnum.from_str(output["meta_info"]["finish_reason"]["type"])
-                current_turns += 1
-                if finish_reason_type == FinishReasonTypeEnum.LENGTH:
-                    _req.add_assistant_message(self.processing_class, content=content, content_ids=content_ids)
-                    break
-                else:
-                    if self._function_call_parser and self._function_call_parser.has_tool_call(content):
-                        finish_reason_type = FinishReasonTypeEnum.TOOL_CALL
-                        _req.state = AsyncRolloutRequestStateEnum.TOOL_CALLING
-                        try:
-                            normed_content, tool_calls = self._function_call_parser.parse_non_stream(content)
-                        except JSONDecodeError:
-                            normed_content = content
-                            tool_calls = []
-                        except AttributeError:
-                            normed_content = content
-                            tool_calls = []
-                        parsed_tool_calls = []
-                        for tool_call in tool_calls:
-                            function, has_decode_error = OpenAIFunctionCallSchema.from_openai_function_parsed_schema(
-                                OpenAIFunctionParsedSchema(
-                                    name=tool_call.name,
-                                    arguments=tool_call.parameters,
-                                )
-                            )
-                            # Drop the tool call if its arguments has decode error
-                            if has_decode_error:
-                                continue
-                            parsed_tool_calls.append(
-                                OpenAIFunctionToolCall(
-                                    id=str(tool_call.tool_index),
-                                    function=function,
-                                )
-                            )
-                        if len(parsed_tool_calls) > 0:
-                            _req.add_assistant_message(
-                                # since the content is updated, we just pass the content not content_ids
-                                self.processing_class,
-                                content=normed_content,
-                                tool_calls=parsed_tool_calls,
-                            )
-                        else:
-                            _req.add_assistant_message(self.processing_class, content=content, content_ids=content_ids)
-                            finish_reason_type = FinishReasonTypeEnum.STOP
-                            _req.state = AsyncRolloutRequestStateEnum.COMPLETED
-                            break
-                    else:
-                        _req.add_assistant_message(
-                            self.processing_class,
-                            content=content,
-                            content_ids=content_ids,
-                        )
-                        if (
-                            _req.interaction_kwargs
-                            and self.interaction_map
-                            and user_turns < self.config.multi_turn.max_user_turns
-                            and current_turns < self.config.multi_turn.max_assistant_turns
-                        ):
-                            _req.state = AsyncRolloutRequestStateEnum.INTERACTING
-                        else:
-                            # Add ending condition
-                            finish_reason_type = FinishReasonTypeEnum.STOP
-                            _req.state = AsyncRolloutRequestStateEnum.COMPLETED
-                            break
-            elif _req.state == AsyncRolloutRequestStateEnum.INTERACTING:
-                user_turns += 1
-                messages = [{"role": x.role, "content": x.content} for x in _req.messages]
-
-                # Get interaction by name from interaction_kwargs
-                interaction_name = _req.interaction_kwargs.get(
-                    "name", "gsm8k"
-                )  # Default to gsm8k for backward compatibility
-                if interaction_name not in self.interaction_map:
-                    raise ValueError(
-                        f"Interaction '{interaction_name}' not found in interaction_map. Available interactions: "
-                        f"{list(self.interaction_map.keys())}"
-                    )
-
-                interaction = self.interaction_map[interaction_name]
-
-                should_terminate_sequence, content, reward, metrics = await interaction.generate_response(
-                    _req.request_id, messages, **_req.interaction_kwargs
-                )
-                user_turn_rewards.append(reward)
-                # Add turn check
-                if (
-                    should_terminate_sequence
-                    or user_turns > self.config.multi_turn.max_user_turns
-                    or current_turns > self.config.multi_turn.max_assistant_turns
-                ):
-                    finish_reason_type = FinishReasonTypeEnum.STOP
-                    _req.state = AsyncRolloutRequestStateEnum.COMPLETED
-                    break
-                else:
-                    _req.add_user_message(self.processing_class, content)
-                    if _req.input_ids.size(-1) >= self.config.max_model_len:
-                        finish_reason_type = FinishReasonTypeEnum.STOP
-                        break
-                    else:
-                        _req.state = AsyncRolloutRequestStateEnum.RUNNING
-
-        if current_turns >= self.config.multi_turn.max_assistant_turns:
-            finish_reason_type = FinishReasonTypeEnum.STOP
-
-        # Calculate the reward for each tool
-        async def calc_reward_and_release_fn(name: str, tool: BaseTool):
-            reward = await tool.calc_reward(_req.request_id, **_req.tools_kwargs[name].get("calc_reward_kwargs", {}))
-            await tool.release(_req.request_id, **_req.tools_kwargs[name].get("release_kwargs", {}))
-            return name, reward
-
-        tool_reward_tasks = []
-        for name in _req.tools_kwargs.keys():
-            tool = self._tool_map[name]
-            tool_reward_tasks.append(calc_reward_and_release_fn(name, tool))
-        tool_reward_scores = await asyncio.gather(*tool_reward_tasks)
-        tool_reward_scores = dict(tool_reward_scores)
-        all_rewards = {**tool_reward_scores, **{"user_turn_rewards": user_turn_rewards}}
-        _req.finalize(self.processing_class, all_rewards, finish_reason_type)
-
-        if self.config.calculate_log_probs:
-            debug_sampling_params = {**self.sampling_params}
-            debug_sampling_params["max_new_tokens"] = 0
-            output = await self._engine.async_generate(
-                prompt=None,
-                input_ids=_req.input_ids,
-                sampling_params=debug_sampling_params,
-                return_logprob=True,
-                logprob_start_len=0,
-            )
-            # len(input_token_logprobs) = len(input_tokens)-1，because logprob of 1st token is None
-            _req.output_token_ids, _req.rollout_log_probs = _extract_logprob_from_output(output)
-        return _req
-
-    async def _handle_engine_call(
-        self, _req: AsyncRolloutRequest, sampling_params: dict, image_data: Optional[list[Any]] = None
-    ) -> dict:
-        generation_prompt_ids = _req.get_generation_prompt_ids(self.processing_class)
-        return await self._handle_engine_generate(generation_prompt_ids, sampling_params, image_data)
-
-    async def _handle_engine_generate(
-        self, generation_prompt_ids: list[int], sampling_params: dict, image_data: Optional[list[Any]] = None
-    ) -> dict:
-        max_new_tokens = min(self.config.response_length, self.config.max_model_len - len(generation_prompt_ids) - 1)
-
-        kwargs = sampling_params.copy()
-        kwargs["max_new_tokens"] = max_new_tokens
-        kwargs["n"] = 1  # group size is supported in preprocess
-        return_logprob = kwargs.pop("logprobs", False)
-
-        output = await self._engine.async_generate(
-            input_ids=generation_prompt_ids,
-            sampling_params=kwargs,
-            return_logprob=return_logprob,
-            image_data=image_data,
-        )
-        return output
-
-    async def _handle_pending_state(self, _req: AsyncRolloutRequest) -> AsyncRolloutRequest:
-        if _req.tool_schemas is not None:
-            tool_creation_coroutines = []
-            for tool_schema in _req.tool_schemas:
-                tool = self._tool_map[tool_schema.function.name]
-                create_kwargs = _req.tools_kwargs[tool.name].get("create_kwargs", {})
-                tool_creation_coroutines.append(tool.create(_req.request_id, **create_kwargs))
-            tool_creation_results = await asyncio.gather(*tool_creation_coroutines)
-            _req.add_tool_response_messages(
-                self.processing_class, [tool_result for _, tool_result in tool_creation_results]
-            )
-        if _req.interaction_kwargs and self.interaction_map:
-            interaction_kwargs = _req.interaction_kwargs
-            # Get interaction by name from interaction_kwargs
-            interaction_name = interaction_kwargs.get("name", "gsm8k")  # Default to gsm8k for backward compatibility
-            if interaction_name not in self.interaction_map:
-                raise ValueError(
-                    f"Interaction '{interaction_name}' not found in interaction_map. Available interactions: "
-                    f"{list(self.interaction_map.keys())}"
-                )
-
-            interaction = self.interaction_map[interaction_name]
-            await interaction.start_interaction(_req.request_id, **interaction_kwargs)
-
-    @GPUMemoryLogger(role="sglang rollout", logger=logger)
-    @torch.no_grad()
-    def _req_level_generate_sequences(self, prompts: DataProto, **kwargs) -> DataProto:
-        """Generates multi-turn sequences for a batch of prompts.
-        For multi-turn generation, each prompt is processed separately via
-        `_req_level_generate_sequences` for better tool calling control.
-        Note that in multi-turn generation, we repeat the prompts for rollout.n times in ray_trainer.
-        Thus we do not need to repeat the prompts here and set the sampling parameter n to 1.
-        """
-        # Async rollout with tools support
-        do_sample = prompts.meta_info.get("do_sample", True)
-        is_validate = prompts.meta_info.get("validate", False)
-        tgt_device = prompts.batch["input_ids"].device
-
-        if self._tp_rank == 0:
-            req_list = self._preprocess_prompt_to_async_rollout_requests(
-                prompts,
-            )
-
-            # distinguish training and validation
-            if is_validate:
-                # Validation mode: process all requests without abort
-                loop = asyncio.get_event_loop()
-                output_req_list = loop.run_until_complete(
-                    asyncio.gather(
-                        *[self._async_rollout_a_request(req, do_sample, is_validate, **kwargs) for req in req_list],
-                    )
-                )
-            else:
-                # add progress monitoring and abort function
-                total_requests = len(req_list)
-                target_completion = int(total_requests * (1 - self.config.get("over_sample_rate", 0.0)))
-                # abort when target_completion of requests are completed
-
-                completed_count = 0
-                aborted_requests = []
-                all_tasks = []
-
-                async def rollout_a_request_with_cancellation_handler(req):
-                    try:
-                        result = await self._async_rollout_a_request(req, do_sample, is_validate, **kwargs)
-                        return result
-                    except asyncio.CancelledError:
-                        # request is cancelled, return padding
-                        logger.info(f"Request {req.request_id} was cancelled, creating padding")
-                        aborted_requests.append(req.request_id)
-                        return self._create_padding_request(req)
-
-                async def run_with_cancellation():
-                    nonlocal all_tasks
-                    nonlocal completed_count
-                    all_tasks = [
-                        asyncio.create_task(rollout_a_request_with_cancellation_handler(req)) for req in req_list
-                    ]
-
-                    # Wait for target_completion tasks to complete
-                    try:
-                        for completed_task in asyncio.as_completed(all_tasks):
-                            await completed_task
-                            completed_count += 1
-                            if completed_count >= target_completion:
-                                break
-                    finally:
-                        # Cancel remaining tasks
-                        for t in all_tasks:
-                            if not t.done():
-                                t.cancel()
-
-                        # Wait for all tasks to finish (including cancelled ones)
-                        final_results = await asyncio.gather(*all_tasks, return_exceptions=True)
-                        # Abort all requests in SGLang engine
-                        await self._engine.abort_request(abort_all=True)
-                    return final_results
-
-                loop = asyncio.get_event_loop()
-                output_req_list = loop.run_until_complete(run_with_cancellation())
-
-            sorted_output_req_list = sorted(output_req_list, key=lambda x: (x.batch_data_id, x.rollout_offset))
-        else:
-            sorted_output_req_list = None
-
-        dist.barrier()
-
-        # Because the logic below requires GPU memory proportional to the batch size, so free cache first to avoid OOM
-        if self._engine is not None and self._tp_rank == 0:
-            loop = asyncio.get_event_loop()
-            loop.run_until_complete(self._engine.flush_cache())
-
-        [sorted_output_req_list] = broadcast_pyobj(
-            data=[sorted_output_req_list],
-            rank=self._rank,
-            dist_group=self._device_mesh_cpu["tp"].get_group(),
-            src=self._device_mesh_cpu["tp"].mesh[0].item(),
-            force_cpu_device=False,
-        )
-        # Construct the batch data
-        prompt_ids, response_ids = [], []
-        prompt_attention_mask, response_attention_mask = [], []
-        prompt_position_ids, response_position_ids = [], []
-        response_loss_mask = []
-        messages = []
-        reward_scores = []
-        multi_modal_inputs = []
-        request_ids = []
-        if self.config.calculate_log_probs:
-            output_logprobs = []
-            rollout_output_token_ids = []
-
-        for req in sorted_output_req_list:
-            assert req.state == AsyncRolloutRequestStateEnum.COMPLETED, f"Request {req.request_id} is not completed"
-            assert (
-                req.input_ids.shape[-1]
-                == req.attention_mask.shape[-1]
-                == req.position_ids.shape[-1]
-                == req.loss_mask.shape[-1]
-            ), f"""Request {req.request_id} has different length of
-                {req.input_ids.shape[-1]=}, {req.attention_mask.shape[-1]=},
-                {req.position_ids.shape[-1]=}, {req.loss_mask.shape[-1]=}"""
-            error_message_lines = [
-                f"""Request {req.request_id} has input_ids length {req.input_ids.shape[-1]}
-                    greater than max_model_len {self.config.max_model_len}""",
-                f"Decoded input_ids: {self.processing_class.decode(req.input_ids.squeeze(0))}",
-                f"Decoded prompt_ids: {self.processing_class.decode(req.prompt_ids.squeeze(0))}",
-                f"Decoded response_ids: {self.processing_class.decode(req.response_ids.squeeze(0))}",
-                f"Messages: {req.messages}",
-                f"Max model length: {req.max_model_len}",
-            ]
-            error_message = "\n".join(error_message_lines)
-            assert req.input_ids.shape[-1] <= self.config.max_model_len, error_message
-
-            prompt_ids.append(req.prompt_ids.to(tgt_device).squeeze(0))
-            response_ids.append(req.response_ids.to(tgt_device).squeeze(0))
-            if req.response_ids.shape[-1] > self.config.response_length:
-                logger.warning(
-                    f"""{req.request_id=} has response_ids length {req.response_ids.shape[-1]}
-                    greater than max_response_len {self.config.response_length},\n{req=}"""
-                )
-            prompt_attention_mask.append(req.prompt_attention_mask.to(tgt_device).squeeze(0))
-            response_attention_mask.append(req.response_attention_mask.to(tgt_device).squeeze(0))
-            prompt_position_ids.append(req.prompt_position_ids.to(tgt_device).squeeze(0))
-            response_position_ids.append(req.response_position_ids.to(tgt_device).squeeze(0))
-            response_loss_mask.append(req.response_loss_mask.to(tgt_device).squeeze(0))
-            messages.append({"messages": req.messages})
-            reward_scores.append(req.reward_scores)
-            multi_modal_inputs.append(req.multi_modal_inputs)
-            request_ids.append(req.request_id)
-            if self.config.calculate_log_probs:
-                # extract output log_probs
-                output_logprobs.append(req.rollout_log_probs[-len(req.response_ids) :])
-                rollout_output_token_ids.append(req.output_token_ids[-len(req.response_ids) :])
-
-        prompt_ids = pad_sequence(
-            prompt_ids,
-            batch_first=True,
-            padding_value=self.pad_token_id,
-            padding_side="left",
-        )
-        if prompt_ids.shape[-1] < self.config.prompt_length:
-            prompt_ids = pad_sequence_to_length(prompt_ids, self.config.prompt_length, self.pad_token_id, left_pad=True)
-        response_ids = pad_sequence(response_ids, batch_first=True, padding_value=self.pad_token_id)
-        if response_ids.shape[-1] < self.config.response_length:
-            response_ids = pad_sequence_to_length(response_ids, self.config.response_length, self.pad_token_id)
-        prompt_attention_mask = pad_sequence(
-            prompt_attention_mask,
-            batch_first=True,
-            padding_value=0,
-            padding_side="left",
-        )
-        if prompt_attention_mask.shape[-1] < self.config.prompt_length:
-            prompt_attention_mask = pad_sequence_to_length(
-                prompt_attention_mask, self.config.prompt_length, 0, left_pad=True
-            )
-        response_attention_mask = pad_sequence(response_attention_mask, batch_first=True, padding_value=0)
-        if response_attention_mask.shape[-1] < self.config.response_length:
-            response_attention_mask = pad_sequence_to_length(response_attention_mask, self.config.response_length, 0)
-
-        # padding prompt_position_ids
-        if prompt_position_ids[0].dim() == 2:
-            # if prompt_position_ids is a 2D tensor
-            # e.g. from qwen2vl, prompt_position_ids.shape = (3, seq_len)
-            transposed_prompt_position_ids = [p.transpose(0, 1) for p in prompt_position_ids]
-            prompt_position_ids = pad_sequence(
-                transposed_prompt_position_ids, batch_first=True, padding_value=0, padding_side="left"
-            )
-            prompt_position_ids = prompt_position_ids.transpose(1, 2)
-        else:
-            prompt_position_ids = pad_sequence(
-                prompt_position_ids, batch_first=True, padding_value=0, padding_side="left"
-            )
-        if prompt_position_ids.shape[-1] < self.config.prompt_length:
-            prompt_position_ids = pad_sequence_to_length(
-                prompt_position_ids, self.config.prompt_length, 0, left_pad=True
-            )
-
-        # padding response_position_ids
-        if response_position_ids[0].dim() == 2:
-            # if response_position_ids is a 2D tensor
-            # e.g. from qwen2vl, response_position_ids.shape = (3, seq_len)
-            transposed_response_position_ids = [p.transpose(0, 1) for p in response_position_ids]
-            response_position_ids = pad_sequence(
-                transposed_response_position_ids, batch_first=True, padding_value=0, padding_side="left"
-            )
-            response_position_ids = response_position_ids.transpose(1, 2)
-        else:
-            response_position_ids = pad_sequence(response_position_ids, batch_first=True, padding_value=0)
-        if response_position_ids.shape[-1] < self.config.response_length:
-            response_position_ids = pad_sequence_to_length(response_position_ids, self.config.response_length, 0)
-
-        response_loss_mask = pad_sequence(response_loss_mask, batch_first=True, padding_value=0)
-        if response_loss_mask.shape[1] < self.config.response_length:
-            response_loss_mask = pad_sequence_to_length(response_loss_mask, self.config.response_length, 0)
-        if self.config.calculate_log_probs:
-            output_logprobs = pad_sequence(output_logprobs, padding_value=0.0, batch_first=True)
-            output_logprobs = pad_sequence_to_length(
-                output_logprobs, pad_token_id=0.0, max_seq_len=response_ids.shape[-1]
-            ).to(tgt_device)
-            rollout_output_token_ids = pad_sequence(
-                rollout_output_token_ids, padding_value=self.pad_token_id, batch_first=True
-            )
-            rollout_output_token_ids = pad_sequence_to_length(
-                rollout_output_token_ids, pad_token_id=self.pad_token_id, max_seq_len=response_ids.shape[-1]
-            ).to(tgt_device)
-
-        input_ids = torch.cat((prompt_ids, response_ids), dim=-1)
-        attention_mask = torch.cat((prompt_attention_mask, response_attention_mask), dim=-1)
-        position_ids = torch.cat((prompt_position_ids, response_position_ids), dim=-1)
-
-        # Construct the batch data
-        batch = TensorDict(
-            {
-                "prompts": prompt_ids,
-                "responses": response_ids,
-                "response_mask": response_loss_mask,
-                "input_ids": input_ids,  # here input_ids become the whole sentences
-                "attention_mask": attention_mask,
-                "position_ids": position_ids,
-            },
-            batch_size=len(sorted_output_req_list),
-        )
-        if self.config.calculate_log_probs:
-            batch["rollout_log_probs"] = output_logprobs
-            batch["rollout_output_token_ids"] = rollout_output_token_ids
-
-        non_tensor_batch = {
-            "messages": np.array(messages),
-            "reward_scores": np.array(reward_scores),
-            "request_id": np.array(request_ids),
-        }
-
-        is_multimodal = isinstance(self.processing_class, ProcessorMixin) and (
-            hasattr(self.processing_class, "image_processor") or hasattr(self.model_hf_config, "vision_config")
-        )
-
-        if is_multimodal:
-            non_tensor_batch["multi_modal_inputs"] = np.array(multi_modal_inputs, dtype=object)
-
-        return DataProto(
-            batch=batch,
-            non_tensor_batch=non_tensor_batch,
-        )
-
-    def _create_padding_request(self, original_req: AsyncRolloutRequest) -> AsyncRolloutRequest:
-        # create a padding request to replace the aborted request
-        # the padding request has the following characteristics:
-        # 1. state is COMPLETED, but contains empty response
-        # 2. response_loss_mask is all 0, ensuring it is ignored in loss calculation
-        # 3. keep the original request structure, but the content is empty
-        # create padding response_ids (all pad_token_id)
-        padding_response_length = self.config.response_length
-        device = original_req.input_ids.device if original_req.input_ids is not None else "cpu"
-        padding_response_ids = torch.full(
-            (1, padding_response_length),
-            self.pad_token_id,
-            dtype=torch.long,
-            device=device,
-        )
-
-        # create padding attention_mask (all 0)
-        padding_response_attention_mask = torch.zeros(
-            (1, padding_response_length),
-            dtype=torch.long,
-            device=device,
-        )
-
-        # create padding position_ids
-        if original_req.position_ids is not None:
-            first_dim = 1
-            # if position_ids is a 2D tensor (e.g. qwen2vl)
-            if original_req.position_ids.dim() == 2:
-                first_dim = original_req.position_ids.shape[0]
-            padding_response_position_ids = torch.zeros(
-                (first_dim, padding_response_length),
-                dtype=torch.long,
-                device=device,
-            )
-        else:
-            padding_response_position_ids = None
-
-        # create padding prompt_attention_mask (all 0)
-        padding_prompt_attention_mask = torch.zeros(
-            (1, original_req.prompt_attention_mask.shape[-1]),
-            dtype=torch.long,
-            device=device,
-        )
-
-        # create padding loss_mask (all 0, ensuring it is ignored)
-        padding_response_loss_mask = torch.zeros(
-            (1, padding_response_length),
-            dtype=torch.long,
-            device=device,
-        )
-
-        padding_req = original_req.model_copy(deep=True)
-        padding_req.state = AsyncRolloutRequestStateEnum.COMPLETED
-        padding_req.response_ids = padding_response_ids
-        padding_req.prompt_attention_mask = padding_prompt_attention_mask
-        padding_req.response_attention_mask = padding_response_attention_mask
-        padding_req.response_position_ids = padding_response_position_ids
-        padding_req.response_loss_mask = padding_response_loss_mask
-        padding_req.reward_scores = {}
-        padding_req.metrics = {}
-        padding_req.output_token_ids = None
-        padding_req.rollout_log_probs = None
-        return padding_req
-
-    def _preprocess_prompt_to_async_rollout_requests(self, prompts: DataProto, n: int = 1) -> list[AsyncRolloutRequest]:
-        assert "raw_prompt" in prompts.non_tensor_batch, (
-            "need data.return_raw_chat=True, due to no official way do parse_messages"
-        )
-        logger.info(
-            "n is deprecated for SGLang rollout since ray ppo trainer will repeat the prompts for rollout.n times"
-        )
-        req_list = []
-        multi_modal_data_list = prompts.non_tensor_batch.get(
-            "multi_modal_data", [None] * len(prompts.non_tensor_batch["raw_prompt"])
-        )
-
-        for data_idx, (raw_prompt, multi_modal_data) in enumerate(
-            zip(prompts.non_tensor_batch["raw_prompt"], multi_modal_data_list, strict=True)
-        ):
-            if self._tool_schemas:
-                _tools_kwargs = prompts.non_tensor_batch["tools_kwargs"][data_idx]
-                _tool_schemas = [self._tool_map[k].get_openai_tool_schema() for k in _tools_kwargs.keys()]
-                _input_ids = None
-                _attention_mask = None
-            else:
-                _input_ids = _pre_process_inputs(self.pad_token_id, prompts.batch["input_ids"][data_idx])
-                _attention_mask = _pre_process_inputs(0, prompts.batch["attention_mask"][data_idx])
-                _tools_kwargs = {}
-                _tool_schemas = None
-
-            if self.interaction_map:
-                _interaction_kwargs = prompts.non_tensor_batch["interaction_kwargs"][data_idx]
-            else:
-                _interaction_kwargs = {}
-
-            if not isinstance(raw_prompt, list | np.ndarray):
-                raise TypeError(f"raw_prompt must be a list or numpy array, got {type(raw_prompt)}")
-
-            req = AsyncRolloutRequest(
-                batch_data_id=data_idx,
-                rollout_offset=0,
-                request_id=str(uuid4()),
-                state=AsyncRolloutRequestStateEnum.PENDING,
-                messages=list(raw_prompt),
-                multi_modal_data=multi_modal_data,
-                tool_schemas=_tool_schemas,
-                tools_kwargs=_tools_kwargs,
-                interaction_kwargs=_interaction_kwargs,
-                input_ids=_input_ids,
-                response_ids=None,
-                attention_mask=_attention_mask,
-                response_attention_mask=None,
-                response_position_ids=None,
-                response_loss_mask=None,
-                reward_scores={},
-                max_prompt_len=self.config.prompt_length,
-                max_response_len=self.config.response_length,
-                max_model_len=min(self.config.max_model_len, self.config.prompt_length + self.config.response_length),
-                use_inference_chat_template=self.config.multi_turn.use_inference_chat_template,
-                tokenization_sanity_check_mode=self.config.multi_turn.tokenization_sanity_check_mode,
-                processing_class=self.processing_class,
-            )
-            error_message = f"""Request {req.request_id} has mismatched lengths:
-            input_ids={req.input_ids.shape[-1]},
-            attention_mask={req.attention_mask.shape[-1]},
-            position_ids={req.position_ids.shape[-1]},
-            loss_mask={req.loss_mask.shape[-1]}"""
-            assert (
-                req.input_ids.shape[-1]
-                == req.attention_mask.shape[-1]
-                == req.position_ids.shape[-1]
-                == req.loss_mask.shape[-1]
-            ), error_message
-            req_list.append(req)
-
-        return req_list
-
-    async def resume(self, tags: list[str]):
-        """Resume rollout weights or kv cache in GPU memory.
-
-        Args:
-            tag: weights or kv_cache.
-        """
-        if self.device_mesh["infer_tp"].get_local_rank() == 0 and self.config.free_cache_engine:
-            await self._engine.resume_memory_occupation(tags=tags)
-
-    async def release(self):
-        """Release weights and kv cache in GPU memory."""
-        if self.device_mesh["infer_tp"].get_local_rank() == 0 and self.config.free_cache_engine:
-            await self._engine.release_memory_occupation(tags=["kv_cache", "weights"])
-
-    async def update_weights(self, weights: Generator[tuple[str, torch.Tensor], None, None], **kwargs):
-        """
-        Update model weights using tensor buckets, similar to THUDM/slime's implementation.
-
-        Notes:
-          - For the best performance of `rebuild_cuda_tensor`, it is recommended to:
-              1. Enable `RAY_EXPERIMENTAL_NOSET_CUDA_VISIBLE_DEVICES`.
-              2. Manually set `CUDA_VISIBLE_DEVICES=0,1,2,3,4,5,6,7`
-            when using Tensor Parallelism (TP >= 8).
-          - See reference implementations in SLIME:
-            - Main logic: https://github.com/THUDM/slime/blob/fb7605cc5fb09af0f9369d37f7192f12bddee577/slime/ray/ppo_actor.py#L452
-            - runtime envs: https://github.com/THUDM/slime/blob/fb7605cc5fb09af0f9369d37f7192f12bddee577/slime/ray/ppo_actor.py#L39
-        """
-        update_weights_bucket_bytes = int(self.config.update_weights_bucket_megabytes) << 20
-        for params_batch in get_named_tensor_buckets(weights, update_weights_bucket_bytes):
-            await sgl_update_weights(
-                engine=self._engine,
-                params_batch=params_batch,
-                device_mesh_key="infer_tp",
-                device_mesh=self.device_mesh,
-            )
-
-        if self.device_mesh["infer_tp"].get_local_rank() == 0:
-            await self._engine.flush_cache()
-
-
-=======
->>>>>>> 0fac6410
 class ServerAdapter(BaseRollout):
     """SGLang server adapter used in native http server mode, serve as http client to request SGLang server
     to resume/release/update weights and kv_cache.
