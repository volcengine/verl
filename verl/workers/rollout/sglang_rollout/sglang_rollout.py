# Copyright 2023-2024 SGLang Team
# Copyright 2025 ModelBest Inc. and/or its affiliates
# Copyright 2024 Bytedance Ltd. and/or its affiliates
#
# Licensed under the Apache License, Version 2.0 (the "License");
# you may not use this file except in compliance with the License.
# You may obtain a copy of the License at
#
#     http://www.apache.org/licenses/LICENSE-2.0
#
# Unless required by applicable law or agreed to in writing, software
# distributed under the License is distributed on an "AS IS" BASIS,
# WITHOUT WARRANTIES OR CONDITIONS OF ANY KIND, either express or implied.
# See the License for the specific language governing permissions and
# limitations under the License.
from __future__ import annotations

import asyncio
import logging
import multiprocessing as mp
import os
import time
from contextlib import contextmanager
from copy import deepcopy
from json import JSONDecodeError
from typing import List, Optional, Tuple
from uuid import uuid4

import numpy as np
import sglang.srt.entrypoints.engine
import torch
import torch.distributed as dist
from omegaconf import DictConfig
from sglang.srt.managers.tokenizer_manager import (
    ReleaseMemoryOccupationReqInput,
    ResumeMemoryOccupationReqInput,
    UpdateWeightsFromTensorReqInput,
)
from sglang.srt.openai_api.protocol import Tool
from sglang.srt.sampling.sampling_params import SamplingParams
from sglang.srt.server_args import ServerArgs
from sglang.srt.utils import (
    MultiprocessingSerializer,
    assert_pkg_version,
    get_ip,
    get_open_port,
    is_cuda,
    maybe_set_triton_cache_manager,
    set_prometheus_multiproc_dir,
    set_ulimit,
)
from tensordict import TensorDict
from torch.distributed.device_mesh import DeviceMesh, init_device_mesh
from torch.nn.utils.rnn import pad_sequence
from transformers import PreTrainedTokenizer

from verl import DataProto
from verl.interactions.base import BaseInteraction
from verl.third_party.sglang import parallel_state as sglang_ps
from verl.tools.base_tool import BaseTool
from verl.tools.schemas import (
    OpenAIFunctionCallSchema,
    OpenAIFunctionParsedSchema,
    OpenAIFunctionToolCall,
)
from verl.utils.debug import GPUMemoryLogger
from verl.utils.net_utils import is_ipv6
from verl.utils.torch_functional import (
    get_response_mask,
    pad_sequence_to_length,
)
from verl.workers.rollout.base import BaseRollout
from verl.workers.rollout.schemas import (
    AsyncRolloutRequest,
    AsyncRolloutRequestStateEnum,
    FinishReasonTypeEnum,
    Message,
)
from verl.workers.rollout.sglang_rollout.utils import broadcast_pyobj

try:
    from sglang.srt.function_call.function_call_parser import FunctionCallParser
except ImportError:
    from sglang.srt.function_call_parser import FunctionCallParser


logger = logging.getLogger(__file__)
logger.setLevel(os.getenv("VERL_LOGGING_LEVEL", "WARN"))


# patch to avoid issue https://github.com/sgl-project/sglang/issues/6723
def _set_envs_and_config(server_args: ServerArgs):
    # Set global environments
    os.environ["TF_CPP_MIN_LOG_LEVEL"] = "3"
    os.environ["NCCL_CUMEM_ENABLE"] = "0"
    os.environ["NCCL_NVLS_ENABLE"] = str(int(server_args.enable_nccl_nvls))
    os.environ["TORCH_NCCL_AVOID_RECORD_STREAMS"] = "1"
    os.environ["CUDA_DEVICE_MAX_CONNECTIONS"] = "4"
    os.environ["CUDA_MODULE_LOADING"] = "AUTO"

    # Set prometheus env vars
    if server_args.enable_metrics:
        set_prometheus_multiproc_dir()

    # Set ulimit
    set_ulimit()

    # Fix triton bugs
    if server_args.tp_size * server_args.dp_size > 1:
        # FIXME: remove this after https://github.com/triton-lang/triton/pull/4295 is used as a dependency.
        maybe_set_triton_cache_manager()

    # Check flashinfer version
    if server_args.attention_backend == "flashinfer":
        assert_pkg_version(
            "flashinfer_python",
            "0.2.5",
            "Please uninstall the old version and reinstall the latest version by following the instructions at https://docs.flashinfer.ai/installation.html.",
        )
    if is_cuda():
        assert_pkg_version(
            "sgl-kernel",
            "0.1.1",
            "Please reinstall the latest version with `pip install sgl-kernel --force-reinstall`",
        )

    # Set mp start method
    mp.set_start_method("spawn", force=True)


sglang.srt.entrypoints.engine._set_envs_and_config = _set_envs_and_config


# because chatCompletion is an async method, it makes the whole ray actor be an async actor
# which can not call loop.run_until_complete. So we need to make the engine to be an async class
class AsyncEngine(sglang.srt.entrypoints.engine.Engine):
    def __init__(self, **kwargs):
        super().__init__(**kwargs)
        # default to use dummy load format, which need to reload weights in first time
        self._need_reload = True

    async def release_memory_occupation(self):
        """Release GPU occupation temporarily."""
        obj = ReleaseMemoryOccupationReqInput()
        return await self.tokenizer_manager.release_memory_occupation(obj, None)

    async def resume_memory_occupation(self):
        """Resume GPU occupation."""

        # because __init__ is a sync method, it can not call the async release_memory_occupation
        # have to move release_memory_occupation from __init__ to here
        if self._need_reload:
            await self.release_memory_occupation()
            self._need_reload = False

        obj = ResumeMemoryOccupationReqInput()
        return await self.tokenizer_manager.resume_memory_occupation(obj, None)

    async def update_weights_from_tensor(
        self,
        named_tensors: List[Tuple[str, torch.Tensor]],  # noqa: UP006
        load_format: Optional[str] = None,
        flush_cache: bool = True,
    ):
        """Update weights from distributed source. If there are going to be more updates, set `flush_cache` to be false
        to avoid duplicated cache cleaning operation."""
        obj = UpdateWeightsFromTensorReqInput(
            serialized_named_tensors=[MultiprocessingSerializer.serialize(named_tensors) for _ in range(self.server_args.tp_size)],
            load_format=load_format,
            flush_cache=flush_cache,
        )
        return await self.tokenizer_manager.update_weights_from_tensor(obj, None)

    async def flush_cache(self):
        return await self.tokenizer_manager.flush_cache()


# NOTE(sgm): add for verl. We can optimize it by making
#  the dataloader yield List[int] without padding.
def _pre_process_inputs(
    pad_token_id,
    prompt_token_ids: torch.Tensor,
) -> list[int]:
    # remove the left padding in the prompt token_id
    non_pad_index = torch.nonzero(prompt_token_ids != pad_token_id, as_tuple=False)[0][0]
    token_ids = prompt_token_ids[non_pad_index:].tolist()
    return token_ids


# NOTE(linjunrong): adhoc
def _post_process_outputs(tokenizer, output):
    def _map_each_response(resp):
        output_token_logprobs = resp["meta_info"]["output_token_logprobs"]
        log_probs, output_token_ids = zip(*[(log_prob, token_ids) for log_prob, token_ids, _ in output_token_logprobs])
        return torch.tensor(output_token_ids), torch.tensor(log_probs)

    out_map = map(lambda x: _map_each_response(x), output)
    batched_output_token_ids = []
    batched_logprobs = []
    for output_token_ids, log_probs in out_map:
        batched_output_token_ids.append(output_token_ids)
        batched_logprobs.append(log_probs)
    pad_token_id = tokenizer.pad_token_id if tokenizer.pad_token_id is not None else tokenizer.eos_token_id
    batched_output_token_ids = pad_sequence(batched_output_token_ids, batch_first=True, padding_value=pad_token_id)
    if len(batched_logprobs) > 0:
        batched_logprobs = pad_sequence(batched_logprobs, batch_first=True, padding_value=pad_token_id)
    return batched_output_token_ids, batched_logprobs


def get_tool_call_parser_type(tokenizer: PreTrainedTokenizer) -> str:
    items = FunctionCallParser.ToolCallParserEnum.items()
    for parser_type, parser_cls in items:
        parser = parser_cls()
        if parser.bot_token.strip() in tokenizer.get_vocab() and (parser.eot_token == "" or parser.eot_token.strip() in tokenizer.get_vocab()):
            return parser_type
    else:
        raise ValueError(f"No tool call parser found for tokenizer {tokenizer}")


class SGLangRollout(BaseRollout):
    def __init__(
        self,
        actor_module: str,
        config: DictConfig,
        tokenizer,
        model_hf_config,
        port=None,
        trust_remote_code: bool = False,
        device_mesh: DeviceMesh | None = None,
        **kwargs,
    ):
        """Synchronized SGLang rollout engine.

        Args:
            actor_module: Huggingface model name or path to the model. The
                model should be supported by SGLang.
            config: A DictConfig object containing SGLang-specific operational
                parameters and rollout settings.
                Refer to https://docs.sglang.ai/backend/server_arguments.html
            tokenizer: The tokenizer instance compatible with the actor_module.
            model_hf_config: The Hugging Face model's configuration (e.g.,
                `transformers.PretrainedConfig`). It provides architectural
                details and hyperparameters like `max_position_embeddings`,
                used by SGLang for correct model initialization. This is
                the model's inherent design, not SGLang's runtime behavior.
            port: Optional port for multi-node initialization when nnodes > 1.
            trust_remote_code: Whether or not to allow for custom models
                defined on the Hub in their own modeling files.
            device_mesh: Optional `DeviceMesh` object for distributed setup.
            **kwargs: Additional keyword arguments, primarily `train_tp` for
                Megatron Backend integration to initialize hybrid engine
                process groups.
        """
        super().__init__()
        self.config = config
        self._device_mesh_cpu = device_mesh
        os.environ.setdefault("SGL_DISABLE_TP_MEMORY_INBALANCE_CHECK", "true")

        (
            self._tool_schemas,
            self._tool_map,
            self._tool_call_parser_type,
            self._sgl_tools,
            self._function_call_parser,
        ) = self._initialize_tools(config, tokenizer)
        self.interaction: Dict[str, BaseInteraction] = self._intitalize_interaction(config)
        # If turn on `free_cache_engine`, SGLang engine's KV cache
        # will be freed after each `generate_sequences` call.
        assert not (not config.enforce_eager and config.free_cache_engine), "disable CUDA graph (enforce_eager = False) if free cache engine"

        logger.info(f"tool_schemas: {self._tool_schemas}, tool_map: {self._tool_map}, tool_call_parser_type: {self._tool_call_parser_type}, sgl_tools: {self._sgl_tools}, function_call_parser: {self._function_call_parser}")

        self._init_distributed_env(device_mesh_cpu=device_mesh, **kwargs)

        self._verify_config(model_hf_config=model_hf_config)
        # initialize the inference engine
        self._init_inference_engine(trust_remote_code, actor_module, port)

        self._init_sampling_params(**kwargs)

        self.tokenizer = tokenizer
        self.pad_token_id = tokenizer.pad_token_id

    def _init_distributed_env(self, device_mesh_cpu, **kwargs):
        self._device_mesh_cpu = device_mesh_cpu
        os.environ.setdefault("SGL_DISABLE_TP_MEMORY_INBALANCE_CHECK", "true")
        self.tensor_parallel_size = self.config.get("tensor_model_parallel_size", 1)
        assert self.tensor_parallel_size <= dist.get_world_size(), "tensor parallel size should be less than or equal to the world size"
        self.train_tp = kwargs.get("train_tp", None)
        if self.train_tp is not None:
            # deployed with megatron
            os.environ["CUDA_TIMER_STREAM_KAFKA_ENABLE"] = "0"
            os.environ["MEGATRON_IMPORT_TIMERS"] = "0"
            train_tp = kwargs.get("train_tp", None)
            num_tp_per_train_tp = train_tp // self.tensor_parallel_size
            sglang_ps.initialize_parallel_state(
                tensor_model_parallel_size=self.tensor_parallel_size,
                num_tp_per_train_tp=num_tp_per_train_tp,
            )

        tp_size = self.tensor_parallel_size
        world_size = int(os.getenv("WORLD_SIZE", "-1"))

        # init device mesh
        if self._device_mesh_cpu is None:
            device_mesh_kwargs = dict(
                mesh_shape=(world_size // tp_size, tp_size, 1),
                mesh_dim_names=["dp", "tp", "pp"],
            )

            self._device_mesh_cpu = init_device_mesh("cpu", **device_mesh_kwargs)

        self._rank = self._device_mesh_cpu.get_rank()
        self._tp_rank = self._device_mesh_cpu["tp"].get_local_rank()
        self._tp_size = self._device_mesh_cpu["tp"].size()
        if self._rank == 0:
            logger.info(f"_init_distributed_env: :tp_world: {self._tp_size}, global_world: {world_size}")
        # get tp_rank of this process in this tp group
        visible_devices = [None] * self._device_mesh_cpu.size(1)

        torch.distributed.all_gather_object(visible_devices, os.environ["CUDA_VISIBLE_DEVICES"], self._device_mesh_cpu.get_group("tp"))
        self.visible_devices_set = set(",".join(visible_devices).split(","))
        os.environ["CUDA_VISIBLE_DEVICES"] = ",".join(sorted(list(self.visible_devices_set)))

    def _verify_config(self, model_hf_config):
        if not self.config.get("max_model_len", None):
            self.config.max_model_len = self.config.prompt_length + self.config.response_length
        assert self.config.max_model_len >= self.config.prompt_length + self.config.response_length, f"""max_model_len should be greater than total sequence length (prompt_length + response_length): 
            {self.config.max_model_len} >= {self.config.prompt_length} + {self.config.response_length}"""
        assert model_hf_config.max_position_embeddings >= self.config.max_model_len, "model context length should be greater than total sequence length"
        # currently max_assistant_turns stand for max number of tool calls
        if self.config.multi_turn.max_assistant_turns is None:
            self.config.multi_turn.max_assistant_turns = self.config.max_model_len // 3
        if self.config.multi_turn.max_user_turns is None:
            self.config.multi_turn.max_user_turns = self.config.max_model_len // 3

    def _init_inference_engine(self, trust_remote_code, actor_module, port):
        # initialize the inference engine
        nnodes = -(-self._tp_size // len(self.visible_devices_set))
        if nnodes > 1:
            ip = get_ip()
            port = get_open_port() if port is None else port
            [ip, port] = broadcast_pyobj(
                [ip, port],
                rank=self._rank,
                dist_group=self._device_mesh_cpu.get_group("tp"),
                src=self._device_mesh_cpu["tp"].mesh[0].item(),
                force_cpu_device=False,
            )
            dist_init_addr = f"[{ip}]:{port}" if is_ipv6(ip) else f"{ip}:{port}"
        else:
            dist_init_addr = None

        load_format = "dummy" if self.config.load_format.startswith("dummy") else self.config.load_format
        tp_size_per_node = self._tp_size // nnodes
        node_rank = self._tp_rank // tp_size_per_node
        first_rank_in_node = self._tp_rank % tp_size_per_node == 0

        if first_rank_in_node:
            rank = dist.get_rank()
            os.environ["SGLANG_BLOCK_NONZERO_RANK_CHILDREN"] = "0"
            self._engine = AsyncEngine(
                model_path=actor_module,
                dtype=self.config.dtype,
                mem_fraction_static=self.config.gpu_memory_utilization,
                enable_memory_saver=True,
                base_gpu_id=0,
                gpu_id_step=1,
                tp_size=self._tp_size,
                node_rank=node_rank,
                load_format=load_format,
                dist_init_addr=dist_init_addr,
                nnodes=nnodes,
                trust_remote_code=trust_remote_code,
                # NOTE(linjunrong): add rank to prevent SGLang generate same port inside PortArgs.init_new
                # when random.seed is being set during training
                port=30000 + rank,
                # NOTE(Chenyang): if you want to debug the SGLang engine output
                # please set the following parameters
                # Otherwise, it will make the engine run too slow
                # log_level="INFO",
                # log_requests=True,
                # log_requests_level=2,
                # max_running_requests=1,
            )
        else:
            self._engine = None

        self.sharding_manager = None
        self.is_sleep = True

    def _init_sampling_params(self, **kwargs):
        kwargs = dict(
            n=1,
            max_new_tokens=self.config.response_length,
            presence_penalty=0.0,
            frequency_penalty=0.0,
            repetition_penalty=1.0,
        )
        # supporting adding any sampling params from the config file
        for k in self.config.keys():
            if hasattr(SamplingParams(), str(k)):
                kwargs[k] = self.config.get(k)
        self.sampling_params = kwargs

    def _initialize_tools(self, config, tokenizer):
        """Initialize tools from configuration.

        Args:
            config: Configuration object containing tool-related settings,
                    specifically `config.multi_turn.tool_config_path`.
            tokenizer: The tokenizer instance used for parsing tool calls from
                       the model's generated text.

        Returns:
            tuple: A tuple containing:
                - tool_schemas (list[dict]): OpenAI-formatted JSON schemas
                  defining each tool's capabilities.
                - tool_map (dict[str, BaseTool]): A dictionary mapping tool
                  names to their executable `BaseTool` objects.
                - tool_call_parser_type (str): The identifier for the specific
                  parser type (e.g., 'json_mode', 'tool_code') used to extract
                  tool calls.
                - sgl_tools (list[sglang.srt.openai_api.protocol.Tool]): Tool
                  definitions optimized for SGLang's internal engine.
                - function_call_parser (sglang.srt.function_call_parser.FunctionCallParser):
                  The active parser instance responsible for extracting
                  structured tool calls from model outputs.
        """
        if config.multi_turn.tool_config_path is None:
            return [], {}, None, [], None

        import importlib.util
        import sys

        from omegaconf import OmegaConf

        from verl.tools.schemas import OpenAIFunctionToolSchema

        def initialize_tools_from_config(tools_config) -> list:
            tool_list = []

            for tool_config in tools_config.tools:
                cls_name = tool_config.class_name
                module_name, class_name = cls_name.rsplit(".", 1)

                if module_name not in sys.modules:
                    spec = importlib.util.find_spec(module_name)
                    module = importlib.util.module_from_spec(spec)
                    sys.modules[module_name] = module
                    spec.loader.exec_module(module)
                else:
                    module = sys.modules[module_name]

                tool_cls = getattr(module, class_name)

                tool_schema_dict = OmegaConf.to_container(tool_config.tool_schema, resolve=True)
                tool_schema = OpenAIFunctionToolSchema.model_validate(tool_schema_dict)

                tool = tool_cls(
                    config=OmegaConf.to_container(tool_config.config, resolve=True),
                    tool_schema=tool_schema,
                )
                tool_list.append(tool)

            return tool_list

        tools_config_file = config.multi_turn.tool_config_path
        tools_config = OmegaConf.load(tools_config_file)
        tool_list = initialize_tools_from_config(tools_config)
        logger.info(f"Initialize tools from configuration.: tool_list: {tool_list}")
        tool_schemas = [tool.get_openai_tool_schema().model_dump() for tool in tool_list]
        tool_map = {tool.name: tool for tool in tool_list}
        tool_call_parser_type = get_tool_call_parser_type(tokenizer)
        sgl_tools = [Tool.model_validate(tool_schema) for tool_schema in tool_schemas]
        function_call_parser = FunctionCallParser(
            sgl_tools,
            tool_call_parser_type,
        )

        return (
            tool_schemas,
            tool_map,
            tool_call_parser_type,
            sgl_tools,
            function_call_parser,
        )

    def _intitalize_interaction(self, config):
        import importlib.util
        import sys

        from omegaconf import OmegaConf

        if config.multi_turn.interaction_config_path is None:
            return None
        interaction_config_file = config.multi_turn.interaction_config_path
        interaction_config = OmegaConf.load(interaction_config_file).interaction[0]
        cls_name = interaction_config.class_name
        module_name, class_name = cls_name.rsplit(".", 1)
        if module_name not in sys.modules:
            spec = importlib.util.find_spec(module_name)
            module = importlib.util.module_from_spec(spec)
            sys.modules[module_name] = module
            spec.loader.exec_module(module)
        else:
            module = sys.modules[module_name]

        interaction_cls = getattr(module, class_name)

        interaction = interaction_cls(config=OmegaConf.to_container(interaction_config.config, resolve=True))
        return interaction

    @GPUMemoryLogger(role="sglang rollout", logger=logger)
    @torch.no_grad()
    def generate_sequences(self, prompts: DataProto, **kwargs) -> DataProto:
        if self.config.multi_turn.enable:
            return self._req_level_generate_sequences(prompts, **kwargs)
        return self._batch_level_generate_sequences(prompts, **kwargs)

    @GPUMemoryLogger(role="sglang rollout", logger=logger)
    @torch.no_grad()
    def _batch_level_generate_sequences(self, prompts: DataProto, **kwargs) -> DataProto:
        """Generates sequences for a batch of prompts.
        For single-turn generation, all prompts are processed in one request.
        For multi-turn generation, each prompt is processed separately via
        `_generate_req_level_sequences` for better tool calling control.
        `_generate_batch_level_sequences` involves:
        1.  Extracting and pre-processing prompt token IDs from the input
            `prompts`. This includes handling padding and preparing raw
            token ID lists.
        2.  Preparing inputs for the SGLang engine, including multi-modal
            data if present.
        3.  Invoking the SGLang engine (`self._engine.async_generate`,
            an async coroutine) with the batch of processed inputs and
            specified sampling parameters on the master TP rank.
        4.  Broadcasting the results from the master TP rank to all
            other TP ranks.
        5.  Post-processing the engine's output to format the generated
            token IDs and (if applicable) log probabilities.
        6.  Constructing the final sequences by concatenating original
            prompts with the generated responses.
        7.  Updating attention masks and position IDs to reflect the full
            concatenated sequences.
        8.  If `self.config.free_cache_engine` is true, the SGLang engine's
            KV cache is flushed after generation on the master TP rank.
        Args:
            prompts: A `DataProto` object containing the batch of
              input prompts, including tensor data (like `input_ids`,
              `attention_mask`) and meta-information (like `eos_token_id`,
              `do_sample`).
            **kwargs: Additional keyword arguments that can override the
              default sampling parameters (e.g., `temperature`, `top_p`,
              `max_new_tokens`). These are temporarily applied using
              `update_sampling_params`.
        Returns:
            DataProto: A `DataProto` object containing the batch of
              generated sequences. This includes tensors for `prompts`
              (original input IDs), `responses` (generated token IDs),
              `input_ids` (concatenated prompt and response),
              `attention_mask`, and `position_ids` for the full
              sequences.
        Note that when `n > 1`, each prompt generates multiple sequences,
        so we need to replicate its non-tensor data (i.e. raw prompts,
        messages, reward scores, etc.) n times to match the expanded
        tensor data. This is done in the `_non_tensor_batch` dictionary.
        """
        # input ids: (bs, prompt_length), left-padded
        idx = prompts.batch["input_ids"]
        # attention_mask: (bs, seq_length), left-padded
        attention_mask = prompts.batch["attention_mask"]
        position_ids = prompts.batch["position_ids"]

        # used to generate attention mask for the
        # response based on EOS token position
        eos_token_id = prompts.meta_info["eos_token_id"]

        batch_size = idx.size(0)

        # Extract non-tensor data
        non_tensor_batch = prompts.non_tensor_batch
        if "raw_prompt_ids" not in non_tensor_batch:
            non_tensor_batch["raw_prompt_ids"] = np.array(
                [_pre_process_inputs(self.pad_token_id, idx[i]) for i in range(batch_size)],
                dtype=object,
            )

        if "multi_modal_data" in non_tensor_batch:
            sglang_inputs = []
            for raw_prompt_ids, multi_modal_data in zip(
                non_tensor_batch.pop("raw_prompt_ids"),
                non_tensor_batch.pop("multi_modal_data"),
            ):
                sglang_inputs.append(
                    {
                        "prompt_token_ids": raw_prompt_ids,
                        "multi_modal_data": multi_modal_data,
                        "image_data": (multi_modal_data.get("image", None) if isinstance(multi_modal_data, dict) else None),
                    }
                )
        else:
            sglang_inputs = [{"prompt_token_ids": raw_prompt_ids} for raw_prompt_ids in non_tensor_batch.pop("raw_prompt_ids")]

        # Ensure token IDs are lists or numpy arrays
        for input_data in sglang_inputs:
            if isinstance(input_data["prompt_token_ids"], np.ndarray):
                input_data["prompt_token_ids"] = input_data["prompt_token_ids"].tolist()
            elif not isinstance(input_data["prompt_token_ids"], list):
                raise TypeError(f"prompt_token_ids must be a list or numpy array, got {type(input_data['prompt_token_ids'])}")

        # Extract token IDs and image data for SGLang Engine
        idx_list = [input_data["prompt_token_ids"] for input_data in sglang_inputs]
        image_list = [input_data.get("image_data", None) for input_data in sglang_inputs]

        do_sample = prompts.meta_info.get("do_sample", True)
        is_validate = prompts.meta_info.get("validate", False)
        
        # Create request-level sampling parameters
        request_sampling_params = self.sampling_params.copy()
        if not do_sample:
            request_sampling_params.update({
                "n": 1,
                "presence_penalty": 0.0,
                "frequency_penalty": 0.0,
                "repetition_penalty": 1.0,
                "temperature": 0,
                "top_p": 1,
                "top_k": -1,
                "ignore_eos": False,
                "min_new_tokens": 0,
                "max_new_tokens": self.config.response_length,
                "skip_special_tokens": True,
                "spaces_between_special_tokens": True,
            })
        elif is_validate:
            request_sampling_params.update({
                "top_k": self.config.val_kwargs.top_k,
                "top_p": self.config.val_kwargs.top_p,
                "temperature": self.config.val_kwargs.temperature,
                "n": 1,  # if validate, already repeat in ray_trainer
            })
        
        # Update with any additional kwargs
        request_sampling_params.update(kwargs)

        if self._tp_rank == 0:
            loop = asyncio.get_event_loop()
            output = loop.run_until_complete(
                self._engine.async_generate(
                    prompt=None,  # because we have already convert it to prompt token id
                    sampling_params=request_sampling_params,
                    return_logprob=True,
                    input_ids=idx_list,
                    image_data=image_list,
                )
            )
        else:
            output = None

        # Most naive implementation, can extract tensor and send via gloo if too slow
        dist.barrier()
        [output] = broadcast_pyobj(
            data=[output],
            rank=self._rank,
            dist_group=self._device_mesh_cpu["tp"].get_group(),
            src=self._device_mesh_cpu["tp"].mesh[0].item(),
            force_cpu_device=False,
        )
        out = _post_process_outputs(self.tokenizer, output)

        response = out[0].to(idx.device)
        rollout_log_probs = out[1].to(idx.device)

        if response.shape[1] < self.config.response_length:
            response = pad_sequence_to_length(response, self.config.response_length, self.pad_token_id)
            rollout_log_probs = pad_sequence_to_length(rollout_log_probs, self.config.response_length, self.pad_token_id)

        # utilize current sampling params
        if request_sampling_params.get("n", 1) > 1 and do_sample:
            idx = idx.repeat_interleave(request_sampling_params["n"], dim=0)
            attention_mask = attention_mask.repeat_interleave(request_sampling_params["n"], dim=0)
            position_ids = position_ids.repeat_interleave(request_sampling_params["n"], dim=0)
            batch_size = batch_size * request_sampling_params["n"]
            _non_tensor_batch = {}
            for key, val in non_tensor_batch.items():
                _non_tensor_batch[key] = np.repeat(val, request_sampling_params["n"], axis=0)
        else:
            _non_tensor_batch = non_tensor_batch
        seq = torch.cat([idx, response], dim=-1)

        response_length = response.size(1)
        delta_position_id = torch.arange(1, response_length + 1, device=position_ids.device)
        delta_position_id = delta_position_id.unsqueeze(0).repeat(batch_size, 1)

        # TODO(sgm): fix position_ids on right_pad
        # prompt: left pad + response: right pad
        # attention_mask: [0,0,0,0,1,1,1,1, | 1,1,1,0,0,0,0,0]
        # position_ids:   [0,0,0,0,0,1,2,3, | 4,5,6,7,8,9,10,11]
        response_position_ids = position_ids[:, -1:] + delta_position_id
        position_ids = torch.cat([position_ids, response_position_ids], dim=-1)
        response_attention_mask = get_response_mask(response_id=response, eos_token=eos_token_id, dtype=attention_mask.dtype)
        attention_mask = torch.cat((attention_mask, response_attention_mask), dim=-1)

        # all the tp ranks should contain the same data here. data in all ranks are valid
        batch = TensorDict(
            {
                "prompts": idx,
                "responses": response,
                "input_ids": seq,  # here input_ids become the whole sentences
                "rollout_log_probs": rollout_log_probs,  # we will recompute old log prob with actor
                "attention_mask": attention_mask,
                "position_ids": position_ids,
            },
            batch_size=batch_size,
        )

        # free cache engine
        if self.config.free_cache_engine and self._engine is not None:
            loop = asyncio.get_event_loop()
            loop.run_until_complete(self._engine.flush_cache())

        return DataProto(batch=batch, non_tensor_batch=_non_tensor_batch)

    async def _async_rollout_a_request(
        self,
        req: AsyncRolloutRequest,
        do_sample: bool = True,
        is_validate: bool = False,
        **kwargs,
    ) -> AsyncRolloutRequest:
        assert self._tp_rank == 0, "only the master process can call this function"
        _req = deepcopy(req)
        finish_reason_type = None
        output = None

        current_turns = 0
        user_turns = 0
        user_turn_rewards = []

        # Create request-level sampling parameters
        request_sampling_params = self.sampling_params.copy()
        if not do_sample:
            request_sampling_params.update({
                "n": 1,
                "presence_penalty": 0.0,
                "frequency_penalty": 0.0,
                "repetition_penalty": 1.0,
                "temperature": 0,
                "top_p": 1,
                "top_k": -1,
                "ignore_eos": False,
                "min_new_tokens": 0,
                "max_new_tokens": self.config.response_length,
                "skip_special_tokens": True,
                "spaces_between_special_tokens": True,
            })
        elif is_validate:
            request_sampling_params.update({
                "top_k": self.config.val_kwargs.top_k,
                "top_p": self.config.val_kwargs.top_p,
                "temperature": self.config.val_kwargs.temperature,
                "n": 1,  # if validate, already repeat in ray_trainer
            })
        
        # Update with any additional kwargs
        request_sampling_params.update(kwargs)

        while current_turns < self.config.multi_turn.max_assistant_turns:
            if _req.state == AsyncRolloutRequestStateEnum.PENDING:
                await self._handle_pending_state(_req)
                _req.state = AsyncRolloutRequestStateEnum.RUNNING
            elif _req.state == AsyncRolloutRequestStateEnum.TOOL_CALLING:
                if _req.messages[-1].tool_calls is not None:
                    parsed_tool_calls = _req.messages[-1].tool_calls
                    tool_call_results = await asyncio.gather(
                        *[
                            self._tool_map[tool_call.function.name].execute(
                                _req.request_id,
                                tool_call.function.arguments,
                                **_req.tools_kwargs[tool_call.function.name].get("execute_kwargs", {}),
                            )
                            for tool_call in parsed_tool_calls
                        ]
                    )
                    _req.add_tool_response_messages(self.tokenizer, [resp for resp, _, _ in tool_call_results])
                    for tool_call, (resp, reward, metrics) in zip(parsed_tool_calls, tool_call_results):
                        _req.update_metrics(metrics, tool_call.function.name)
                    if len(_req.input_ids) >= self.config.max_model_len:
                        finish_reason_type = FinishReasonTypeEnum.STOP
                        break
                    _req.state = AsyncRolloutRequestStateEnum.RUNNING
                else:
                    raise ValueError(f"Unexpected tool calling last message state: {_req.messages[-1]}")
            elif _req.state == AsyncRolloutRequestStateEnum.RUNNING:
<<<<<<< HEAD
                output = await self._handle_engine_call(_req, request_sampling_params)
=======
                # Only continue the conversation if the prompt length is not greater than max_model_len - 1,
                # since SGLang raises an error when max_new_tokens + 1 is greater to max_model_len (the extra token accounts for the EOS token).
                if len(_req.get_generation_prompt_ids(self.tokenizer)) + 1 >= self.config.max_model_len:
                    finish_reason_type = FinishReasonTypeEnum.LENGTH
                    break
                output = await self._handle_engine_call(_req, do_sample, is_validate, **kwargs)
>>>>>>> 74463f91
                content = output["text"]
                finish_reason_type = FinishReasonTypeEnum.from_str(output["meta_info"]["finish_reason"]["type"])
                current_turns += 1
                if finish_reason_type == FinishReasonTypeEnum.LENGTH:
                    _req.add_assistant_message(self.tokenizer, content)
                    break
                else:
                    if self._function_call_parser and self._function_call_parser.has_tool_call(content):
                        finish_reason_type = FinishReasonTypeEnum.TOOL_CALL
                        _req.state = AsyncRolloutRequestStateEnum.TOOL_CALLING
                        try:
                            normed_content, tool_calls = self._function_call_parser.parse_non_stream(content)
                        except JSONDecodeError:
                            normed_content = content
                            tool_calls = []
                        except AttributeError:
                            normed_content = content
                            tool_calls = []
                        parsed_tool_calls = []
                        for tool_call in tool_calls:
                            function, has_decode_error = OpenAIFunctionCallSchema.from_openai_function_parsed_schema(
                                OpenAIFunctionParsedSchema(
                                    name=tool_call.name,
                                    arguments=tool_call.parameters,
                                )
                            )
                            # Drop the tool call if its arguments has decode error
                            if has_decode_error:
                                continue
                            parsed_tool_calls.append(
                                OpenAIFunctionToolCall(
                                    id=str(tool_call.tool_index),
                                    function=function,
                                )
                            )
                        if len(parsed_tool_calls) > 0:
                            _req.add_assistant_message(self.tokenizer, normed_content, tool_calls=parsed_tool_calls)
                        else:
                            _req.add_assistant_message(self.tokenizer, content)
                            finish_reason_type = FinishReasonTypeEnum.STOP
                            _req.state = AsyncRolloutRequestStateEnum.COMPLETED
                            break
                    else:
<<<<<<< HEAD
                        _req.add_assistant_message(
                            self.tokenizer,
                            content,
                            format=self.config.multi_turn.format,
                        )
                        if _req.interaction_kwargs is not None and user_turns < self.config.multi_turn.max_user_turns and current_turns < self.config.multi_turn.max_assistant_turns:
                            _req.state = AsyncRolloutRequestStateEnum.INTERACTING
                        else:
                            break
            elif _req.state == AsyncRolloutRequestStateEnum.INTERACTING:
                user_turns += 1
                messages = [{"role": x.role, "content": x.content} for x in _req.messages]
                should_terminate_sequence, content, reward, metrics = await self.interaction.generate_response(_req.request_id, messages, **_req.interaction_kwargs)
                user_turn_rewards.append(reward)
                if should_terminate_sequence:
                    finish_reason_type = FinishReasonTypeEnum.STOP
                    _req.state = AsyncRolloutRequestStateEnum.COMPLETED
                    break
                else:
                    _req.add_user_message(self.tokenizer, content, format=self.config.multi_turn.format)
                    if len(_req.input_ids) >= self.config.max_model_len:
                        finish_reason_type = FinishReasonTypeEnum.STOP
=======
                        _req.add_assistant_message(self.tokenizer, content)
>>>>>>> 74463f91
                        break
                    else:
                        _req.state = AsyncRolloutRequestStateEnum.RUNNING

        if current_turns >= self.config.multi_turn.max_assistant_turns:
            finish_reason_type = FinishReasonTypeEnum.STOP

        # Calculate the reward for each tool
        async def calc_reward_and_release_fn(name: str, tool: BaseTool):
            reward = await tool.calc_reward(_req.request_id, **_req.tools_kwargs[name].get("calc_reward_kwargs", {}))
            await tool.release(_req.request_id, **_req.tools_kwargs[name].get("release_kwargs", {}))
            return name, reward

        tool_reward_tasks = []
        for name in _req.tools_kwargs.keys():
            tool = self._tool_map[name]
            tool_reward_tasks.append(calc_reward_and_release_fn(name, tool))
        tool_reward_scores = await asyncio.gather(*tool_reward_tasks)
        tool_reward_scores = dict(tool_reward_scores)
        all_rewards = {**tool_reward_scores, **{"user_turn_rewards": user_turn_rewards}}
        _req.finalize(self.tokenizer, all_rewards, finish_reason_type)

        return _req

<<<<<<< HEAD
    async def _handle_engine_call(self, _req: AsyncRolloutRequest, sampling_params: dict) -> dict:
        generation_prompt_ids = _req.get_generation_prompt(self.tokenizer)
=======
    async def _handle_engine_call(self, _req: AsyncRolloutRequest, do_sample: bool, is_validate: bool, override_n: bool = True, **kwargs) -> dict:
        generation_prompt_ids = _req.get_generation_prompt_ids(self.tokenizer)
        # Adjust max_new_tokens to ensure it is not greater than max_model_len - 1
        # SGLang raises an error when max_new_tokens + 1 is greater to max_model_len (the extra token accounts for the EOS token).
>>>>>>> 74463f91
        max_new_tokens = min(self.config.response_length, self.config.max_model_len - len(generation_prompt_ids) - 1)
        kwargs = sampling_params.copy()
        kwargs["max_new_tokens"] = max_new_tokens
<<<<<<< HEAD
        kwargs["n"] = 1  # group size is supported in preprocess
        output = await self._engine.async_generate(
            input_ids=generation_prompt_ids,
            sampling_params=kwargs,
            return_logprob=False,
        )
=======
        if "n" not in kwargs or (kwargs["n"] > 1 and override_n):  # group size is supported in preprocess
            kwargs["n"] = 1
        # users can customize different sampling_params at different run
        with self.update_sampling_params(**kwargs):
            output = await self._engine.async_generate(
                input_ids=generation_prompt_ids,
                sampling_params=self.sampling_params,
                return_logprob=False,
            )
>>>>>>> 74463f91
        return output

    async def _handle_pending_state(self, _req: AsyncRolloutRequest) -> AsyncRolloutRequest:
        if _req.tool_schemas is not None:
            tool_creation_coroutines = []
            for tool_schema in _req.tool_schemas:
                tool = self._tool_map[tool_schema.function.name]
                create_kwargs = _req.tools_kwargs[tool.name].get("create_kwargs", {})
                tool_creation_coroutines.append(tool.create(_req.request_id, **create_kwargs))
            await asyncio.gather(*tool_creation_coroutines)
        if _req.interaction_kwargs is not None:
            interaction_kwargs = _req.interaction_kwargs
            await self.interaction.start_interaction(_req.request_id, **interaction_kwargs)

    @GPUMemoryLogger(role="sglang rollout", logger=logger)
    @torch.no_grad()
    def generate_sequences_with_tools(self, prompts: DataProto, **kwargs) -> DataProto:
        logger.warning(
            "`generate_sequences_with_tools` is deprecated, please use `generate_sequences(...)`",
            DeprecationWarning,
            stacklevel=2,
        )
        return self._req_level_generate_sequences(prompts, **kwargs)

    @GPUMemoryLogger(role="sglang rollout", logger=logger)
    @torch.no_grad()
    def _req_level_generate_sequences(self, prompts: DataProto, **kwargs) -> DataProto:
        # Async rollout with tools support
        do_sample = prompts.meta_info.get("do_sample", True)
        is_validate = prompts.meta_info.get("validate", False)
        tgt_device = prompts.batch["input_ids"].device
        if self._tp_rank == 0:
            req_list = self._preprocess_prompt_to_async_rollout_requests(
                prompts,
                n=1 if is_validate else self.config.n,
            )
            loop = asyncio.get_event_loop()
            output_req_list = loop.run_until_complete(
                asyncio.gather(
                    *[self._async_rollout_a_request(req, do_sample, is_validate, **kwargs) for req in req_list],
                )
            )
            sorted_output_req_list = sorted(output_req_list, key=lambda x: (x.batch_data_id, x.rollout_offset))
        else:
            sorted_output_req_list = None

        dist.barrier()
        [sorted_output_req_list] = broadcast_pyobj(
            data=[sorted_output_req_list],
            rank=self._rank,
            dist_group=self._device_mesh_cpu["tp"].get_group(),
            src=self._device_mesh_cpu["tp"].mesh[0].item(),
            force_cpu_device=False,
        )
        # Construct the batch data
        prompt_ids, response_ids = [], []
        prompt_attention_mask, response_attention_mask = [], []
        prompt_position_ids, response_position_ids = [], []
        prompt_loss_mask, response_loss_mask = [], []
        messages = []
        reward_scores = []
        for req in sorted_output_req_list:
            assert req.state == AsyncRolloutRequestStateEnum.COMPLETED, f"Request {req.request_id} is not completed"
            assert len(req.input_ids) == len(req.attention_mask) == len(req.position_ids) == len(req.loss_mask), f"""Request {req.request_id} has different length of 
                {len(req.input_ids)=}, {len(req.attention_mask)=}, {len(req.position_ids)=}, {len(req.loss_mask)=}"""
            error_message_lines = [
                f"""Request {req.request_id} has input_ids length {len(req.input_ids)}
                    greater than max_model_len {self.config.max_model_len}""",
                f"Decoded input_ids: {self.tokenizer.decode(req.input_ids)}",
                f"Decoded prompt_ids: {self.tokenizer.decode(req.prompt_ids)}",
                f"Decoded response_ids: {self.tokenizer.decode(req.response_ids)}",
                f"Messages: {req.messages}",
                f"Max model length: {req.max_model_len}",
            ]
            error_message = "\n".join(error_message_lines)
            assert len(req.input_ids) <= self.config.max_model_len, error_message

            prompt_ids.append(torch.tensor(req.prompt_ids, dtype=torch.int, device=tgt_device))
            response_ids.append(torch.tensor(req.response_ids, dtype=torch.int, device=tgt_device))
            if len(req.response_ids) > self.config.response_length:
                logger.warning(
                    f"""{req.request_id=} has response_ids length {len(req.response_ids)} 
                    greater than max_response_len {self.config.response_length},\n{req=}"""
                )
            prompt_attention_mask.append(torch.tensor(req.prompt_attention_mask, dtype=torch.int, device=tgt_device))
            response_attention_mask.append(torch.tensor(req.response_attention_mask, dtype=torch.int, device=tgt_device))
            prompt_position_ids.append(torch.tensor(req.prompt_position_ids, dtype=torch.int, device=tgt_device))
            response_position_ids.append(torch.tensor(req.response_position_ids, dtype=torch.int, device=tgt_device))
            prompt_loss_mask.append(torch.tensor(req.prompt_loss_mask, dtype=torch.int, device=tgt_device))
            response_loss_mask.append(torch.tensor(req.response_loss_mask, dtype=torch.int, device=tgt_device))
            messages.append({"messages": req.messages})
            reward_scores.append(req.reward_scores)

        prompt_ids = pad_sequence(
            prompt_ids,
            batch_first=True,
            padding_value=self.pad_token_id,
            padding_side="left",
        )
        if prompt_ids.shape[1] < self.config.prompt_length:
            prompt_ids = pad_sequence_to_length(prompt_ids, self.config.prompt_length, self.pad_token_id, left_pad=True)
        response_ids = pad_sequence(response_ids, batch_first=True, padding_value=self.pad_token_id)
        if response_ids.shape[1] < self.config.response_length:
            response_ids = pad_sequence_to_length(response_ids, self.config.response_length, self.pad_token_id)
        prompt_attention_mask = pad_sequence(
            prompt_attention_mask,
            batch_first=True,
            padding_value=0,
            padding_side="left",
        )
        if prompt_attention_mask.shape[1] < self.config.prompt_length:
            prompt_attention_mask = pad_sequence_to_length(prompt_attention_mask, self.config.prompt_length, 0, left_pad=True)
        response_attention_mask = pad_sequence(response_attention_mask, batch_first=True, padding_value=0)
        if response_attention_mask.shape[1] < self.config.response_length:
            response_attention_mask = pad_sequence_to_length(response_attention_mask, self.config.response_length, 0)
        prompt_position_ids = pad_sequence(prompt_position_ids, batch_first=True, padding_value=0, padding_side="left")
        if prompt_position_ids.shape[1] < self.config.prompt_length:
            prompt_position_ids = pad_sequence_to_length(prompt_position_ids, self.config.prompt_length, 0, left_pad=True)
        response_length = response_ids.size(1)
        delta_position_id = torch.arange(1, response_length + 1, device=response_ids.device)
        delta_position_id = delta_position_id.unsqueeze(0).repeat(len(sorted_output_req_list), 1)
        response_position_ids = prompt_position_ids[:, -1:] + delta_position_id
        prompt_loss_mask = pad_sequence(prompt_loss_mask, batch_first=True, padding_value=0, padding_side="left")
        if prompt_loss_mask.shape[1] < self.config.prompt_length:
            prompt_loss_mask = pad_sequence_to_length(prompt_loss_mask, self.config.prompt_length, 0, left_pad=True)
        response_loss_mask = pad_sequence(response_loss_mask, batch_first=True, padding_value=0)
        if response_loss_mask.shape[1] < self.config.response_length:
            response_loss_mask = pad_sequence_to_length(response_loss_mask, self.config.response_length, 0)

        input_ids = torch.cat((prompt_ids, response_ids), dim=-1)
        attention_mask = torch.cat((prompt_attention_mask, response_attention_mask), dim=-1)
        position_ids = torch.cat((prompt_position_ids, response_position_ids), dim=-1)
        loss_mask = torch.cat((prompt_loss_mask, response_loss_mask), dim=-1)

        # Construct the batch data
        batch = TensorDict(
            {
                "prompts": prompt_ids,
                "responses": response_ids,
                "input_ids": input_ids,  # here input_ids become the whole sentences
                "attention_mask": attention_mask,
                "position_ids": position_ids,
                "loss_mask": loss_mask,
            },
            batch_size=len(sorted_output_req_list),
        )

        # free cache engine
        if self.config.free_cache_engine and self._engine is not None and self._tp_rank == 0:
            loop = asyncio.get_event_loop()
            loop.run_until_complete(self._engine.flush_cache())

        return DataProto(
            batch=batch,
            non_tensor_batch={
                "messages": np.array(messages),
                "reward_scores": np.array(reward_scores),
            },
        )

    def _preprocess_prompt_to_async_rollout_requests(self, prompts: DataProto, n: int) -> list[AsyncRolloutRequest]:
        assert "raw_prompt" in prompts.non_tensor_batch, "need data.return_raw_chat=True, due to no official way do parse_messages"
        req_list = []
        for data_idx, raw_prompt in enumerate(prompts.non_tensor_batch["raw_prompt"]):
            for rollout_offset in range(n):
                if self._tool_schemas:
                    _tools_kwargs = prompts.non_tensor_batch["tools_kwargs"][data_idx]
                    _tool_schemas = [self._tool_map[k].get_openai_tool_schema() for k in _tools_kwargs.keys()]
                    _input_ids = None
                    _attention_mask = None
                else:
                    _input_ids = _pre_process_inputs(self.pad_token_id, prompts.batch["input_ids"][data_idx])
                    _attention_mask = _pre_process_inputs(0, prompts.batch["attention_mask"][data_idx])
                    _tools_kwargs = {}
                    _tool_schemas = None

                if self.interaction is not None:
                    _interaction_kwargs = prompts.non_tensor_batch["interaction_kwargs"][data_idx]
                else:
                    _interaction_kwargs = None

                req = AsyncRolloutRequest(
                    batch_data_id=data_idx,
                    rollout_offset=rollout_offset,
                    request_id=str(uuid4()),
                    state=AsyncRolloutRequestStateEnum.PENDING,
                    messages=raw_prompt.tolist(),
                    tool_schemas=_tool_schemas,
                    tools_kwargs=_tools_kwargs,
                    interaction_kwargs=_interaction_kwargs,
                    input_ids=_input_ids,
                    response_ids=[],
                    attention_mask=_attention_mask,
                    response_attention_mask=[],
                    response_position_ids=[],
                    response_loss_mask=[],
                    reward_scores={},
                    max_prompt_len=self.config.prompt_length,
                    max_response_len=self.config.response_length,
                    max_model_len=min(self.config.max_model_len, self.config.prompt_length + self.config.response_length),
                    use_inference_chat_template=self.config.multi_turn.use_inference_chat_template,
                    enable_tokenization_sanity_check=self.config.multi_turn.enable_tokenization_sanity_check,
                    tokenizer=self.tokenizer,
                )

                error_message = f"Request {req.request_id} has mismatched lengths: input_ids={len(req.input_ids)}, attention_mask={len(req.attention_mask)}, position_ids={len(req.position_ids)}, loss_mask={len(req.loss_mask)}"
                assert len(req.input_ids) == len(req.attention_mask) == len(req.position_ids) == len(req.loss_mask), error_message

                req_list.append(req)

        return req_list

    async def chat_completion(self, json_request):
        assert self._tp_rank == 0, "only called in tp rank 0"
        _input_ids = []
        _attention_mask = []
        _position_ids = []
        _tool_schemas = []
        _tools_kwargs = {}

        req = AsyncRolloutRequest(
            request_id=str(uuid4()),
            state=AsyncRolloutRequestStateEnum.PENDING,
            messages=[Message.model_validate(msg) for msg in json_request["messages"]],
            tools=_tool_schemas,
            tools_kwargs=_tools_kwargs,
            input_ids=_input_ids,
            prompt_ids=_input_ids,
            response_ids=[],
            attention_mask=_attention_mask,
            prompt_attention_mask=_attention_mask,
            response_attention_mask=[],
            position_ids=_position_ids,
            prompt_position_ids=_position_ids,
            response_position_ids=[],
            loss_mask=[0] * len(_input_ids),
            prompt_loss_mask=[0] * len(_input_ids),
            response_loss_mask=[],
            reward_scores={},
            max_response_len=self.config.response_length,
            max_model_len=min(self.config.max_model_len, self.config.prompt_length + self.config.response_length),
        )

        # json_request already contains sampling_params
        output = await self._handle_engine_call(req, True, False, False, **json_request)
        # it can be Dict or AsyncIterator[Dict]
        if isinstance(output, dict):
            outputs = [output]
        else:
            outputs = output

        # build openai chat completion format
        choices = []
        id = None
        for i, content in enumerate(outputs):
            choices.append(
                {
                    "index": i,
                    "message": {
                        "role": "assistant",
                        "content": content["text"],
                    },
                    "finish_reason": content["meta_info"]["finish_reason"]["type"],
                }
            )
            id = content["meta_info"]["id"]

        return {
            "id": "chatcmpl-" + id,
            "object": "chat.completion",
            "created": int(time.time()),
            "model": json_request.get("model", "sglang_model"),
            "choices": choices,
        }

        # this function is left for uniform train-inference resharding

    async def wake_up(self):
        if not self.is_sleep:
            return
        await self.sharding_manager.wake_up()  # pylint: disable=C2801
        self.is_sleep = False

    # this function is left for uniform train-inference resharding
    async def sleep(self):
        if self.is_sleep:
            return
        await self.sharding_manager.sleep()
        self.is_sleep = True<|MERGE_RESOLUTION|>--- conflicted
+++ resolved
@@ -20,7 +20,6 @@
 import multiprocessing as mp
 import os
 import time
-from contextlib import contextmanager
 from copy import deepcopy
 from json import JSONDecodeError
 from typing import List, Optional, Tuple
@@ -263,7 +262,7 @@
             self._sgl_tools,
             self._function_call_parser,
         ) = self._initialize_tools(config, tokenizer)
-        self.interaction: Dict[str, BaseInteraction] = self._intitalize_interaction(config)
+        self.interaction: dict[str, BaseInteraction] = self._intitalize_interaction(config)
         # If turn on `free_cache_engine`, SGLang engine's KV cache
         # will be freed after each `generate_sequences` call.
         assert not (not config.enforce_eager and config.free_cache_engine), "disable CUDA graph (enforce_eager = False) if free cache engine"
@@ -614,32 +613,36 @@
 
         do_sample = prompts.meta_info.get("do_sample", True)
         is_validate = prompts.meta_info.get("validate", False)
-        
+
         # Create request-level sampling parameters
         request_sampling_params = self.sampling_params.copy()
         if not do_sample:
-            request_sampling_params.update({
-                "n": 1,
-                "presence_penalty": 0.0,
-                "frequency_penalty": 0.0,
-                "repetition_penalty": 1.0,
-                "temperature": 0,
-                "top_p": 1,
-                "top_k": -1,
-                "ignore_eos": False,
-                "min_new_tokens": 0,
-                "max_new_tokens": self.config.response_length,
-                "skip_special_tokens": True,
-                "spaces_between_special_tokens": True,
-            })
+            request_sampling_params.update(
+                {
+                    "n": 1,
+                    "presence_penalty": 0.0,
+                    "frequency_penalty": 0.0,
+                    "repetition_penalty": 1.0,
+                    "temperature": 0,
+                    "top_p": 1,
+                    "top_k": -1,
+                    "ignore_eos": False,
+                    "min_new_tokens": 0,
+                    "max_new_tokens": self.config.response_length,
+                    "skip_special_tokens": True,
+                    "spaces_between_special_tokens": True,
+                }
+            )
         elif is_validate:
-            request_sampling_params.update({
-                "top_k": self.config.val_kwargs.top_k,
-                "top_p": self.config.val_kwargs.top_p,
-                "temperature": self.config.val_kwargs.temperature,
-                "n": 1,  # if validate, already repeat in ray_trainer
-            })
-        
+            request_sampling_params.update(
+                {
+                    "top_k": self.config.val_kwargs.top_k,
+                    "top_p": self.config.val_kwargs.top_p,
+                    "temperature": self.config.val_kwargs.temperature,
+                    "n": 1,  # if validate, already repeat in ray_trainer
+                }
+            )
+
         # Update with any additional kwargs
         request_sampling_params.update(kwargs)
 
@@ -740,28 +743,32 @@
         # Create request-level sampling parameters
         request_sampling_params = self.sampling_params.copy()
         if not do_sample:
-            request_sampling_params.update({
-                "n": 1,
-                "presence_penalty": 0.0,
-                "frequency_penalty": 0.0,
-                "repetition_penalty": 1.0,
-                "temperature": 0,
-                "top_p": 1,
-                "top_k": -1,
-                "ignore_eos": False,
-                "min_new_tokens": 0,
-                "max_new_tokens": self.config.response_length,
-                "skip_special_tokens": True,
-                "spaces_between_special_tokens": True,
-            })
+            request_sampling_params.update(
+                {
+                    "n": 1,
+                    "presence_penalty": 0.0,
+                    "frequency_penalty": 0.0,
+                    "repetition_penalty": 1.0,
+                    "temperature": 0,
+                    "top_p": 1,
+                    "top_k": -1,
+                    "ignore_eos": False,
+                    "min_new_tokens": 0,
+                    "max_new_tokens": self.config.response_length,
+                    "skip_special_tokens": True,
+                    "spaces_between_special_tokens": True,
+                }
+            )
         elif is_validate:
-            request_sampling_params.update({
-                "top_k": self.config.val_kwargs.top_k,
-                "top_p": self.config.val_kwargs.top_p,
-                "temperature": self.config.val_kwargs.temperature,
-                "n": 1,  # if validate, already repeat in ray_trainer
-            })
-        
+            request_sampling_params.update(
+                {
+                    "top_k": self.config.val_kwargs.top_k,
+                    "top_p": self.config.val_kwargs.top_p,
+                    "temperature": self.config.val_kwargs.temperature,
+                    "n": 1,  # if validate, already repeat in ray_trainer
+                }
+            )
+
         # Update with any additional kwargs
         request_sampling_params.update(kwargs)
 
@@ -792,16 +799,12 @@
                 else:
                     raise ValueError(f"Unexpected tool calling last message state: {_req.messages[-1]}")
             elif _req.state == AsyncRolloutRequestStateEnum.RUNNING:
-<<<<<<< HEAD
-                output = await self._handle_engine_call(_req, request_sampling_params)
-=======
                 # Only continue the conversation if the prompt length is not greater than max_model_len - 1,
                 # since SGLang raises an error when max_new_tokens + 1 is greater to max_model_len (the extra token accounts for the EOS token).
                 if len(_req.get_generation_prompt_ids(self.tokenizer)) + 1 >= self.config.max_model_len:
                     finish_reason_type = FinishReasonTypeEnum.LENGTH
                     break
-                output = await self._handle_engine_call(_req, do_sample, is_validate, **kwargs)
->>>>>>> 74463f91
+                output = await self._handle_engine_call(_req, request_sampling_params)
                 content = output["text"]
                 finish_reason_type = FinishReasonTypeEnum.from_str(output["meta_info"]["finish_reason"]["type"])
                 current_turns += 1
@@ -845,7 +848,6 @@
                             _req.state = AsyncRolloutRequestStateEnum.COMPLETED
                             break
                     else:
-<<<<<<< HEAD
                         _req.add_assistant_message(
                             self.tokenizer,
                             content,
@@ -865,12 +867,9 @@
                     _req.state = AsyncRolloutRequestStateEnum.COMPLETED
                     break
                 else:
-                    _req.add_user_message(self.tokenizer, content, format=self.config.multi_turn.format)
+                    _req.add_user_message(self.tokenizer, content)
                     if len(_req.input_ids) >= self.config.max_model_len:
                         finish_reason_type = FinishReasonTypeEnum.STOP
-=======
-                        _req.add_assistant_message(self.tokenizer, content)
->>>>>>> 74463f91
                         break
                     else:
                         _req.state = AsyncRolloutRequestStateEnum.RUNNING
@@ -895,36 +894,17 @@
 
         return _req
 
-<<<<<<< HEAD
     async def _handle_engine_call(self, _req: AsyncRolloutRequest, sampling_params: dict) -> dict:
         generation_prompt_ids = _req.get_generation_prompt(self.tokenizer)
-=======
-    async def _handle_engine_call(self, _req: AsyncRolloutRequest, do_sample: bool, is_validate: bool, override_n: bool = True, **kwargs) -> dict:
-        generation_prompt_ids = _req.get_generation_prompt_ids(self.tokenizer)
-        # Adjust max_new_tokens to ensure it is not greater than max_model_len - 1
-        # SGLang raises an error when max_new_tokens + 1 is greater to max_model_len (the extra token accounts for the EOS token).
->>>>>>> 74463f91
         max_new_tokens = min(self.config.response_length, self.config.max_model_len - len(generation_prompt_ids) - 1)
         kwargs = sampling_params.copy()
         kwargs["max_new_tokens"] = max_new_tokens
-<<<<<<< HEAD
         kwargs["n"] = 1  # group size is supported in preprocess
         output = await self._engine.async_generate(
             input_ids=generation_prompt_ids,
             sampling_params=kwargs,
             return_logprob=False,
         )
-=======
-        if "n" not in kwargs or (kwargs["n"] > 1 and override_n):  # group size is supported in preprocess
-            kwargs["n"] = 1
-        # users can customize different sampling_params at different run
-        with self.update_sampling_params(**kwargs):
-            output = await self._engine.async_generate(
-                input_ids=generation_prompt_ids,
-                sampling_params=self.sampling_params,
-                return_logprob=False,
-            )
->>>>>>> 74463f91
         return output
 
     async def _handle_pending_state(self, _req: AsyncRolloutRequest) -> AsyncRolloutRequest:
