# Copyright 2023-2024 SGLang Team
# Copyright 2025 ModelBest Inc. and/or its affiliates
# Copyright 2024 Bytedance Ltd. and/or its affiliates
#
# Licensed under the Apache License, Version 2.0 (the "License");
# you may not use this file except in compliance with the License.
# You may obtain a copy of the License at
#
#     http://www.apache.org/licenses/LICENSE-2.0
#
# Unless required by applicable law or agreed to in writing, software
# distributed under the License is distributed on an "AS IS" BASIS,
# WITHOUT WARRANTIES OR CONDITIONS OF ANY KIND, either express or implied.
# See the License for the specific language governing permissions and
# limitations under the License.
from __future__ import annotations

import asyncio
import logging
import multiprocessing as mp
import os
from copy import deepcopy
from json import JSONDecodeError
from typing import Any, Generator, Optional
from uuid import uuid4

import numpy as np
import ray
import sglang.srt.entrypoints.engine
import torch
import torch.distributed as dist
from sglang.srt.managers.tokenizer_manager import (
    ReleaseMemoryOccupationReqInput,
    ResumeMemoryOccupationReqInput,
    UpdateWeightsFromTensorReqInput,
)
from sglang.srt.sampling.sampling_params import SamplingParams
from sglang.srt.server_args import ServerArgs
from sglang.srt.utils import (
    assert_pkg_version,
    get_ip,
    get_open_port,
    is_cuda,
    set_prometheus_multiproc_dir,
    set_ulimit,
)
from sglang.srt.weight_sync.utils import update_weights as sgl_update_weights
from tensordict import TensorDict
from torch.distributed.device_mesh import DeviceMesh, init_device_mesh
from torch.nn.utils.rnn import pad_sequence
from transformers import PreTrainedTokenizer, PreTrainedTokenizerFast, ProcessorMixin

from verl import DataProto
from verl.interactions.base import BaseInteraction
from verl.interactions.utils.interaction_registry import initialize_interactions_from_config
from verl.third_party.sglang import parallel_state as sglang_ps
from verl.tools.base_tool import BaseTool
from verl.tools.schemas import OpenAIFunctionCallSchema, OpenAIFunctionParsedSchema, OpenAIFunctionToolCall
from verl.tools.utils.tool_registry import initialize_tools_from_config
from verl.utils.net_utils import is_ipv6
from verl.utils.profiler import GPUMemoryLogger
from verl.utils.torch_functional import get_response_mask, pad_sequence_to_length
from verl.workers.config import HFModelConfig, RolloutConfig
from verl.workers.rollout.base import BaseRollout
from verl.workers.rollout.schemas import (
    AsyncRolloutRequest,
    AsyncRolloutRequestStateEnum,
    FinishReasonTypeEnum,
)
from verl.workers.rollout.sglang_rollout.http_server_engine import AsyncHttpServerAdapter
from verl.workers.rollout.sglang_rollout.utils import broadcast_pyobj, get_named_tensor_buckets

try:
    from sglang.srt.function_call.function_call_parser import FunctionCallParser
except ImportError:
    from sglang.srt.function_call_parser import FunctionCallParser

try:
    from sglang.srt.entrypoints.openai.protocol import Tool
except ImportError:
    from sglang.srt.openai_api.protocol import Tool


logger = logging.getLogger(__file__)
logger.setLevel(os.getenv("VERL_LOGGING_LEVEL", "WARN"))


# patch to avoid issue https://github.com/sgl-project/sglang/issues/6723
def _set_envs_and_config(server_args: ServerArgs):
    # Set global environments
    os.environ["TF_CPP_MIN_LOG_LEVEL"] = "3"
    os.environ["NCCL_CUMEM_ENABLE"] = "0"
    os.environ["NCCL_NVLS_ENABLE"] = str(int(server_args.enable_nccl_nvls))
    os.environ["TORCH_NCCL_AVOID_RECORD_STREAMS"] = "1"
    os.environ["CUDA_DEVICE_MAX_CONNECTIONS"] = "4"
    os.environ["CUDA_MODULE_LOADING"] = "AUTO"

    # Set prometheus env vars
    if server_args.enable_metrics:
        set_prometheus_multiproc_dir()

    # Set ulimit
    set_ulimit()

    # Check flashinfer version
    if server_args.attention_backend == "flashinfer":
        assert_pkg_version(
            "flashinfer_python",
            "0.2.5",
            "Please uninstall the old version and reinstall the latest version by following the instructions at https://docs.flashinfer.ai/installation.html.",
        )
    if is_cuda():
        assert_pkg_version(
            "sgl-kernel",
            "0.1.1",
            "Please reinstall the latest version with `pip install sgl-kernel --force-reinstall`",
        )

    # Set mp start method
    mp.set_start_method("spawn", force=True)


sglang.srt.entrypoints.engine._set_envs_and_config = _set_envs_and_config


# because chatCompletion is an async method, it makes the whole ray actor be an async actor
# which can not call loop.run_until_complete. So we need to make the engine to be an async class
class AsyncEngine(sglang.srt.entrypoints.engine.Engine):
    def __init__(self, **kwargs):
        super().__init__(**kwargs)

    async def release_memory_occupation(self, tags: Optional[list[str]] = None):
        """Release GPU occupation temporarily."""
        if tags is None:
            obj = ReleaseMemoryOccupationReqInput()
        else:
            obj = ReleaseMemoryOccupationReqInput(tags=tags)
        return await self.tokenizer_manager.release_memory_occupation(obj, None)

    async def resume_memory_occupation(self, tags: Optional[list[str]] = None):
        """Resume GPU occupation."""
        if tags is None:
            obj = ResumeMemoryOccupationReqInput()
        else:
            obj = ResumeMemoryOccupationReqInput(tags=tags)
        return await self.tokenizer_manager.resume_memory_occupation(obj, None)

    async def update_weights_from_tensor(self, update_weights_request: UpdateWeightsFromTensorReqInput):
        return await self.tokenizer_manager.update_weights_from_tensor(update_weights_request, None)

    async def flush_cache(self):
        return await self.tokenizer_manager.flush_cache()

    async def abort_request(self, rid: str = "", abort_all: bool = False):
        """Abort a specific request or all requests.

        Args:
            rid: The request ID to abort. If empty and abort_all is False, no action is taken.
            abort_all: If True, abort all running requests regardless of rid.
        """
        return self.tokenizer_manager.abort_request(rid=rid, abort_all=abort_all)


# NOTE(sgm): add for verl. We can optimize it by making
#  the dataloader yield List[int] without padding.
def _pre_process_inputs(
    pad_token_id,
    prompt_token_ids: torch.Tensor,
) -> torch.Tensor:
    # remove the left padding in the prompt token_id
    non_pad_index = torch.nonzero(prompt_token_ids != pad_token_id, as_tuple=False)[0][0]
    return prompt_token_ids[non_pad_index:]


def _extract_logprob_from_output(output):
    """
    extract log_prob from single sglang inference output
    """

    def _map_each_response(resp):
        input_token_logprobs = resp["meta_info"]["input_token_logprobs"]
        log_probs, output_token_ids = zip(
            *[(log_prob, token_ids) for log_prob, token_ids, _ in input_token_logprobs[1:]], strict=False
        )
        return torch.tensor(output_token_ids), torch.tensor(log_probs)

    output_token_ids, log_probs = _map_each_response(output)
    return output_token_ids, log_probs


# NOTE(linjunrong): adhoc
def _post_process_outputs(processing_class, output):
    try:
        # This is when processing_class is a processor
        tokenizer = processing_class.tokenizer
    except AttributeError:
        try:
            # This is when processing_class is a tokenizer
            tokenizer = processing_class
        except AttributeError as e:
            raise ValueError(f"Cannot get tokenizer from processing_class {processing_class}") from e

    def _map_each_response(resp):
        output_token_logprobs = resp["meta_info"]["output_token_logprobs"]
        log_probs, output_token_ids = zip(
            *[(log_prob, token_ids) for log_prob, token_ids, _ in output_token_logprobs], strict=True
        )
        return torch.tensor(output_token_ids), torch.tensor(log_probs)

    out_map = map(lambda x: _map_each_response(x), output)
    batched_output_token_ids = []
    batched_logprobs = []
    for output_token_ids, log_probs in out_map:
        batched_output_token_ids.append(output_token_ids)
        batched_logprobs.append(log_probs)
    pad_token_id = tokenizer.pad_token_id if tokenizer.pad_token_id is not None else tokenizer.eos_token_id
    batched_output_token_ids = pad_sequence(batched_output_token_ids, batch_first=True, padding_value=pad_token_id)
    if len(batched_logprobs) > 0:
        batched_logprobs = pad_sequence(batched_logprobs, batch_first=True, padding_value=pad_token_id)
    return batched_output_token_ids, batched_logprobs


def get_tool_call_parser_type(
    processing_class: PreTrainedTokenizer | PreTrainedTokenizerFast | ProcessorMixin,
) -> str:
    items = FunctionCallParser.ToolCallParserEnum.items()
    for parser_type, parser_cls in items:
        parser = parser_cls()
        try:
            # This is when processing_class is a tokenizer
            tokenizer_vocab = processing_class.get_vocab()
        except AttributeError:
            try:
                # This is when processing_class is a processor
                tokenizer_vocab = processing_class.tokenizer.get_vocab()
            except AttributeError as e:
                raise ValueError(f"Cannot get vocab from processing_class {processing_class}") from e

        if parser.bot_token.strip() in tokenizer_vocab and (
            parser.eot_token == "" or parser.eot_token.strip() in tokenizer_vocab
        ):
            return parser_type
    else:
        raise ValueError(f"No tool call parser found for processing_class {processing_class}")


class SGLangRollout(BaseRollout):
    def __init__(
        self,
        config: RolloutConfig,
        model_config: HFModelConfig,
        device_mesh: DeviceMesh,
    ):
        super().__init__(config, model_config, device_mesh)

        actor_module = model_config.local_path
        processing_class = model_config.get_processor()
        model_hf_config = model_config.hf_config
        trust_remote_code = model_config.trust_remote_code
        port = None
        kwargs = {}

        os.environ.setdefault("SGL_DISABLE_TP_MEMORY_INBALANCE_CHECK", "true")

        (
            self._tool_schemas,
            self._tool_map,
            self._tool_call_parser_type,
            self._sgl_tools,
            self._function_call_parser,
        ) = self._initialize_tools(config, processing_class)
        self.interaction_map: dict[str, BaseInteraction] = self._initialize_interactions(config)

        # If turn on `free_cache_engine`, SGLang engine's KV cache
        # will be freed after each `generate_sequences` call.
        logger.info(
            f"tool_schemas: {self._tool_schemas}, tool_map: {self._tool_map}, tool_call_parser_type: "
            f"{self._tool_call_parser_type}, sgl_tools: {self._sgl_tools}, function_call_parser: "
            f"{self._function_call_parser}"
        )

        self._init_distributed_env(device_mesh_cpu=None, **kwargs)

        self._verify_config(model_hf_config=model_hf_config)
        # initialize the inference engine
        self._init_inference_engine(trust_remote_code, actor_module, port)

        self._init_sampling_params(**kwargs)

        self.processing_class = processing_class
        try:
            # This is when processing_class is a tokenizer
            self.pad_token_id = self.processing_class.pad_token_id
        except AttributeError:
            try:
                # This is when processing_class is a processor
                self.pad_token_id = self.processing_class.tokenizer.pad_token_id
            except AttributeError as e:
                raise ValueError(f"Cannot get pad_token_id from processing_class {self.processing_class}") from e

    def _init_distributed_env(self, device_mesh_cpu, **kwargs):
        self._device_mesh_cpu = device_mesh_cpu
        os.environ.setdefault("SGL_DISABLE_TP_MEMORY_INBALANCE_CHECK", "true")
        self.tensor_parallel_size = self.config.get("tensor_model_parallel_size", 1)
        assert self.tensor_parallel_size <= dist.get_world_size(), (
            "tensor parallel size should be less than or equal to the world size"
        )
        self.train_tp = kwargs.get("train_tp", None)
        if self.train_tp is not None:
            # deployed with megatron
            os.environ["CUDA_TIMER_STREAM_KAFKA_ENABLE"] = "0"
            os.environ["MEGATRON_IMPORT_TIMERS"] = "0"
            train_tp = kwargs.get("train_tp", None)
            num_tp_per_train_tp = train_tp // self.tensor_parallel_size
            sglang_ps.initialize_parallel_state(
                tensor_model_parallel_size=self.tensor_parallel_size,
                num_tp_per_train_tp=num_tp_per_train_tp,
            )

        tp_size = self.tensor_parallel_size
        world_size = int(os.getenv("WORLD_SIZE", "-1"))

        # init device mesh
        if self._device_mesh_cpu is None:
            device_mesh_kwargs = dict(
                mesh_shape=(world_size // tp_size, tp_size, 1),
                mesh_dim_names=["dp", "tp", "pp"],
            )

            self._device_mesh_cpu = init_device_mesh("cpu", **device_mesh_kwargs)

        self._rank = self._device_mesh_cpu.get_rank()
        self._tp_rank = self._device_mesh_cpu["tp"].get_local_rank()
        self._tp_size = self._device_mesh_cpu["tp"].size()
        if self._rank == 0:
            logger.info(f"_init_distributed_env: :tp_world: {self._tp_size}, global_world: {world_size}")
        # get tp_rank of this process in this tp group
        visible_devices = [None] * self._device_mesh_cpu.size(1)

        torch.distributed.all_gather_object(
            visible_devices, os.environ["CUDA_VISIBLE_DEVICES"], self._device_mesh_cpu.get_group("tp")
        )
        self.visible_devices_set = set(",".join(visible_devices).split(","))
        os.environ["CUDA_VISIBLE_DEVICES"] = ",".join(sorted(list(self.visible_devices_set)))

    def _verify_config(self, model_hf_config):
        if not self.config.get("max_model_len", None):
            self.config.max_model_len = self.config.prompt_length + self.config.response_length
        assert (
            self.config.max_model_len >= self.config.prompt_length + self.config.response_length
        ), f"""max_model_len should be greater than total sequence length (prompt_length + response_length): 
            {self.config.max_model_len} >= {self.config.prompt_length} + {self.config.response_length}"""
        max_position_embeddings = None
        if hasattr(model_hf_config, "max_position_embeddings"):
            max_position_embeddings = model_hf_config.max_position_embeddings
        elif hasattr(model_hf_config, "llm_config") and hasattr(model_hf_config.llm_config, "max_position_embeddings"):
            max_position_embeddings = model_hf_config.llm_config.max_position_embeddings
        elif hasattr(model_hf_config, "text_config") and hasattr(
            model_hf_config.text_config, "max_position_embeddings"
        ):
            max_position_embeddings = model_hf_config.text_config.max_position_embeddings
        if max_position_embeddings is None:
            raise ValueError("max_position_embeddings not found in model_hf_config")
        rope_scaling_config = getattr(model_hf_config, "rope_scaling", None)
        if not rope_scaling_config:
            assert max_position_embeddings >= self.config.prompt_length + self.config.response_length, (
                "model context length should be greater than total sequence length"
            )
        else:
            # handle type where there's a length extend factor
            # see https://qwen.readthedocs.io/en/latest/deployment/vllm.html#extended-context-support
            # for using yarn as an example
            rope_scaling_factor = rope_scaling_config.get("factor", 1.0)

            assert (
                model_hf_config.max_position_embeddings * rope_scaling_factor
                >= self.config.prompt_length + self.config.response_length
            ), (
                f"model context length should be greater than total sequence length, "
                f"got rope_scaling_factor={rope_scaling_factor} and "
                f"max_position_embeddings={model_hf_config.max_position_embeddings}"
            )

        # currently max_assistant_turns stand for max number of tool calls
        if self.config.multi_turn.max_assistant_turns is None:
            self.config.multi_turn.max_assistant_turns = self.config.max_model_len // 3
        if self.config.multi_turn.max_user_turns is None:
            self.config.multi_turn.max_user_turns = self.config.max_model_len // 3

    def _init_inference_engine(self, trust_remote_code, actor_module, port):
        # initialize the inference engine
        nnodes = -(-self._tp_size // len(self.visible_devices_set))
        if nnodes > 1:
            ip = get_ip()
            port = get_open_port() if port is None else port
            [ip, port] = broadcast_pyobj(
                [ip, port],
                rank=self._rank,
                dist_group=self._device_mesh_cpu.get_group("tp"),
                src=self._device_mesh_cpu["tp"].mesh[0].item(),
                force_cpu_device=False,
            )
            dist_init_addr = f"[{ip}]:{port}" if is_ipv6(ip) else f"{ip}:{port}"
        else:
            dist_init_addr = None

        load_format = "dummy" if self.config.load_format.startswith("dummy") else self.config.load_format
        tp_size_per_node = self._tp_size // nnodes
        node_rank = self._tp_rank // tp_size_per_node
        first_rank_in_node = self._tp_rank % tp_size_per_node == 0
        engine_kwargs = self.config.get("engine_kwargs", {}).get("sglang", {}) or {}
        engine_kwargs = {key: val for key, val in engine_kwargs.items() if val is not None}

        # attention backend will be changed to fa3 if not specified
        attention_backend = engine_kwargs.pop("attention_backend", None)
        max_running_requests = self.config.get("max_num_seqs", None)

        try:
            is_server_mode = self.config.sglang_rollout_mode == "server"
        except Exception:
            is_server_mode = False
        effective_first = first_rank_in_node or is_server_mode

        if self.config.mode == "async" and not self.config.skip_tokenizer_init:
            raise ValueError("async mode requires skip_tokenizer_init to be True")

        if effective_first:
            rank = dist.get_rank()
            os.environ["SGLANG_BLOCK_NONZERO_RANK_CHILDREN"] = "0"
            args = {
                "model_path": actor_module,
                "dtype": self.config.dtype,
                "mem_fraction_static": self.config.gpu_memory_utilization,
                "enable_memory_saver": True,
                "base_gpu_id": 0,
                "gpu_id_step": 1,
                "tp_size": self._tp_size,
                "node_rank": node_rank,
                "load_format": load_format,
                "dist_init_addr": dist_init_addr,
                "nnodes": nnodes,
                "trust_remote_code": trust_remote_code,
                "max_running_requests": max_running_requests,
                # NOTE(linjunrong): add rank to prevent SGLang generate same port inside PortArgs.init_new
                # when random.seed is being set during training
                "port": 30000 + rank,
                # NOTE(Chenyang): if you want to debug the SGLang engine output
                # please set the following parameters
                # Otherwise, it will make the engine run too slow
                "log_level": "info",
                # "log_level": "error",
                # log_requests=True,
                # log_requests_level=2,
                # NOTE(Chenyang): turn on max_running_requests to set the max concurrent running requests
                # max_running_requests=1,
                "mm_attention_backend": "fa3",
                "attention_backend": attention_backend if attention_backend is not None else "fa3",
                # In async mode, we want token in token out.
                "skip_tokenizer_init": self.config.skip_tokenizer_init,
            }

            if is_server_mode:
                # add server specific args
                args["first_rank_in_node"] = first_rank_in_node
                args["timeout"] = self.config.server["timeout"]
                args["max_attempts"] = self.config.server["max_attempts"]
                args["retry_delay"] = self.config.server["retry_delay"]
                args["max_connections"] = self.config.server["max_connections"]
                args["max_start_wait_time"] = self.config.server["max_start_wait_time"]
                self._engine = AsyncHttpServerAdapter(**args)
            else:
                self._engine = AsyncEngine(**args)
        else:
            self._engine = None

        self.sharding_manager = None
        self.is_sleep = True

    def _init_sampling_params(self, **kwargs):
        kwargs = dict(
            n=1,
            max_new_tokens=self.config.response_length,
            presence_penalty=0.0,
            frequency_penalty=0.0,
            repetition_penalty=self.config.get("repetition_penalty", 1.0),
        )
        # supporting adding any sampling params from the config file
        for k in self.config.keys():
            if hasattr(SamplingParams(), str(k)) or "stop" in str(k):
                kwargs[k] = self.config.get(k)
        kwargs["n"] = 1  # already repeat in ray_trainer
        self.sampling_params = kwargs

    def _initialize_tools(self, config, processing_class):
        """Initialize tools from configuration.

        Args:
            config: Configuration object containing tool-related settings,
                    specifically `config.multi_turn.tool_config_path`.
            tokenizer: The tokenizer instance used for parsing tool calls from
                       the model's generated text.

        Returns:
            tuple: A tuple containing:
                - tool_schemas (list[dict]): OpenAI-formatted JSON schemas
                  defining each tool's capabilities.
                - tool_map (dict[str, BaseTool]): A dictionary mapping tool
                  names to their executable `BaseTool` objects.
                - tool_call_parser_type (str): The identifier for the specific
                  parser type (e.g., 'json_mode', 'tool_code') used to extract
                  tool calls.
                - sgl_tools (list[sglang.srt.openai_api.protocol.Tool]): Tool
                  definitions optimized for SGLang's internal engine.
                - function_call_parser (sglang.srt.function_call_parser.FunctionCallParser):
                  The active parser instance responsible for extracting
                  structured tool calls from model outputs.
        """
        if config.multi_turn.tool_config_path is None:
            return [], {}, None, [], None

        tools_config_file = config.multi_turn.tool_config_path
        tool_list = initialize_tools_from_config(tools_config_file)

        logger.info(f"Initialize tools from configuration.: tool_list: {tool_list}")
        tool_schemas = [tool.get_openai_tool_schema().model_dump() for tool in tool_list]
        tool_map = {tool.name: tool for tool in tool_list}
        tool_call_parser_type = get_tool_call_parser_type(processing_class)
        sgl_tools = [Tool.model_validate(tool_schema) for tool_schema in tool_schemas]
        function_call_parser = FunctionCallParser(
            sgl_tools,
            tool_call_parser_type,
        )

        return (
            tool_schemas,
            tool_map,
            tool_call_parser_type,
            sgl_tools,
            function_call_parser,
        )

    def _initialize_interactions(self, config):
        """Initialize interactions from configuration.

        Returns:
            dict[str, BaseInteraction]: A dictionary mapping interaction names to interaction instances.
        """
        if config.multi_turn.interaction_config_path is None:
            return {}

        interaction_config_file = config.multi_turn.interaction_config_path
        interaction_map = initialize_interactions_from_config(interaction_config_file)

        logger.info(f"Initialize interactions from configuration: interaction_map: {list(interaction_map.keys())}")
        return interaction_map

    @GPUMemoryLogger(role="sglang rollout", logger=logger)
    @torch.no_grad()
    def generate_sequences(self, prompts: DataProto, **kwargs) -> DataProto:
        """Generate sequences for a batch of prompts.

        Args:
            batch (DataProto): Input batch.

        Returns:
            DataProto: Output batch.
            - prompts: [bsz, prompt_length], prompt token ids from dataset.
            - responses: [bsz, response_length], output token ids include response tokens
              from LLM generation and observation tokens from tool_calls.
            - response_mask: [bsz, response_length], 1 for LLM generated tokens, 0 for observation/padding tokens.
            - input_ids: [bsz, prompt_length + response_length], whole sequence token ids, including prompt tokens
              and response tokens.
            - attention_mask: [bsz, prompt_length + response_length], 0 for padding tokens, 1 for other tokens.
            - position_ids: [bsz, prompt_length + response_length], incremental position ids.

            For multi-turn conversations:
            responses:     |<- LLM generation ->|<- tool_calls ->|<- LLM generation ->|<- padding ->|
            response_mask: | 1, 1, 1, ..., 1, 1 | 0, 0, .., 0, 0 | 1, 1, 1, ..., 1, 1 | 0, 0, ..., 0|
        """
        if self.config.multi_turn.enable:
            return self._req_level_generate_sequences(prompts, **kwargs)
        return self._batch_level_generate_sequences(prompts, **kwargs)

    @GPUMemoryLogger(role="sglang rollout", logger=logger)
    @torch.no_grad()
    def _batch_level_generate_sequences(self, prompts: DataProto, **kwargs) -> DataProto:
        """Generates single-turn sequences for a batch of prompts.
        For single-turn generation, all prompts are processed in one request.
        `_batch_level_generate_sequences` involves:
        1.  Extracting and pre-processing prompt token IDs from the input
            `prompts`. This includes handling padding and preparing raw
            token ID lists.
        2.  Preparing inputs for the SGLang engine, including multi-modal
            data if present.
        3.  Invoking the SGLang engine (`self._engine.async_generate`,
            an async coroutine) with the batch of processed inputs and
            specified sampling parameters on the master TP rank.
        4.  Broadcasting the results from the master TP rank to all
            other TP ranks.
        5.  Post-processing the engine's output to format the generated
            token IDs and (if applicable) log probabilities.
        6.  Constructing the final sequences by concatenating original
            prompts with the generated responses.
        7.  Updating attention masks and position IDs to reflect the full
            concatenated sequences.
        8.  If `self.config.free_cache_engine` is true, the SGLang engine's
            KV cache is flushed after generation on the master TP rank.
        Args:
            prompts: A `DataProto` object containing the batch of
              input prompts, including tensor data (like `input_ids`,
              `attention_mask`) and meta-information (like `eos_token_id`,
              `do_sample`).
            **kwargs: Additional keyword arguments that can override the
              default sampling parameters (e.g., `temperature`, `top_p`,
              `max_new_tokens`). These are temporarily applied using
              `update_sampling_params`.
        Returns:
            DataProto: A `DataProto` object containing the batch of
              generated sequences. This includes tensors for `prompts`
              (original input IDs), `responses` (generated token IDs),
              `input_ids` (concatenated prompt and response),
              `attention_mask`, and `position_ids` for the full
              sequences.
        Note that in GRPO, if the prompts are validated, we repeat the prompts for rollout.n times in ray_trainer.
        Thus we do not need to repeat the prompts here and set the sampling parameter n to 1.
        """
        # input ids: (bs, prompt_length), left-padded
        idx = prompts.batch["input_ids"]
        # attention_mask: (bs, seq_length), left-padded
        attention_mask = prompts.batch["attention_mask"]
        position_ids = prompts.batch["position_ids"]

        # used to generate attention mask for the
        # response based on EOS token position
        eos_token_id = prompts.meta_info["eos_token_id"]

        batch_size = idx.size(0)

        # Extract non-tensor data
        non_tensor_batch = prompts.non_tensor_batch
        if "raw_prompt_ids" not in non_tensor_batch:
            non_tensor_batch["raw_prompt_ids"] = np.array(
                [_pre_process_inputs(self.pad_token_id, idx[i]).tolist() for i in range(batch_size)],
                dtype=object,
            )

        if "multi_modal_data" in non_tensor_batch:
            sglang_inputs = []
            for raw_prompt_ids, multi_modal_data in zip(
                non_tensor_batch.pop("raw_prompt_ids"),
                non_tensor_batch.pop("multi_modal_data"),
                strict=True,
            ):
                sglang_inputs.append(
                    {
                        "prompt_token_ids": raw_prompt_ids,
                        "multi_modal_data": multi_modal_data,
                        "image_data": (
                            multi_modal_data.get("image", None) if isinstance(multi_modal_data, dict) else None
                        ),
                    }
                )
        else:
            sglang_inputs = [
                {"prompt_token_ids": raw_prompt_ids} for raw_prompt_ids in non_tensor_batch.pop("raw_prompt_ids")
            ]

        for input_data in sglang_inputs:
            # Ensure token IDs are lists or numpy arrays
            if not isinstance(input_data["prompt_token_ids"], list | np.ndarray):
                raise TypeError(
                    f"prompt_token_ids must be a list or numpy array, got {type(input_data['prompt_token_ids'])}"
                )

            input_data["prompt_token_ids"] = list(input_data["prompt_token_ids"])

        # Extract token IDs and image data for SGLang Engine
        idx_list = [input_data["prompt_token_ids"] for input_data in sglang_inputs]
        image_list = [input_data.get("image_data", None) for input_data in sglang_inputs]

        do_sample = prompts.meta_info.get("do_sample", True)
        is_validate = prompts.meta_info.get("validate", False)

        # Create request-level sampling parameters
        request_sampling_params = self.sampling_params.copy()
        if not do_sample:
            request_sampling_params.update(
                {
                    "n": 1,
                    "presence_penalty": 0.0,
                    "frequency_penalty": 0.0,
                    "repetition_penalty": 1.0,
                    "temperature": 0,
                    "top_p": 1,
                    "top_k": -1,
                    "ignore_eos": False,
                    "min_new_tokens": 0,
                    "max_new_tokens": self.config.response_length,
                    "skip_special_tokens": True,
                    "spaces_between_special_tokens": True,
                }
            )
        elif is_validate:
            request_sampling_params.update(
                {
                    "top_k": self.config.val_kwargs.top_k,
                    "top_p": self.config.val_kwargs.top_p,
                    "temperature": self.config.val_kwargs.temperature,
                    "n": 1,  # if validate, already repeat in ray_trainer
                }
            )

        # Update with any additional kwargs
        request_sampling_params.update(kwargs)

        if self._tp_rank == 0:
            loop = asyncio.get_event_loop()
            output = loop.run_until_complete(
                self._engine.async_generate(
                    prompt=None,  # because we have already convert it to prompt token id
                    sampling_params=request_sampling_params,
                    return_logprob=True,
                    input_ids=idx_list,
                    image_data=image_list,
                )
            )
        else:
            output = None

        # Most naive implementation, can extract tensor and send via gloo if too slow
        dist.barrier()
        [output] = broadcast_pyobj(
            data=[output],
            rank=self._rank,
            dist_group=self._device_mesh_cpu["tp"].get_group(),
            src=self._device_mesh_cpu["tp"].mesh[0].item(),
            force_cpu_device=False,
        )
        out = _post_process_outputs(self.processing_class, output)

        response = out[0].to(idx.device)
        rollout_log_probs = None
        if self.config.calculate_log_probs:
            rollout_log_probs = out[1].to(idx.device)

        if response.shape[1] < self.config.response_length:
            response = pad_sequence_to_length(response, self.config.response_length, self.pad_token_id)
            if self.config.calculate_log_probs:
                rollout_log_probs = pad_sequence_to_length(
                    rollout_log_probs, self.config.response_length, self.pad_token_id
                )

        seq = torch.cat([idx, response], dim=-1)

        response_length = response.size(1)
        delta_position_id = torch.arange(1, response_length + 1, device=position_ids.device)
        delta_position_id = delta_position_id.unsqueeze(0).repeat(batch_size, 1)
        if position_ids.dim() == 3:  # qwen2vl mrope (batch size, 4, seq len)
            delta_position_id = delta_position_id.view(batch_size, 1, -1).expand(batch_size, position_ids.size(1), -1)

        # TODO(sgm): fix position_ids on right_pad
        # prompt: left pad + response: right pad
        # attention_mask: [0,0,0,0,1,1,1,1, | 1,1,1,0,0,0,0,0]
        # position_ids:   [0,0,0,0,0,1,2,3, | 4,5,6,7,8,9,10,11]
        response_position_ids = position_ids[..., -1:] + delta_position_id
        position_ids = torch.cat([position_ids, response_position_ids], dim=-1)
        response_attention_mask = get_response_mask(
            response_id=response, eos_token=eos_token_id, dtype=attention_mask.dtype
        )
        attention_mask = torch.cat((attention_mask, response_attention_mask), dim=-1)

        # all the tp ranks should contain the same data here. data in all ranks are valid
        batch = TensorDict(
            {
                "prompts": idx,
                "responses": response,
                "input_ids": seq,  # here input_ids become the whole sentences
                "attention_mask": attention_mask,
                "position_ids": position_ids,
            },
            batch_size=batch_size,
        )
        if self.config.calculate_log_probs:
            # we will recompute old log prob with actor
            batch["rollout_log_probs"] = rollout_log_probs

        # free cache engine
        if self._engine is not None and self._tp_rank == 0:
            loop = asyncio.get_event_loop()
            loop.run_until_complete(self._engine.flush_cache())

        return DataProto(batch=batch, non_tensor_batch=non_tensor_batch)

    async def _async_rollout_a_request(
        self,
        req: AsyncRolloutRequest,
        do_sample: bool = True,
        is_validate: bool = False,
        **kwargs,
    ) -> AsyncRolloutRequest:
        assert self._tp_rank == 0, "only the master process can call this function"
        _req = deepcopy(req)
        finish_reason_type = None
        output = None

        current_turns = 0
        user_turns = 0
        user_turn_rewards = []

        # Create request-level sampling parameters
        request_sampling_params = self.sampling_params.copy()
        if not do_sample:
            request_sampling_params.update(
                {
                    "n": 1,
                    "presence_penalty": 0.0,
                    "frequency_penalty": 0.0,
                    "repetition_penalty": 1.0,
                    "temperature": 0,
                    "top_p": 1,
                    "top_k": -1,
                    "ignore_eos": False,
                    "min_new_tokens": 0,
                    "max_new_tokens": self.config.response_length,
                    "skip_special_tokens": True,
                    "spaces_between_special_tokens": True,
                }
            )
        elif is_validate:
            request_sampling_params.update(
                {
                    "top_k": self.config.val_kwargs.top_k,
                    "top_p": self.config.val_kwargs.top_p,
                    "temperature": self.config.val_kwargs.temperature,
                    "n": 1,  # if validate, already repeat in ray_trainer
                }
            )

        # Update with any additional kwargs
        request_sampling_params.update(kwargs)

        while current_turns < self.config.multi_turn.max_assistant_turns:
            if _req.state == AsyncRolloutRequestStateEnum.PENDING:
                await self._handle_pending_state(_req)
                _req.state = AsyncRolloutRequestStateEnum.RUNNING
            elif _req.state == AsyncRolloutRequestStateEnum.TOOL_CALLING:
                if _req.messages[-1].tool_calls is not None:
                    parsed_tool_calls = _req.messages[-1].tool_calls
                    if self.config.skip_tokenizer_init:
                        _req.messages[-1].tool_calls = None
                    tool_call_results = await asyncio.gather(
                        *[
                            self._tool_map[tool_call.function.name].execute(
                                _req.request_id,
                                tool_call.function.arguments,
                                **_req.tools_kwargs.get(tool_call.function.name, {}).get("execute_kwargs", {}),
                            )
                            for tool_call in parsed_tool_calls
                        ]
                    )
                    _req.add_tool_response_messages(self.processing_class, [resp for resp, _, _ in tool_call_results])
                    for tool_call, (resp, reward, metrics) in zip(parsed_tool_calls, tool_call_results, strict=True):
                        _req.update_metrics(metrics, tool_call.function.name)
                    if len(_req.input_ids) >= self.config.max_model_len:
                        finish_reason_type = FinishReasonTypeEnum.STOP
                        break
                    _req.state = AsyncRolloutRequestStateEnum.RUNNING
                else:
                    raise ValueError(f"Unexpected tool calling last message state: {_req.messages[-1]}")
            elif _req.state == AsyncRolloutRequestStateEnum.RUNNING:
                # Only continue the conversation if the prompt length is not greater than max_model_len - 1,
                # since SGLang raises an error when max_new_tokens + 1 is greater to max_model_len (the extra
                # token accounts for the EOS token).
                prompt_length = len(_req.get_generation_prompt_ids(self.processing_class))

                if prompt_length + 1 >= self.config.max_model_len:
                    finish_reason_type = FinishReasonTypeEnum.LENGTH
                    break

                # Video support is not implemented yet
                image_data = (
                    _req.multi_modal_data["image"]
                    if _req.multi_modal_data and "image" in _req.multi_modal_data
                    else None
                )
                video_data = (
                    _req.multi_modal_data["video"]
                    if _req.multi_modal_data and "video" in _req.multi_modal_data
                    else None
                )
                if video_data:
                    logger.warning(
                        "video support is not implemented yet, current length of video data is %d", len(video_data)
                    )

                output = await self._handle_engine_call(_req, request_sampling_params, image_data=image_data)
<<<<<<< HEAD
                content = output["text"]

                print(f"[SGLangRollout] Assistant: {content[:100]}...")
                if self.config.multi_turn.collabllm_rollouts:
                    finish_reason_type = None
                else:
                    finish_reason_type = FinishReasonTypeEnum.from_str(output["meta_info"]["finish_reason"]["type"])

=======
                if self.config.skip_tokenizer_init:
                    content_ids = output["output_ids"]
                    content = self.processing_class.decode(content_ids, skip_special_tokens=True)
                    content_ids = torch.tensor(
                        content_ids, dtype=_req.input_ids.dtype, device=_req.input_ids.device
                    ).unsqueeze(0)
                else:
                    content_ids = None
                    content = output["text"]

                finish_reason_type = FinishReasonTypeEnum.from_str(output["meta_info"]["finish_reason"]["type"])
>>>>>>> 90648ae2
                current_turns += 1
                if finish_reason_type == FinishReasonTypeEnum.LENGTH:
                    _req.add_assistant_message(self.processing_class, content=content, content_ids=content_ids)
                    break
                else:
                    if self._function_call_parser and self._function_call_parser.has_tool_call(content):
                        finish_reason_type = FinishReasonTypeEnum.TOOL_CALL
                        _req.state = AsyncRolloutRequestStateEnum.TOOL_CALLING
                        try:
                            normed_content, tool_calls = self._function_call_parser.parse_non_stream(content)
                        except JSONDecodeError:
                            normed_content = content
                            tool_calls = []
                        except AttributeError:
                            normed_content = content
                            tool_calls = []
                        parsed_tool_calls = []
                        for tool_call in tool_calls:
                            function, has_decode_error = OpenAIFunctionCallSchema.from_openai_function_parsed_schema(
                                OpenAIFunctionParsedSchema(
                                    name=tool_call.name,
                                    arguments=tool_call.parameters,
                                )
                            )
                            # Drop the tool call if its arguments has decode error
                            if has_decode_error:
                                continue
                            parsed_tool_calls.append(
                                OpenAIFunctionToolCall(
                                    id=str(tool_call.tool_index),
                                    function=function,
                                )
                            )
                        if len(parsed_tool_calls) > 0:
                            _req.add_assistant_message(
                                # since the content is updated, we just pass the content not content_ids
                                self.processing_class,
                                content=normed_content,
                                tool_calls=parsed_tool_calls,
                            )
                        else:
                            _req.add_assistant_message(self.processing_class, content=content, content_ids=content_ids)
                            finish_reason_type = FinishReasonTypeEnum.STOP
                            _req.state = AsyncRolloutRequestStateEnum.COMPLETED
                            break
                    else:
                        _req.add_assistant_message(
                            self.processing_class,
                            content=content,
                            content_ids=content_ids,
                        )
                        if (
                            _req.interaction_kwargs
                            and self.interaction_map
                            and user_turns < self.config.multi_turn.max_user_turns
                            and current_turns < self.config.multi_turn.max_assistant_turns
                        ):
                            _req.state = AsyncRolloutRequestStateEnum.INTERACTING
                        else:
                            # Add ending condition
                            finish_reason_type = FinishReasonTypeEnum.STOP
                            _req.state = AsyncRolloutRequestStateEnum.COMPLETED
                            break
            elif _req.state == AsyncRolloutRequestStateEnum.INTERACTING:
                user_turns += 1
                messages = [{"role": x.role, "content": x.content} for x in _req.messages]

                # Get interaction by name from interaction_kwargs
                interaction_name = _req.interaction_kwargs.get(
                    "name", "gsm8k"
                )  # Default to gsm8k for backward compatibility
                if interaction_name not in self.interaction_map:
                    raise ValueError(
                        f"Interaction '{interaction_name}' not found in interaction_map. Available interactions: "
                        f"{list(self.interaction_map.keys())}"
                    )

                interaction = self.interaction_map[interaction_name]

                should_terminate_sequence, content, reward, metrics = await interaction.generate_response(
                    _req.request_id, messages, **_req.interaction_kwargs
                )
                user_turn_rewards.append(reward)
                # Add turn check
                if (
                    should_terminate_sequence
                    or user_turns > self.config.multi_turn.max_user_turns
                    or current_turns > self.config.multi_turn.max_assistant_turns
                ):
                    finish_reason_type = FinishReasonTypeEnum.STOP
                    _req.state = AsyncRolloutRequestStateEnum.COMPLETED
                    break
                else:
                    _req.add_user_message(self.processing_class, content)
                    if len(_req.input_ids) >= self.config.max_model_len:
                        finish_reason_type = FinishReasonTypeEnum.STOP
                        break
                    else:
                        _req.state = AsyncRolloutRequestStateEnum.RUNNING

        if current_turns >= self.config.multi_turn.max_assistant_turns:
            finish_reason_type = FinishReasonTypeEnum.STOP

        # Calculate the reward for each tool
        async def calc_reward_and_release_fn(name: str, tool: BaseTool):
            reward = await tool.calc_reward(_req.request_id, **_req.tools_kwargs[name].get("calc_reward_kwargs", {}))
            await tool.release(_req.request_id, **_req.tools_kwargs[name].get("release_kwargs", {}))
            return name, reward

        tool_reward_tasks = []
        for name in _req.tools_kwargs.keys():
            tool = self._tool_map[name]
            tool_reward_tasks.append(calc_reward_and_release_fn(name, tool))
        tool_reward_scores = await asyncio.gather(*tool_reward_tasks)
        tool_reward_scores = dict(tool_reward_scores)
        all_rewards = {**tool_reward_scores, **{"user_turn_rewards": user_turn_rewards}}
        _req.finalize(self.processing_class, all_rewards, finish_reason_type)

        if self.config.calculate_log_probs:
            debug_sampling_params = {**self.sampling_params}
            debug_sampling_params["max_new_tokens"] = 0
            output = await self._engine.async_generate(
                prompt=None,
                input_ids=_req.input_ids,
                sampling_params=debug_sampling_params,
                return_logprob=True,
                logprob_start_len=0,
            )
            # len(input_token_logprobs) = len(input_tokens)-1，because logprob of 1st token is None
            _req.output_token_ids, _req.rollout_log_probs = _extract_logprob_from_output(output)
        return _req

    async def _handle_engine_call(
        self, _req: AsyncRolloutRequest, sampling_params: dict, image_data: Optional[list[Any]] = None
    ) -> dict:
        generation_prompt_ids = _req.get_generation_prompt_ids(self.processing_class)
        return await self._handle_engine_generate(generation_prompt_ids, sampling_params, image_data)

    async def _handle_engine_generate(
        self, generation_prompt_ids: list[int], sampling_params: dict, image_data: Optional[list[Any]] = None
    ) -> dict:
        max_new_tokens = min(self.config.response_length, self.config.max_model_len - len(generation_prompt_ids) - 1)

        kwargs = sampling_params.copy()
        kwargs["max_new_tokens"] = max_new_tokens
        kwargs["n"] = 1  # group size is supported in preprocess
        return_logprob = kwargs.pop("logprobs", False)

        output = await self._engine.async_generate(
            input_ids=generation_prompt_ids,
            sampling_params=kwargs,
            return_logprob=return_logprob,
            image_data=image_data,
        )
        return output

    async def _handle_pending_state(self, _req: AsyncRolloutRequest) -> AsyncRolloutRequest:
        if _req.tool_schemas is not None:
            tool_creation_coroutines = []
            for tool_schema in _req.tool_schemas:
                tool = self._tool_map[tool_schema.function.name]
                create_kwargs = _req.tools_kwargs[tool.name].get("create_kwargs", {})
                tool_creation_coroutines.append(tool.create(_req.request_id, **create_kwargs))
            tool_creation_results = await asyncio.gather(*tool_creation_coroutines)
            _req.add_tool_response_messages(
                self.processing_class, [tool_result for _, tool_result in tool_creation_results]
            )
        if _req.interaction_kwargs and self.interaction_map:
            interaction_kwargs = _req.interaction_kwargs
            # Get interaction by name from interaction_kwargs
            interaction_name = interaction_kwargs.get("name", "gsm8k")  # Default to gsm8k for backward compatibility
            if interaction_name not in self.interaction_map:
                raise ValueError(
                    f"Interaction '{interaction_name}' not found in interaction_map. Available interactions: "
                    f"{list(self.interaction_map.keys())}"
                )

            interaction = self.interaction_map[interaction_name]
            await interaction.start_interaction(_req.request_id, **interaction_kwargs)

    @GPUMemoryLogger(role="sglang rollout", logger=logger)
    @torch.no_grad()
    def _req_level_generate_sequences(self, prompts: DataProto, **kwargs) -> DataProto:
        """Generates multi-turn sequences for a batch of prompts.
        For multi-turn generation, each prompt is processed separately via
        `_req_level_generate_sequences` for better tool calling control.
        Note that in multi-turn generation, we repeat the prompts for rollout.n times in ray_trainer.
        Thus we do not need to repeat the prompts here and set the sampling parameter n to 1.
        """
        # Async rollout with tools support
        do_sample = prompts.meta_info.get("do_sample", True)
        is_validate = prompts.meta_info.get("validate", False)
        tgt_device = prompts.batch["input_ids"].device

        if self._tp_rank == 0:
            req_list = self._preprocess_prompt_to_async_rollout_requests(
                prompts,
            )

            # distinguish training and validation
            if is_validate:
                # Validation mode: process all requests without abort
                loop = asyncio.get_event_loop()
                output_req_list = loop.run_until_complete(
                    asyncio.gather(
                        *[self._async_rollout_a_request(req, do_sample, is_validate, **kwargs) for req in req_list],
                    )
                )
            else:
                if self.config.multi_turn.collabllm_rollouts:
                    max_assistant_turns = self.config.multi_turn.max_assistant_turns

                    # for collabllm, firstly generate model reponses
                    self.config.multi_turn.max_assistant_turns = 1
                    output_req_list = loop.run_until_complete(
                        asyncio.gather(
                            *[self._async_rollout_a_request(req, do_sample, is_validate, **kwargs) for req in req_list],
                            return_exceptions=False,
                        )
                    )

                    # then, collect interaction rollouts
                    self.config.multi_turn.max_assistant_turns = max_assistant_turns
                    for req in output_req_list:
                        req.state = AsyncRolloutRequestStateEnum.INTERACTING

                    interaction_requests = [
                        deepcopy(req)
                        for req in output_req_list
                        for _ in range(self.config.multi_turn.num_repeat_rollouts)
                    ]
                    interaction_req_list = loop.run_until_complete(
                        asyncio.gather(
                            *[
                                self._async_rollout_a_request(req, do_sample, is_validate, **kwargs)
                                for req in interaction_requests
                            ],
                            return_exceptions=False,
                        )
                    )
                    # merge interaction rollouts back to original responses
                    num_repeats = self.config.multi_turn.num_repeat_rollouts
                    for i, req in enumerate(output_req_list):
                        start_idx = i * num_repeats
                        end_idx = start_idx + num_repeats
                        interaction_batch = interaction_req_list[start_idx:end_idx]

                        # Extract messages from interaction rollouts
                        req.messages = [interaction.messages for interaction in interaction_batch]
                        req.state = AsyncRolloutRequestStateEnum.COMPLETED

                else:
                    # add progress monitoring and abort function
                    total_requests = len(req_list)
                    target_completion = int(total_requests * (1 - self.config.get("over_sample_rate", 0.0)))
                    # abort when target_completion of requests are completed

                    completed_count = 0
                    aborted_requests = []
                    all_tasks = []

                    async def rollout_a_request_with_cancellation_handler(req):
                        try:
                            result = await self._async_rollout_a_request(req, do_sample, is_validate, **kwargs)
                            return result
                        except asyncio.CancelledError:
                            # request is cancelled, return padding
                            logger.info(f"Request {req.request_id} was cancelled, creating padding")
                            aborted_requests.append(req.request_id)
                            return self._create_padding_request(req)

                    async def run_with_cancellation():
                        nonlocal all_tasks
                        nonlocal completed_count
                        all_tasks = [
                            asyncio.create_task(rollout_a_request_with_cancellation_handler(req)) for req in req_list
                        ]

                        # Wait for target_completion tasks to complete
                        try:
                            for completed_task in asyncio.as_completed(all_tasks):
                                await completed_task
                                completed_count += 1
                                if completed_count >= target_completion:
                                    break
                        finally:
                            # Cancel remaining tasks
                            for t in all_tasks:
                                if not t.done():
                                    t.cancel()

                            # Wait for all tasks to finish (including cancelled ones)
                            final_results = await asyncio.gather(*all_tasks, return_exceptions=True)
                            # Abort all requests in SGLang engine
                            await self._engine.abort_request(abort_all=True)
                        return final_results

                    loop = asyncio.get_event_loop()
                    output_req_list = loop.run_until_complete(run_with_cancellation())

                sorted_output_req_list = sorted(output_req_list, key=lambda x: (x.batch_data_id, x.rollout_offset))
        else:
            sorted_output_req_list = None

        dist.barrier()
        [sorted_output_req_list] = broadcast_pyobj(
            data=[sorted_output_req_list],
            rank=self._rank,
            dist_group=self._device_mesh_cpu["tp"].get_group(),
            src=self._device_mesh_cpu["tp"].mesh[0].item(),
            force_cpu_device=False,
        )
        # Construct the batch data
        prompt_ids, response_ids = [], []
        prompt_attention_mask, response_attention_mask = [], []
        prompt_position_ids, response_position_ids = [], []
        response_loss_mask = []
        messages = []
        reward_scores = []
        multi_modal_inputs = []
        request_ids = []
        if self.config.calculate_log_probs:
            output_logprobs = []
            rollout_output_token_ids = []

        for req in sorted_output_req_list:
            assert req.state == AsyncRolloutRequestStateEnum.COMPLETED, f"Request {req.request_id} is not completed"
            assert (
                req.input_ids.shape[-1]
                == req.attention_mask.shape[-1]
                == req.position_ids.shape[-1]
                == req.loss_mask.shape[-1]
            ), f"""Request {req.request_id} has different length of 
                {req.input_ids.shape[-1]=}, {req.attention_mask.shape[-1]=}, 
                {req.position_ids.shape[-1]=}, {req.loss_mask.shape[-1]=}"""
            error_message_lines = [
                f"""Request {req.request_id} has input_ids length {req.input_ids.shape[-1]}
                    greater than max_model_len {self.config.max_model_len}""",
                f"Decoded input_ids: {self.processing_class.decode(req.input_ids.squeeze(0))}",
                f"Decoded prompt_ids: {self.processing_class.decode(req.prompt_ids.squeeze(0))}",
                f"Decoded response_ids: {self.processing_class.decode(req.response_ids.squeeze(0))}",
                f"Messages: {req.messages}",
                f"Max model length: {req.max_model_len}",
            ]
            error_message = "\n".join(error_message_lines)
            assert req.input_ids.shape[-1] <= self.config.max_model_len, error_message

            prompt_ids.append(req.prompt_ids.to(tgt_device).squeeze(0))
            response_ids.append(req.response_ids.to(tgt_device).squeeze(0))
            if req.response_ids.shape[-1] > self.config.response_length:
                logger.warning(
                    f"""{req.request_id=} has response_ids length {req.response_ids.shape[-1]} 
                    greater than max_response_len {self.config.response_length},\n{req=}"""
                )
            prompt_attention_mask.append(req.prompt_attention_mask.to(tgt_device).squeeze(0))
            response_attention_mask.append(req.response_attention_mask.to(tgt_device).squeeze(0))
            prompt_position_ids.append(req.prompt_position_ids.to(tgt_device).squeeze(0))
            response_position_ids.append(req.response_position_ids.to(tgt_device).squeeze(0))
            response_loss_mask.append(req.response_loss_mask.to(tgt_device).squeeze(0))
            messages.append({"messages": req.messages})
            reward_scores.append(req.reward_scores)
            multi_modal_inputs.append(req.multi_modal_inputs)
            request_ids.append(req.request_id)
            if self.config.calculate_log_probs:
                # extract output log_probs
                output_logprobs.append(req.rollout_log_probs[-len(req.response_ids) :])
                rollout_output_token_ids.append(req.output_token_ids[-len(req.response_ids) :])

        prompt_ids = pad_sequence(
            prompt_ids,
            batch_first=True,
            padding_value=self.pad_token_id,
            padding_side="left",
        )
        if prompt_ids.shape[-1] < self.config.prompt_length:
            prompt_ids = pad_sequence_to_length(prompt_ids, self.config.prompt_length, self.pad_token_id, left_pad=True)
        response_ids = pad_sequence(response_ids, batch_first=True, padding_value=self.pad_token_id)
        if response_ids.shape[-1] < self.config.response_length:
            response_ids = pad_sequence_to_length(response_ids, self.config.response_length, self.pad_token_id)
        prompt_attention_mask = pad_sequence(
            prompt_attention_mask,
            batch_first=True,
            padding_value=0,
            padding_side="left",
        )
        if prompt_attention_mask.shape[-1] < self.config.prompt_length:
            prompt_attention_mask = pad_sequence_to_length(
                prompt_attention_mask, self.config.prompt_length, 0, left_pad=True
            )
        response_attention_mask = pad_sequence(response_attention_mask, batch_first=True, padding_value=0)
        if response_attention_mask.shape[-1] < self.config.response_length:
            response_attention_mask = pad_sequence_to_length(response_attention_mask, self.config.response_length, 0)

        # padding prompt_position_ids
        if prompt_position_ids[0].dim() == 2:
            # if prompt_position_ids is a 2D tensor
            # e.g. from qwen2vl, prompt_position_ids.shape = (3, seq_len)
            transposed_prompt_position_ids = [p.transpose(0, 1) for p in prompt_position_ids]
            prompt_position_ids = pad_sequence(
                transposed_prompt_position_ids, batch_first=True, padding_value=0, padding_side="left"
            )
            prompt_position_ids = prompt_position_ids.transpose(1, 2)
        else:
            prompt_position_ids = pad_sequence(
                prompt_position_ids, batch_first=True, padding_value=0, padding_side="left"
            )
        if prompt_position_ids.shape[-1] < self.config.prompt_length:
            prompt_position_ids = pad_sequence_to_length(
                prompt_position_ids, self.config.prompt_length, 0, left_pad=True
            )

        # padding response_position_ids
        if response_position_ids[0].dim() == 2:
            # if response_position_ids is a 2D tensor
            # e.g. from qwen2vl, response_position_ids.shape = (3, seq_len)
            transposed_response_position_ids = [p.transpose(0, 1) for p in response_position_ids]
            response_position_ids = pad_sequence(
                transposed_response_position_ids, batch_first=True, padding_value=0, padding_side="left"
            )
            response_position_ids = response_position_ids.transpose(1, 2)
        else:
            response_position_ids = pad_sequence(response_position_ids, batch_first=True, padding_value=0)
        if response_position_ids.shape[-1] < self.config.response_length:
            response_position_ids = pad_sequence_to_length(response_position_ids, self.config.response_length, 0)

        response_loss_mask = pad_sequence(response_loss_mask, batch_first=True, padding_value=0)
        if response_loss_mask.shape[1] < self.config.response_length:
            response_loss_mask = pad_sequence_to_length(response_loss_mask, self.config.response_length, 0)
        if self.config.calculate_log_probs:
            output_logprobs = pad_sequence(output_logprobs, padding_value=0.0, batch_first=True)
            output_logprobs = pad_sequence_to_length(
                output_logprobs, pad_token_id=0.0, max_seq_len=response_ids.shape[-1]
            ).to(tgt_device)
            rollout_output_token_ids = pad_sequence(
                rollout_output_token_ids, padding_value=self.pad_token_id, batch_first=True
            )
            rollout_output_token_ids = pad_sequence_to_length(
                rollout_output_token_ids, pad_token_id=self.pad_token_id, max_seq_len=response_ids.shape[-1]
            ).to(tgt_device)

        input_ids = torch.cat((prompt_ids, response_ids), dim=-1)
        attention_mask = torch.cat((prompt_attention_mask, response_attention_mask), dim=-1)
        position_ids = torch.cat((prompt_position_ids, response_position_ids), dim=-1)

        # Construct the batch data
        batch = TensorDict(
            {
                "prompts": prompt_ids,
                "responses": response_ids,
                "response_mask": response_loss_mask,
                "input_ids": input_ids,  # here input_ids become the whole sentences
                "attention_mask": attention_mask,
                "position_ids": position_ids,
            },
            batch_size=len(sorted_output_req_list),
        )
        if self.config.calculate_log_probs:
            batch["rollout_log_probs"] = output_logprobs
            batch["rollout_output_token_ids"] = rollout_output_token_ids

        # free cache engine
        if self._engine is not None and self._tp_rank == 0:
            loop = asyncio.get_event_loop()
            loop.run_until_complete(self._engine.flush_cache())

        non_tensor_batch = {
            "messages": np.array(messages),
            "reward_scores": np.array(reward_scores),
            "request_id": np.array(request_ids),
        }

        is_multimodal = isinstance(self.processing_class, ProcessorMixin) and (
            hasattr(self.processing_class, "image_processor") or hasattr(self.model_hf_config, "vision_config")
        )

        if is_multimodal:
            non_tensor_batch["multi_modal_inputs"] = np.array(multi_modal_inputs, dtype=object)

        return DataProto(
            batch=batch,
            non_tensor_batch=non_tensor_batch,
        )

    def _create_padding_request(self, original_req: AsyncRolloutRequest) -> AsyncRolloutRequest:
        # create a padding request to replace the aborted request
        # the padding request has the following characteristics:
        # 1. state is COMPLETED, but contains empty response
        # 2. response_loss_mask is all 0, ensuring it is ignored in loss calculation
        # 3. keep the original request structure, but the content is empty
        # create padding response_ids (all pad_token_id)
        padding_response_length = self.config.response_length
        device = original_req.input_ids.device if original_req.input_ids is not None else "cpu"
        padding_response_ids = torch.full(
            (1, padding_response_length),
            self.pad_token_id,
            dtype=torch.long,
            device=device,
        )

        # create padding attention_mask (all 0)
        padding_response_attention_mask = torch.zeros(
            (1, padding_response_length),
            dtype=torch.long,
            device=device,
        )

        # create padding position_ids
        if original_req.position_ids is not None:
            first_dim = 1
            # if position_ids is a 2D tensor (e.g. qwen2vl)
            if original_req.position_ids.dim() == 2:
                first_dim = original_req.position_ids.shape[0]
            padding_response_position_ids = torch.zeros(
                (first_dim, padding_response_length),
                dtype=torch.long,
                device=device,
            )
        else:
            padding_response_position_ids = None

        # create padding prompt_attention_mask (all 0)
        padding_prompt_attention_mask = torch.zeros(
            (1, original_req.prompt_attention_mask.shape[-1]),
            dtype=torch.long,
            device=device,
        )

        # create padding loss_mask (all 0, ensuring it is ignored)
        padding_response_loss_mask = torch.zeros(
            (1, padding_response_length),
            dtype=torch.long,
            device=device,
        )

        padding_req = original_req.model_copy(deep=True)
        padding_req.state = AsyncRolloutRequestStateEnum.COMPLETED
        padding_req.response_ids = padding_response_ids
        padding_req.prompt_attention_mask = padding_prompt_attention_mask
        padding_req.response_attention_mask = padding_response_attention_mask
        padding_req.response_position_ids = padding_response_position_ids
        padding_req.response_loss_mask = padding_response_loss_mask
        padding_req.reward_scores = {}
        padding_req.metrics = {}
        padding_req.output_token_ids = None
        padding_req.rollout_log_probs = None
        return padding_req

    def _preprocess_prompt_to_async_rollout_requests(self, prompts: DataProto, n: int = 1) -> list[AsyncRolloutRequest]:
        assert "raw_prompt" in prompts.non_tensor_batch, (
            "need data.return_raw_chat=True, due to no official way do parse_messages"
        )
        logger.info(
            "n is deprecated for SGLang rollout since ray ppo trainer will repeat the prompts for rollout.n times"
        )
        req_list = []
        multi_modal_data_list = prompts.non_tensor_batch.get(
            "multi_modal_data", [None] * len(prompts.non_tensor_batch["raw_prompt"])
        )

        for data_idx, (raw_prompt, multi_modal_data) in enumerate(
            zip(prompts.non_tensor_batch["raw_prompt"], multi_modal_data_list, strict=True)
        ):
            if self._tool_schemas:
                _tools_kwargs = prompts.non_tensor_batch["tools_kwargs"][data_idx]
                _tool_schemas = [self._tool_map[k].get_openai_tool_schema() for k in _tools_kwargs.keys()]
                _input_ids = None
                _attention_mask = None
            else:
                _input_ids = _pre_process_inputs(self.pad_token_id, prompts.batch["input_ids"][data_idx])
                _attention_mask = _pre_process_inputs(0, prompts.batch["attention_mask"][data_idx])
                _tools_kwargs = {}
                _tool_schemas = None

            if self.interaction_map:
                _interaction_kwargs = prompts.non_tensor_batch["interaction_kwargs"][data_idx]
            else:
                _interaction_kwargs = {}

            if not isinstance(raw_prompt, list | np.ndarray):
                raise TypeError(f"raw_prompt must be a list or numpy array, got {type(raw_prompt)}")

            req = AsyncRolloutRequest(
                batch_data_id=data_idx,
                rollout_offset=0,
                request_id=str(uuid4()),
                state=AsyncRolloutRequestStateEnum.PENDING,
                messages=list(raw_prompt),
                multi_modal_data=multi_modal_data,
                tool_schemas=_tool_schemas,
                tools_kwargs=_tools_kwargs,
                interaction_kwargs=_interaction_kwargs,
                input_ids=_input_ids,
                response_ids=None,
                attention_mask=_attention_mask,
                response_attention_mask=None,
                response_position_ids=None,
                response_loss_mask=None,
                reward_scores={},
                max_prompt_len=self.config.prompt_length,
                max_response_len=self.config.response_length,
                max_model_len=min(self.config.max_model_len, self.config.prompt_length + self.config.response_length),
                use_inference_chat_template=self.config.multi_turn.use_inference_chat_template,
                tokenization_sanity_check_mode=self.config.multi_turn.tokenization_sanity_check_mode,
                processing_class=self.processing_class,
            )
            error_message = f"""Request {req.request_id} has mismatched lengths: 
            input_ids={req.input_ids.shape[-1]}, 
            attention_mask={req.attention_mask.shape[-1]}, 
            position_ids={req.position_ids.shape[-1]}, 
            loss_mask={req.loss_mask.shape[-1]}"""
            assert (
                req.input_ids.shape[-1]
                == req.attention_mask.shape[-1]
                == req.position_ids.shape[-1]
                == req.loss_mask.shape[-1]
            ), error_message
            req_list.append(req)

        return req_list

    async def resume(self, tags: list[str]):
        """Resume rollout weights or kv cache in GPU memory.

        Args:
            tag: weights or kv_cache.
        """
        if self.device_mesh["infer_tp"].get_local_rank() == 0 and self.config.free_cache_engine:
            await self._engine.resume_memory_occupation(tags=tags)

    async def release(self):
        """Release weights and kv cache in GPU memory."""
        if self.device_mesh["infer_tp"].get_local_rank() == 0 and self.config.free_cache_engine:
            await self._engine.release_memory_occupation(tags=["kv_cache", "weights"])

    async def update_weights(self, weights: Generator[tuple[str, torch.Tensor], None, None], **kwargs):
        """
        Update model weights using tensor buckets, similar to THUDM/slime's implementation.

        Notes:
          - For the best performance of `rebuild_cuda_tensor`, it is recommended to:
              1. Enable `RAY_EXPERIMENTAL_NOSET_CUDA_VISIBLE_DEVICES`.
              2. Manually set `CUDA_VISIBLE_DEVICES=0,1,2,3,4,5,6,7`
            when using Tensor Parallelism (TP >= 8).
          - See reference implementations in SLIME:
            - Main logic: https://github.com/THUDM/slime/blob/fb7605cc5fb09af0f9369d37f7192f12bddee577/slime/ray/ppo_actor.py#L452
            - runtime envs: https://github.com/THUDM/slime/blob/fb7605cc5fb09af0f9369d37f7192f12bddee577/slime/ray/ppo_actor.py#L39
        """
        update_weights_bucket_bytes = int(self.config.update_weights_bucket_megabytes) << 20
        for params_batch in get_named_tensor_buckets(weights, update_weights_bucket_bytes):
            await sgl_update_weights(
                engine=self._engine,
                params_batch=params_batch,
                device_mesh_key="infer_tp",
                device_mesh=self.device_mesh,
            )

        if self.device_mesh["infer_tp"].get_local_rank() == 0:
            await self._engine.flush_cache()


class ServerAdapter(BaseRollout):
    """SGLang server adapter used in native http server mode, serve as http client to request SGLang server
    to resume/release/update weights and kv_cache.

    - hybrid mode: reside in each hybrid worker to sync weights between training engine and SGLang server.
    - standalone/colocated mode: just a dummy placeholder to occupy the GPU to prevent ray scheduling new GPU actor.
    """

    def __init__(
        self,
        config: RolloutConfig,
        model_config: HFModelConfig,
        device_mesh: DeviceMesh,
    ):
        super().__init__(config, model_config, device_mesh)
        self._engine: AsyncHttpServerAdapter = None

        rank = int(os.environ["RANK"])
        local_world_size = int(os.environ["RAY_LOCAL_WORLD_SIZE"])
        rollout_world_size = self.config.tensor_model_parallel_size
        self.replica_rank = rank // rollout_world_size
        self.rollout_rank = rank % rollout_world_size
        self.node_rank = self.rollout_rank // local_world_size
        self.local_rank = self.rollout_rank % local_world_size

    async def _init_server_adapter(self):
        if self._engine is not None:
            return

        # Lazy init http server adapter because http server is launched after hybrid engine.
        self.server_actor = ray.get_actor(f"sglang_server_{self.replica_rank}_{self.node_rank}")
        server_address, server_port = await self.server_actor.get_server_address.remote()
        logger.debug(
            f"replica_rank={self.replica_rank} node_rank={self.node_rank}, "
            f"server address: {server_address}, port: {server_port}"
        )
        self._engine = AsyncHttpServerAdapter(
            model_path=self.model_config.local_path, host=server_address, port=server_port, launch_server=False
        )

    async def resume(self, tags: list[str]):
        """Resume rollout weights or kv cache in GPU memory.

        Args:
            tag: weights or kv_cache.
        """
        await self._init_server_adapter()
        if self.device_mesh["infer_tp"].get_local_rank() == 0 and self.config.free_cache_engine:
            await self._engine.resume_memory_occupation(tags=tags)

    async def release(self):
        """Release weights and kv cache in GPU memory."""
        await self._init_server_adapter()
        if self.device_mesh["infer_tp"].get_local_rank() == 0 and self.config.free_cache_engine:
            await self._engine.release_memory_occupation(tags=["kv_cache", "weights"])

    async def update_weights(self, weights: Generator[tuple[str, torch.Tensor], None, None], **kwargs):
        """
        Update model weights using tensor buckets, similar to THUDM/slime's implementation.

        Notes:
          - For the best performance of `rebuild_cuda_tensor`, it is recommended to:
              1. Enable `RAY_EXPERIMENTAL_NOSET_CUDA_VISIBLE_DEVICES`.
              2. Manually set `CUDA_VISIBLE_DEVICES=0,1,2,3,4,5,6,7`
            when using Tensor Parallelism (TP >= 8).
          - See reference implementations in SLIME:
            - Main logic: https://github.com/THUDM/slime/blob/fb7605cc5fb09af0f9369d37f7192f12bddee577/slime/ray/ppo_actor.py#L452
            - runtime envs: https://github.com/THUDM/slime/blob/fb7605cc5fb09af0f9369d37f7192f12bddee577/slime/ray/ppo_actor.py#L39
        """
        # FIXME(@wuxibin): device_mesh is not right in multi-node case.
        await self._init_server_adapter()
        update_weights_bucket_bytes = int(self.config.update_weights_bucket_megabytes) << 20
        for params_batch in get_named_tensor_buckets(weights, update_weights_bucket_bytes):
            await sgl_update_weights(
                engine=self._engine,
                params_batch=params_batch,
                device_mesh_key="infer_tp",
                device_mesh=self.device_mesh,
            )

        if self.device_mesh["infer_tp"].get_local_rank() == 0:
            await self._engine.flush_cache()<|MERGE_RESOLUTION|>--- conflicted
+++ resolved
@@ -894,16 +894,6 @@
                     )
 
                 output = await self._handle_engine_call(_req, request_sampling_params, image_data=image_data)
-<<<<<<< HEAD
-                content = output["text"]
-
-                print(f"[SGLangRollout] Assistant: {content[:100]}...")
-                if self.config.multi_turn.collabllm_rollouts:
-                    finish_reason_type = None
-                else:
-                    finish_reason_type = FinishReasonTypeEnum.from_str(output["meta_info"]["finish_reason"]["type"])
-
-=======
                 if self.config.skip_tokenizer_init:
                     content_ids = output["output_ids"]
                     content = self.processing_class.decode(content_ids, skip_special_tokens=True)
@@ -915,7 +905,6 @@
                     content = output["text"]
 
                 finish_reason_type = FinishReasonTypeEnum.from_str(output["meta_info"]["finish_reason"]["type"])
->>>>>>> 90648ae2
                 current_turns += 1
                 if finish_reason_type == FinishReasonTypeEnum.LENGTH:
                     _req.add_assistant_message(self.processing_class, content=content, content_ids=content_ids)
