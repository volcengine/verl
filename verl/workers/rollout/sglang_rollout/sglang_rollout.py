# Copyright 2023-2024 SGLang Team
# Copyright 2025 ModelBest Inc. and/or its affiliates
# Copyright 2024 Bytedance Ltd. and/or its affiliates
#
# Licensed under the Apache License, Version 2.0 (the "License");
# you may not use this file except in compliance with the License.
# You may obtain a copy of the License at
#
#     http://www.apache.org/licenses/LICENSE-2.0
#
# Unless required by applicable law or agreed to in writing, software
# distributed under the License is distributed on an "AS IS" BASIS,
# WITHOUT WARRANTIES OR CONDITIONS OF ANY KIND, either express or implied.
# See the License for the specific language governing permissions and
# limitations under the License.
from __future__ import annotations

import asyncio
import logging
import multiprocessing as mp
import os
import time
from contextlib import contextmanager
from copy import deepcopy
from json import JSONDecodeError
from typing import List, Optional, Tuple
from uuid import uuid4

import numpy as np
import sglang.srt.entrypoints.engine
import torch
import torch.distributed as dist
from omegaconf import DictConfig
from sglang.srt.managers.tokenizer_manager import (
    ReleaseMemoryOccupationReqInput,
    ResumeMemoryOccupationReqInput,
    UpdateWeightsFromTensorReqInput,
)
from sglang.srt.openai_api.protocol import Tool
from sglang.srt.sampling.sampling_params import SamplingParams
from sglang.srt.server_args import ServerArgs
from sglang.srt.utils import (
    MultiprocessingSerializer,
    assert_pkg_version,
    get_ip,
    get_open_port,
    is_cuda,
    maybe_set_triton_cache_manager,
    set_prometheus_multiproc_dir,
    set_ulimit,
)
from tensordict import TensorDict
from torch.distributed.device_mesh import DeviceMesh, init_device_mesh
from torch.nn.utils.rnn import pad_sequence
from transformers import PreTrainedTokenizer

from verl import DataProto
from verl.third_party.sglang import parallel_state as sglang_ps
from verl.tools.base_tool import BaseTool
from verl.tools.schemas import (
    OpenAIFunctionCallSchema,
    OpenAIFunctionParsedSchema,
    OpenAIFunctionToolCall,
)
from verl.utils.debug import GPUMemoryLogger
from verl.utils.model import compute_position_id_with_mask
from verl.utils.net_utils import is_ipv6
from verl.utils.torch_functional import (
    get_response_mask,
    pad_sequence_to_length,
)
from verl.workers.rollout.base import BaseRollout
from verl.workers.rollout.schemas import (
    AsyncRolloutRequest,
    AsyncRolloutRequestStateEnum,
    FinishReasonTypeEnum,
    Message,
)
from verl.workers.rollout.sglang_rollout.utils import broadcast_pyobj

try:
    from sglang.srt.function_call.function_call_parser import FunctionCallParser
except ImportError:
    from sglang.srt.function_call_parser import FunctionCallParser


logger = logging.getLogger(__file__)
logger.setLevel(os.getenv("VERL_LOGGING_LEVEL", "WARN"))


# patch to avoid issue https://github.com/sgl-project/sglang/issues/6723
def _set_envs_and_config(server_args: ServerArgs):
    # Set global environments
    os.environ["TF_CPP_MIN_LOG_LEVEL"] = "3"
    os.environ["NCCL_CUMEM_ENABLE"] = "0"
    os.environ["NCCL_NVLS_ENABLE"] = str(int(server_args.enable_nccl_nvls))
    os.environ["TORCH_NCCL_AVOID_RECORD_STREAMS"] = "1"
    os.environ["CUDA_DEVICE_MAX_CONNECTIONS"] = "4"
    os.environ["CUDA_MODULE_LOADING"] = "AUTO"

    # Set prometheus env vars
    if server_args.enable_metrics:
        set_prometheus_multiproc_dir()

    # Set ulimit
    set_ulimit()

    # Fix triton bugs
    if server_args.tp_size * server_args.dp_size > 1:
        # FIXME: remove this after https://github.com/triton-lang/triton/pull/4295 is used as a dependency.
        maybe_set_triton_cache_manager()

    # Check flashinfer version
    if server_args.attention_backend == "flashinfer":
        assert_pkg_version(
            "flashinfer_python",
            "0.2.5",
            "Please uninstall the old version and reinstall the latest version by following the instructions at https://docs.flashinfer.ai/installation.html.",
        )
    if is_cuda():
        assert_pkg_version(
            "sgl-kernel",
            "0.1.1",
            "Please reinstall the latest version with `pip install sgl-kernel --force-reinstall`",
        )

    # Set mp start method
    mp.set_start_method("spawn", force=True)


sglang.srt.entrypoints.engine._set_envs_and_config = _set_envs_and_config


# because chatCompletion is an async method, it makes the whole ray actor be an async actor
# which can not call loop.run_until_complete. So we need to make the engine to be an async class
class AsyncEngine(sglang.srt.entrypoints.engine.Engine):
    def __init__(self, **kwargs):
        super().__init__(**kwargs)
        # default to use dummy load format, which need to reload weights in first time
        self._need_reload = True

    async def release_memory_occupation(self):
        """Release GPU occupation temporarily."""
        obj = ReleaseMemoryOccupationReqInput()
        return await self.tokenizer_manager.release_memory_occupation(obj, None)

    async def resume_memory_occupation(self):
        """Resume GPU occupation."""

        # because __init__ is a sync method, it can not call the async release_memory_occupation
        # have to move release_memory_occupation from __init__ to here
        if self._need_reload:
            await self.release_memory_occupation()
            self._need_reload = False

        obj = ResumeMemoryOccupationReqInput()
        return await self.tokenizer_manager.resume_memory_occupation(obj, None)

    async def update_weights_from_tensor(
        self,
        named_tensors: List[Tuple[str, torch.Tensor]],  # noqa: UP006
        load_format: Optional[str] = None,
        flush_cache: bool = True,
    ):
        """Update weights from distributed source. If there are going to be more updates, set `flush_cache` to be false
        to avoid duplicated cache cleaning operation."""
        obj = UpdateWeightsFromTensorReqInput(
            serialized_named_tensors=[MultiprocessingSerializer.serialize(named_tensors) for _ in range(self.server_args.tp_size)],
            load_format=load_format,
            flush_cache=flush_cache,
        )
        return await self.tokenizer_manager.update_weights_from_tensor(obj, None)

    async def flush_cache(self):
        return await self.tokenizer_manager.flush_cache()


# NOTE(sgm): add for verl. We can optimize it by making
#  the dataloader yield List[int] without padding.
def _pre_process_inputs(
    pad_token_id,
    prompt_token_ids: torch.Tensor,
) -> list[int]:
    # remove the left padding in the prompt token_id
    non_pad_index = torch.nonzero(prompt_token_ids != pad_token_id, as_tuple=False)[0][0]
    token_ids = prompt_token_ids[non_pad_index:].tolist()
    return token_ids


# NOTE(linjunrong): adhoc
def _post_process_outputs(tokenizer, output):
    def _map_each_response(resp):
        output_token_logprobs = resp["meta_info"]["output_token_logprobs"]
        log_probs, output_token_ids = zip(*[(log_prob, token_ids) for log_prob, token_ids, _ in output_token_logprobs])
        return torch.tensor(output_token_ids), torch.tensor(log_probs)

    out_map = map(lambda x: _map_each_response(x), output)
    batched_output_token_ids = []
    batched_logprobs = []
    for output_token_ids, log_probs in out_map:
        batched_output_token_ids.append(output_token_ids)
        batched_logprobs.append(log_probs)
    pad_token_id = tokenizer.pad_token_id if tokenizer.pad_token_id is not None else tokenizer.eos_token_id
    batched_output_token_ids = pad_sequence(batched_output_token_ids, batch_first=True, padding_value=pad_token_id)
    if len(batched_logprobs) > 0:
        batched_logprobs = pad_sequence(batched_logprobs, batch_first=True, padding_value=pad_token_id)
    return batched_output_token_ids, batched_logprobs


def get_tool_call_parser_type(tokenizer: PreTrainedTokenizer) -> str:
    items = FunctionCallParser.ToolCallParserEnum.items()
    for parser_type, parser_cls in items:
        parser = parser_cls()
        if parser.bot_token in tokenizer.get_vocab() and (parser.eot_token == "" or parser.eot_token in tokenizer.get_vocab()):
            return parser_type
    else:
        raise ValueError(f"No tool call parser found for tokenizer {tokenizer}")


class SGLangRollout(BaseRollout):
    def __init__(
        self,
        actor_module: str,
        config: DictConfig,
        tokenizer,
        model_hf_config,
        port=None,
        trust_remote_code: bool = False,
        device_mesh: DeviceMesh | None = None,
        **kwargs,
    ):
        """Synchronized SGLang rollout engine.

        Args:
            actor_module: Huggingface model name or path to the model. The
                model should be supported by SGLang.
            config: A DictConfig object containing SGLang-specific operational
                parameters and rollout settings.
                Refer to https://docs.sglang.ai/backend/server_arguments.html
            tokenizer: The tokenizer instance compatible with the actor_module.
            model_hf_config: The Hugging Face model's configuration (e.g.,
                `transformers.PretrainedConfig`). It provides architectural
                details and hyperparameters like `max_position_embeddings`,
                used by SGLang for correct model initialization. This is
                the model's inherent design, not SGLang's runtime behavior.
            port: Optional port for multi-node initialization when nnodes > 1.
            trust_remote_code: Whether or not to allow for custom models
                defined on the Hub in their own modeling files.
            device_mesh: Optional `DeviceMesh` object for distributed setup.
            **kwargs: Additional keyword arguments, primarily `train_tp` for
                Megatron Backend integration to initialize hybrid engine
                process groups.
        """
        super().__init__()
        self.config = config
        self._device_mesh_cpu = device_mesh
        os.environ.setdefault("SGL_DISABLE_TP_MEMORY_INBALANCE_CHECK", "true")

        (
            self._tool_schemas,
            self._tool_map,
            self._tool_call_parser_type,
            self._sgl_tools,
            self._function_call_parser,
        ) = self._initialize_tools(config, tokenizer)
        # If turn on `free_cache_engine`, SGLang engine's KV cache
        # will be freed after each `generate_sequences` call.
        assert not (not config.enforce_eager and config.free_cache_engine), "disable CUDA graph (enforce_eager = False) if free cache engine"

        logger.info(f"tool_schemas: {self._tool_schemas}, tool_map: {self._tool_map}, tool_call_parser_type: {self._tool_call_parser_type}, sgl_tools: {self._sgl_tools}, function_call_parser: {self._function_call_parser}")

        self._init_distributed_env(device_mesh_cpu=device_mesh, **kwargs)

        self._verify_config(model_hf_config=model_hf_config)
        # initialize the inference engine
        self._init_inference_engine(trust_remote_code, actor_module, port)

        self._init_sampling_params(**kwargs)

        self.tokenizer = tokenizer
        self.pad_token_id = tokenizer.pad_token_id

    def _init_distributed_env(self, device_mesh_cpu, **kwargs):
        self._device_mesh_cpu = device_mesh_cpu
        os.environ.setdefault("SGL_DISABLE_TP_MEMORY_INBALANCE_CHECK", "true")
        self.tensor_parallel_size = self.config.get("tensor_model_parallel_size", 1)
        assert self.tensor_parallel_size <= dist.get_world_size(), "tensor parallel size should be less than or equal to the world size"
        self.train_tp = kwargs.get("train_tp", None)
        if self.train_tp is not None:
            # deployed with megatron
            os.environ["CUDA_TIMER_STREAM_KAFKA_ENABLE"] = "0"
            os.environ["MEGATRON_IMPORT_TIMERS"] = "0"
            train_tp = kwargs.get("train_tp", None)
            num_tp_per_train_tp = train_tp // self.tensor_parallel_size
            sglang_ps.initialize_parallel_state(
                tensor_model_parallel_size=self.tensor_parallel_size,
                num_tp_per_train_tp=num_tp_per_train_tp,
            )

        tp_size = self.tensor_parallel_size
        world_size = int(os.getenv("WORLD_SIZE", "-1"))

        # init device mesh
        if self._device_mesh_cpu is None:
            device_mesh_kwargs = dict(
                mesh_shape=(world_size // tp_size, tp_size, 1),
                mesh_dim_names=["dp", "tp", "pp"],
            )

            self._device_mesh_cpu = init_device_mesh("cpu", **device_mesh_kwargs)

        self._rank = self._device_mesh_cpu.get_rank()
        self._tp_rank = self._device_mesh_cpu["tp"].get_local_rank()
        self._tp_size = self._device_mesh_cpu["tp"].size()
        if self._rank == 0:
            logger.info(f"_init_distributed_env: :tp_world: {self._tp_size}, global_world: {world_size}")
        # get tp_rank of this process in this tp group
        visible_devices = [None] * self._device_mesh_cpu.size(1)

        torch.distributed.all_gather_object(visible_devices, os.environ["CUDA_VISIBLE_DEVICES"], self._device_mesh_cpu.get_group("tp"))
        self.visible_devices_set = set(",".join(visible_devices).split(","))
        os.environ["CUDA_VISIBLE_DEVICES"] = ",".join(sorted(list(self.visible_devices_set)))

    def _verify_config(self, model_hf_config):
        if not self.config.get("max_model_len", None):
            self.config.max_model_len = self.config.prompt_length + self.config.response_length
        assert self.config.max_model_len >= self.config.prompt_length + self.config.response_length, f"""max_model_len should be greater than total sequence length (prompt_length + response_length): 
            {self.config.max_model_len} >= {self.config.prompt_length} + {self.config.response_length}"""
        assert model_hf_config.max_position_embeddings >= self.config.max_model_len, "model context length should be greater than total sequence length"
        # currently max_turns stand for max number of tool calls
        if self.config.multi_turn.max_turns is None:
            self.config.multi_turn.max_turns = self.config.max_model_len // 3

    def _init_inference_engine(self, trust_remote_code, actor_module, port):
        # initialize the inference engine
        nnodes = -(-self._tp_size // len(self.visible_devices_set))
        if nnodes > 1:
            ip = get_ip()
            port = get_open_port() if port is None else port
            [ip, port] = broadcast_pyobj(
                [ip, port],
                rank=self._rank,
                dist_group=self._device_mesh_cpu.get_group("tp"),
                src=self._device_mesh_cpu["tp"].mesh[0].item(),
                force_cpu_device=False,
            )
            dist_init_addr = f"[{ip}]:{port}" if is_ipv6(ip) else f"{ip}:{port}"
        else:
            dist_init_addr = None

        load_format = "dummy" if self.config.load_format.startswith("dummy") else self.config.load_format
        tp_size_per_node = self._tp_size // nnodes
        node_rank = self._tp_rank // tp_size_per_node
        first_rank_in_node = self._tp_rank % tp_size_per_node == 0

        if first_rank_in_node:
            rank = dist.get_rank()
            os.environ["SGLANG_BLOCK_NONZERO_RANK_CHILDREN"] = "0"
            self._engine = AsyncEngine(
                model_path=actor_module,
                dtype=self.config.dtype,
                mem_fraction_static=self.config.gpu_memory_utilization,
                enable_memory_saver=True,
                base_gpu_id=0,
                gpu_id_step=1,
                tp_size=self._tp_size,
                node_rank=node_rank,
                load_format=load_format,
                dist_init_addr=dist_init_addr,
                nnodes=nnodes,
                trust_remote_code=trust_remote_code,
                # NOTE(linjunrong): add rank to prevent SGLang generate same port inside PortArgs.init_new
                # when random.seed is being set during training
                port=30000 + rank,
                # NOTE(Chenyang): if you want to debug the SGLang engine output
                # please set the following parameters
                # Otherwise, it will make the engine run too slow
                # log_level="INFO",
                # log_requests=True,
                # log_requests_level=2,
                # max_running_requests=1,
            )
        else:
            self._engine = None

        self.sharding_manager = None
        self.is_sleep = True

    def _init_sampling_params(self, **kwargs):
        kwargs = dict(
            n=1,
            max_new_tokens=self.config.response_length,
            presence_penalty=0.0,
            frequency_penalty=0.0,
            repetition_penalty=1.0,
        )
        # supporting adding any sampling params from the config file
        for k in self.config.keys():
            if hasattr(SamplingParams(), str(k)):
                kwargs[k] = self.config.get(k)
        self.sampling_params = kwargs

    def _initialize_tools(self, config, tokenizer):
        """Initialize tools from configuration.

        Args:
            config: Configuration object containing tool-related settings,
                    specifically `config.multi_turn.tool_config_path`.
            tokenizer: The tokenizer instance used for parsing tool calls from
                       the model's generated text.

        Returns:
            tuple: A tuple containing:
                - tool_schemas (list[dict]): OpenAI-formatted JSON schemas
                  defining each tool's capabilities.
                - tool_map (dict[str, BaseTool]): A dictionary mapping tool
                  names to their executable `BaseTool` objects.
                - tool_call_parser_type (str): The identifier for the specific
                  parser type (e.g., 'json_mode', 'tool_code') used to extract
                  tool calls.
                - sgl_tools (list[sglang.srt.openai_api.protocol.Tool]): Tool
                  definitions optimized for SGLang's internal engine.
                - function_call_parser (sglang.srt.function_call_parser.FunctionCallParser):
                  The active parser instance responsible for extracting
                  structured tool calls from model outputs.
        """
        if config.multi_turn.tool_config_path is None:
            return [], {}, None, [], None

        import importlib.util
        import sys

        from omegaconf import OmegaConf

        from verl.tools.schemas import OpenAIFunctionToolSchema

        def initialize_tools_from_config(tools_config) -> list:
            tool_list = []

            for tool_config in tools_config.tools:
                cls_name = tool_config.class_name
                module_name, class_name = cls_name.rsplit(".", 1)

                if module_name not in sys.modules:
                    spec = importlib.util.find_spec(module_name)
                    module = importlib.util.module_from_spec(spec)
                    sys.modules[module_name] = module
                    spec.loader.exec_module(module)
                else:
                    module = sys.modules[module_name]

                tool_cls = getattr(module, class_name)

                tool_schema_dict = OmegaConf.to_container(tool_config.tool_schema, resolve=True)
                tool_schema = OpenAIFunctionToolSchema.model_validate(tool_schema_dict)

                tool = tool_cls(
                    config=OmegaConf.to_container(tool_config.config, resolve=True),
                    tool_schema=tool_schema,
                )
                tool_list.append(tool)

            return tool_list

        tools_config_file = config.multi_turn.tool_config_path
        tools_config = OmegaConf.load(tools_config_file)
        tool_list = initialize_tools_from_config(tools_config)
        logger.info(f"Initialize tools from configuration.: tool_list: {tool_list}")
        tool_schemas = [tool.get_openai_tool_schema().model_dump() for tool in tool_list]
        tool_map = {tool.name: tool for tool in tool_list}
        tool_call_parser_type = get_tool_call_parser_type(tokenizer)
        sgl_tools = [Tool.model_validate(tool_schema) for tool_schema in tool_schemas]
        function_call_parser = FunctionCallParser(
            sgl_tools,
            tool_call_parser_type,
        )

        return (
            tool_schemas,
            tool_map,
            tool_call_parser_type,
            sgl_tools,
            function_call_parser,
        )

    @contextmanager
    def update_sampling_params(self, **kwargs):
        """
        Temporarily updates the model's sampling parameters for the
        duration of a `with` block. Parameters are automatically fall
          back to their original values upon exiting the block.

        Args:
            **kwargs: Keyword arguments representing sampling parameters
                    to be updated. Only parameters that already exist in
                    `self.sampling_params` will be updated.
        """
        # Store original values of parameters that will be updated
        old_sampling_params_args = {key: self.sampling_params[key] for key in kwargs if key in self.sampling_params}

        # Update sampling parameters with new values
        for key, value in kwargs.items():
            if key in self.sampling_params:
                self.sampling_params[key] = value

        try:
            yield
            # Yield and execute the code within the 'with' block
        finally:
            # Always restore original values, even if an error
            # occurred in the `with` block
            for key, value in old_sampling_params_args.items():
                self.sampling_params[key] = value

    @GPUMemoryLogger(role="sglang rollout", logger=logger)
    @torch.no_grad()
    def generate_sequences(self, prompts: DataProto, **kwargs) -> DataProto:
        if self.config.multi_turn.enable:
            return self._req_level_generate_sequences(prompts, **kwargs)
        return self._batch_level_generate_sequences(prompts, **kwargs)

    @GPUMemoryLogger(role="sglang rollout", logger=logger)
    @torch.no_grad()
    def _batch_level_generate_sequences(self, prompts: DataProto, **kwargs) -> DataProto:
        """Generates sequences for a batch of prompts.
        For single-turn generation, all prompts are processed in one request.
        For multi-turn generation, each prompt is processed separately via
        `_generate_req_level_sequences` for better tool calling control.
        `_generate_batch_level_sequences` involves:
        1.  Extracting and pre-processing prompt token IDs from the input
            `prompts`. This includes handling padding and preparing raw
            token ID lists.
        2.  Preparing inputs for the SGLang engine, including multi-modal
            data if present.
        3.  Invoking the SGLang engine (`self._engine.async_generate`,
            an async coroutine) with the batch of processed inputs and
            specified sampling parameters on the master TP rank.
        4.  Broadcasting the results from the master TP rank to all
            other TP ranks.
        5.  Post-processing the engine's output to format the generated
            token IDs and (if applicable) log probabilities.
        6.  Constructing the final sequences by concatenating original
            prompts with the generated responses.
        7.  Updating attention masks and position IDs to reflect the full
            concatenated sequences.
        8.  If `self.config.free_cache_engine` is true, the SGLang engine's
            KV cache is flushed after generation on the master TP rank.
        Args:
            prompts: A `DataProto` object containing the batch of
              input prompts, including tensor data (like `input_ids`,
              `attention_mask`) and meta-information (like `eos_token_id`,
              `do_sample`).
            **kwargs: Additional keyword arguments that can override the
              default sampling parameters (e.g., `temperature`, `top_p`,
              `max_new_tokens`). These are temporarily applied using
              `update_sampling_params`.
        Returns:
            DataProto: A `DataProto` object containing the batch of
              generated sequences. This includes tensors for `prompts`
              (original input IDs), `responses` (generated token IDs),
              `input_ids` (concatenated prompt and response),
              `attention_mask`, and `position_ids` for the full
              sequences.
        Note that when `n > 1`, each prompt generates multiple sequences,
        so we need to replicate its non-tensor data (i.e. raw prompts,
        messages, reward scores, etc.) n times to match the expanded
        tensor data. This is done in the `_non_tensor_batch` dictionary.
        """
        # input ids: (bs, prompt_length), left-padded
        idx = prompts.batch["input_ids"]
        # attention_mask: (bs, seq_length), left-padded
        attention_mask = prompts.batch["attention_mask"]
        position_ids = prompts.batch["position_ids"]

        # used to generate attention mask for the
        # response based on EOS token position
        eos_token_id = prompts.meta_info["eos_token_id"]

        batch_size = idx.size(0)

        # Extract non-tensor data
        non_tensor_batch = prompts.non_tensor_batch
        if "raw_prompt_ids" not in non_tensor_batch:
            non_tensor_batch["raw_prompt_ids"] = np.array(
                [_pre_process_inputs(self.pad_token_id, idx[i]) for i in range(batch_size)],
                dtype=object,
            )

        if "multi_modal_data" in non_tensor_batch:
            sglang_inputs = []
            for raw_prompt_ids, multi_modal_data in zip(
                non_tensor_batch.pop("raw_prompt_ids"),
                non_tensor_batch.pop("multi_modal_data"),
            ):
                sglang_inputs.append(
                    {
                        "prompt_token_ids": raw_prompt_ids,
                        "multi_modal_data": multi_modal_data,
                        "image_data": (multi_modal_data.get("image", None) if isinstance(multi_modal_data, dict) else None),
                    }
                )
        else:
            sglang_inputs = [{"prompt_token_ids": raw_prompt_ids} for raw_prompt_ids in non_tensor_batch.pop("raw_prompt_ids")]

        # Ensure token IDs are lists or numpy arrays
        for input_data in sglang_inputs:
            if isinstance(input_data["prompt_token_ids"], np.ndarray):
                input_data["prompt_token_ids"] = input_data["prompt_token_ids"].tolist()
            elif not isinstance(input_data["prompt_token_ids"], list):
                raise TypeError(f"prompt_token_ids must be a list or numpy array, got {type(input_data['prompt_token_ids'])}")

        # Extract token IDs and image data for SGLang Engine
        idx_list = [input_data["prompt_token_ids"] for input_data in sglang_inputs]
        image_list = [input_data.get("image_data", None) for input_data in sglang_inputs]

        do_sample = prompts.meta_info.get("do_sample", True)
        is_validate = prompts.meta_info.get("validate", False)
        if not do_sample:
            kwargs = dict(
                n=1,
                presence_penalty=0.0,
                frequency_penalty=0.0,
                repetition_penalty=1.0,
                temperature=0,
                top_p=1,
                top_k=-1,
                ignore_eos=False,
                min_new_tokens=0,
                max_new_tokens=self.config.response_length,
                skip_special_tokens=True,
                spaces_between_special_tokens=True,
            )
        elif is_validate:
            kwargs = dict(
                top_k=self.config.val_kwargs.top_k,
                top_p=self.config.val_kwargs.top_p,
                temperature=self.config.val_kwargs.temperature,
                n=1,  # if validate, already repeat in ray_trainer
            )

        # users can customize different sampling_params at different run
        with self.update_sampling_params(**kwargs):
            # print(f"{self.sampling_params=}")
            if self._tp_rank == 0:
                loop = asyncio.get_event_loop()
                output = loop.run_until_complete(
                    self._engine.async_generate(
                        prompt=None,  # because we have already convert it to prompt token id
                        sampling_params=self.sampling_params,
                        return_logprob=True,
                        input_ids=idx_list,
                        image_data=image_list,
                    )
                )
            else:
                output = None

            # Most naive implementation, can extract tensor and send via gloo if too slow
            dist.barrier()
            [output] = broadcast_pyobj(
                data=[output],
                rank=self._rank,
                dist_group=self._device_mesh_cpu["tp"].get_group(),
                src=self._device_mesh_cpu["tp"].mesh[0].item(),
                force_cpu_device=False,
            )
            out = _post_process_outputs(self.tokenizer, output)

            response = out[0].to(idx.device)
            rollout_log_probs = out[1].to(idx.device)

            if response.shape[1] < self.config.response_length:
                response = pad_sequence_to_length(response, self.config.response_length, self.pad_token_id)
                rollout_log_probs = pad_sequence_to_length(rollout_log_probs, self.config.response_length, self.pad_token_id)

            # utilize current sampling params
            if self.sampling_params.get("n", 1) > 1 and do_sample:
                idx = idx.repeat_interleave(self.sampling_params["n"], dim=0)
                attention_mask = attention_mask.repeat_interleave(self.sampling_params["n"], dim=0)
                position_ids = position_ids.repeat_interleave(self.sampling_params["n"], dim=0)
                batch_size = batch_size * self.sampling_params["n"]
                _non_tensor_batch = {}
                for key, val in non_tensor_batch.items():
                    _non_tensor_batch[key] = np.repeat(val, self.sampling_params["n"], axis=0)
            else:
                _non_tensor_batch = non_tensor_batch
            seq = torch.cat([idx, response], dim=-1)

        response_length = response.size(1)
        delta_position_id = torch.arange(1, response_length + 1, device=position_ids.device)
        delta_position_id = delta_position_id.unsqueeze(0).repeat(batch_size, 1)

        # TODO(sgm): fix position_ids on right_pad
        # prompt: left pad + response: right pad
        # attention_mask: [0,0,0,0,1,1,1,1, | 1,1,1,0,0,0,0,0]
        # position_ids:   [0,0,0,0,0,1,2,3, | 4,5,6,7,8,9,10,11]
        response_position_ids = position_ids[:, -1:] + delta_position_id
        position_ids = torch.cat([position_ids, response_position_ids], dim=-1)
        response_attention_mask = get_response_mask(response_id=response, eos_token=eos_token_id, dtype=attention_mask.dtype)
        attention_mask = torch.cat((attention_mask, response_attention_mask), dim=-1)

        # all the tp ranks should contain the same data here. data in all ranks are valid
        batch = TensorDict(
            {
                "prompts": idx,
                "responses": response,
                "input_ids": seq,  # here input_ids become the whole sentences
                "rollout_log_probs": rollout_log_probs,  # we will recompute old log prob with actor
                "attention_mask": attention_mask,
                "position_ids": position_ids,
            },
            batch_size=batch_size,
        )

        # free cache engine
        if self.config.free_cache_engine and self._engine is not None:
            loop = asyncio.get_event_loop()
            loop.run_until_complete(self._engine.flush_cache())

        return DataProto(batch=batch, non_tensor_batch=_non_tensor_batch)

    async def _async_rollout_a_request(
        self,
        req: AsyncRolloutRequest,
        do_sample: bool = True,
        is_validate: bool = False,
        **kwargs,
    ) -> AsyncRolloutRequest:
        assert self._tp_rank == 0, "only the master process can call this function"
        _req = deepcopy(req)
        finish_reason_type = None
        output = None

        current_turns = 0
        while current_turns < self.config.multi_turn.max_turns:
            if _req.state == AsyncRolloutRequestStateEnum.PENDING:
                await self._handle_pending_state(_req)
                _req.state = AsyncRolloutRequestStateEnum.RUNNING
            elif _req.state == AsyncRolloutRequestStateEnum.TOOL_CALLING:
                if _req.messages[-1].tool_calls is not None:
                    parsed_tool_calls = _req.messages[-1].tool_calls
                    tool_call_results = await asyncio.gather(
                        *[
                            self._tool_map[tool_call.function.name].execute(
                                _req.request_id,
                                tool_call.function.arguments,
                                **_req.tools_kwargs[tool_call.function.name].get("execute_kwargs", {}),
                            )
                            for tool_call in parsed_tool_calls
                        ]
                    )
                    for i, (tool_call, (resp, reward, metrics)) in enumerate(zip(parsed_tool_calls, tool_call_results)):
                        _req.add_tool_response_message(
                            self.tokenizer,
                            resp,
                            (i == len(parsed_tool_calls) - 1),
                            format=self.config.multi_turn.format,
                        )
                        _req.update_metrics(metrics, tool_call.function.name)
                        if len(_req.input_ids) >= self.config.max_model_len:
                            break
                    if len(_req.input_ids) >= self.config.max_model_len:
                        finish_reason_type = FinishReasonTypeEnum.STOP
                        break
                    _req.state = AsyncRolloutRequestStateEnum.RUNNING
                else:
                    raise ValueError(f"Unexpected tool calling last message state: {_req.messages[-1]}")
            elif _req.state == AsyncRolloutRequestStateEnum.RUNNING:
                output = await self._handle_engine_call(_req, do_sample, is_validate, **kwargs)
                content = output["text"]
                finish_reason_type = FinishReasonTypeEnum.from_str(output["meta_info"]["finish_reason"]["type"])
                current_turns += 1
                if finish_reason_type == FinishReasonTypeEnum.LENGTH:
                    _req.add_assistant_message(
                        self.tokenizer,
                        content,
                        already_over_long=True,
                        format=self.config.multi_turn.format,
                    )
                    break
                else:
                    if self._function_call_parser and self._function_call_parser.has_tool_call(content):
                        finish_reason_type = FinishReasonTypeEnum.TOOL_CALL
                        _req.state = AsyncRolloutRequestStateEnum.TOOL_CALLING
                        try:
                            normed_content, tool_calls = self._function_call_parser.parse_non_stream(content)
                        except JSONDecodeError:
                            normed_content = content
                            tool_calls = []
                        except AttributeError:
                            normed_content = content
                            tool_calls = []
                        parsed_tool_calls = []
                        for tool_call in tool_calls:
                            function, has_decode_error = OpenAIFunctionCallSchema.from_openai_function_parsed_schema(
                                OpenAIFunctionParsedSchema(
                                    name=tool_call.name,
                                    arguments=tool_call.parameters,
                                )
                            )
                            # Drop the tool call if its arguments has decode error
                            if has_decode_error:
                                continue
                            parsed_tool_calls.append(
                                OpenAIFunctionToolCall(
                                    id=str(tool_call.tool_index),
                                    function=function,
                                )
                            )
                        if len(parsed_tool_calls) > 0:
                            _req.add_assistant_message(
                                self.tokenizer,
                                normed_content,
                                tool_calls=parsed_tool_calls,
                                format=self.config.multi_turn.format,
                            )
                        else:
                            _req.add_assistant_message(
                                self.tokenizer,
                                content,
                                format=self.config.multi_turn.format,
                            )
                            finish_reason_type = FinishReasonTypeEnum.STOP
                            _req.state = AsyncRolloutRequestStateEnum.COMPLETED
                            break
                    else:
                        _req.add_assistant_message(
                            self.tokenizer,
                            content,
                            format=self.config.multi_turn.format,
                        )
                        break

        if current_turns >= self.config.multi_turn.max_turns:
            finish_reason_type = FinishReasonTypeEnum.STOP

        # Calculate the reward for each tool
        async def calc_reward_and_release_fn(name: str, tool: BaseTool):
            reward = await tool.calc_reward(_req.request_id, **_req.tools_kwargs[name].get("calc_reward_kwargs", {}))
            await tool.release(_req.request_id, **_req.tools_kwargs[name].get("release_kwargs", {}))
            return name, reward

        tool_reward_tasks = []
        for name in _req.tools_kwargs.keys():
            tool = self._tool_map[name]
            tool_reward_tasks.append(calc_reward_and_release_fn(name, tool))
        tool_reward_scores = await asyncio.gather(*tool_reward_tasks)
        tool_reward_scores = dict(tool_reward_scores)
        _req.finalize(self.tokenizer, tool_reward_scores, finish_reason_type)

        return _req

    async def _handle_engine_call(self, _req: AsyncRolloutRequest, do_sample: bool, is_validate: bool, override_n: bool = True, **kwargs) -> dict:
        generation_prompt_ids = _req.get_generation_prompt(self.tokenizer)
        max_new_tokens = min(self.config.response_length, self.config.max_model_len - len(generation_prompt_ids) - 1)
        if not do_sample:
            kwargs = dict(
                n=1,
                presence_penalty=0.0,
                frequency_penalty=0.0,
                repetition_penalty=1.0,
                temperature=0,
                top_p=1,
                top_k=-1,
                ignore_eos=False,
                min_new_tokens=0,
                max_new_tokens=self.config.response_length,
                skip_special_tokens=True,
                spaces_between_special_tokens=True,
            )
        elif is_validate:
            # TODO: try **
            kwargs = {
                "top_k": self.config.val_kwargs.top_k,
                "top_p": self.config.val_kwargs.top_p,
                "temperature": self.config.val_kwargs.temperature,
                "n": 1,  # if validate, already repeat in ray_trainer
            }
        kwargs["max_new_tokens"] = max_new_tokens
        if "n" not in kwargs or (kwargs["n"] > 1 and override_n):  # group size is supported in preprocess
            kwargs["n"] = 1
        # users can customize different sampling_params at different run
        with self.update_sampling_params(**kwargs):
            output = await self._engine.async_generate(
                input_ids=generation_prompt_ids,
                sampling_params=self.sampling_params,
                return_logprob=False,
            )
        return output

    async def _handle_pending_state(self, _req: AsyncRolloutRequest) -> AsyncRolloutRequest:
        if _req.tools is not None:
            tool_creation_coroutines = []
            for tool_schema in _req.tools:
                tool = self._tool_map[tool_schema.function.name]
                create_kwargs = _req.tools_kwargs[tool.name].get("create_kwargs", {})
                tool_creation_coroutines.append(tool.create(_req.request_id, **create_kwargs))
            await asyncio.gather(*tool_creation_coroutines)

    @GPUMemoryLogger(role="sglang rollout", logger=logger)
    @torch.no_grad()
    def generate_sequences_with_tools(self, prompts: DataProto, **kwargs) -> DataProto:
        logger.warning(
            "`generate_sequences_with_tools` is deprecated, please use `generate_sequences(...)`",
            DeprecationWarning,
            stacklevel=2,
        )
        return self._req_level_generate_sequences(prompts, **kwargs)

    @GPUMemoryLogger(role="sglang rollout", logger=logger)
    @torch.no_grad()
    def _req_level_generate_sequences(self, prompts: DataProto, **kwargs) -> DataProto:
        # Async rollout with tools support
        do_sample = prompts.meta_info.get("do_sample", True)
        is_validate = prompts.meta_info.get("validate", False)
        tgt_device = prompts.batch["input_ids"].device
        if self._tp_rank == 0:
            req_list = self._preprocess_prompt_to_async_rollout_requests(
                prompts,
                n=1 if is_validate else self.config.n,
            )
            loop = asyncio.get_event_loop()
            output_req_list = loop.run_until_complete(
                asyncio.gather(
                    *[self._async_rollout_a_request(req, do_sample, is_validate, **kwargs) for req in req_list],
                )
            )
            sorted_output_req_list = sorted(output_req_list, key=lambda x: (x.batch_data_id, x.rollout_offset))
        else:
            sorted_output_req_list = None

        dist.barrier()
        [sorted_output_req_list] = broadcast_pyobj(
            data=[sorted_output_req_list],
            rank=self._rank,
            dist_group=self._device_mesh_cpu["tp"].get_group(),
            src=self._device_mesh_cpu["tp"].mesh[0].item(),
            force_cpu_device=False,
        )
        # Construct the batch data
        prompt_ids, response_ids = [], []
        prompt_attention_mask, response_attention_mask = [], []
        prompt_position_ids, response_position_ids = [], []
        prompt_loss_mask, response_loss_mask = [], []
        messages = []
        reward_scores = []
        for req in sorted_output_req_list:
            assert req.state == AsyncRolloutRequestStateEnum.COMPLETED, f"Request {req.request_id} is not completed"
            assert len(req.input_ids) == len(req.attention_mask) == len(req.position_ids) == len(req.loss_mask), f"""Request {req.request_id} has different length of 
                {len(req.input_ids)=}, {len(req.attention_mask)=}, {len(req.position_ids)=}, {len(req.loss_mask)=}"""
            error_message_lines = [
                f"""Request {req.request_id} has input_ids length {len(req.input_ids)}
                    greater than max_model_len {self.config.max_model_len}""",
                f"Decoded input_ids: {self.tokenizer.decode(req.input_ids)}",
                f"Decoded prompt_ids: {self.tokenizer.decode(req.prompt_ids)}",
                f"Decoded response_ids: {self.tokenizer.decode(req.response_ids)}",
                f"Messages: {req.messages}",
                f"Max model length: {req.max_model_len}",
            ]
            error_message = "\n".join(error_message_lines)
            assert len(req.input_ids) <= self.config.max_model_len, error_message

            prompt_ids.append(torch.tensor(req.prompt_ids, dtype=torch.int, device=tgt_device))
            response_ids.append(torch.tensor(req.response_ids, dtype=torch.int, device=tgt_device))
            if len(req.response_ids) > self.config.response_length:
                logger.warning(
                    f"""{req.request_id=} has response_ids length {len(req.response_ids)} 
                    greater than max_response_len {self.config.response_length},\n{req=}"""
                )
            prompt_attention_mask.append(torch.tensor(req.prompt_attention_mask, dtype=torch.int, device=tgt_device))
            response_attention_mask.append(torch.tensor(req.response_attention_mask, dtype=torch.int, device=tgt_device))
            prompt_position_ids.append(torch.tensor(req.prompt_position_ids, dtype=torch.int, device=tgt_device))
            response_position_ids.append(torch.tensor(req.response_position_ids, dtype=torch.int, device=tgt_device))
            prompt_loss_mask.append(torch.tensor(req.prompt_loss_mask, dtype=torch.int, device=tgt_device))
            response_loss_mask.append(torch.tensor(req.response_loss_mask, dtype=torch.int, device=tgt_device))
            messages.append({"messages": req.messages})
            reward_scores.append(req.reward_scores)

        prompt_ids = pad_sequence(
            prompt_ids,
            batch_first=True,
            padding_value=self.pad_token_id,
            padding_side="left",
        )
        if prompt_ids.shape[1] < self.config.prompt_length:
            prompt_ids = pad_sequence_to_length(prompt_ids, self.config.prompt_length, self.pad_token_id, left_pad=True)
        response_ids = pad_sequence(response_ids, batch_first=True, padding_value=self.pad_token_id)
        if response_ids.shape[1] < self.config.response_length:
            response_ids = pad_sequence_to_length(response_ids, self.config.response_length, self.pad_token_id)
        prompt_attention_mask = pad_sequence(
            prompt_attention_mask,
            batch_first=True,
            padding_value=0,
            padding_side="left",
        )
        if prompt_attention_mask.shape[1] < self.config.prompt_length:
            prompt_attention_mask = pad_sequence_to_length(prompt_attention_mask, self.config.prompt_length, 0, left_pad=True)
        response_attention_mask = pad_sequence(response_attention_mask, batch_first=True, padding_value=0)
        if response_attention_mask.shape[1] < self.config.response_length:
            response_attention_mask = pad_sequence_to_length(response_attention_mask, self.config.response_length, 0)
        prompt_position_ids = pad_sequence(prompt_position_ids, batch_first=True, padding_value=0, padding_side="left")
        if prompt_position_ids.shape[1] < self.config.prompt_length:
            prompt_position_ids = pad_sequence_to_length(prompt_position_ids, self.config.prompt_length, 0, left_pad=True)
        response_length = response_ids.size(1)
        delta_position_id = torch.arange(1, response_length + 1, device=response_ids.device)
        delta_position_id = delta_position_id.unsqueeze(0).repeat(len(sorted_output_req_list), 1)
        response_position_ids = prompt_position_ids[:, -1:] + delta_position_id
        prompt_loss_mask = pad_sequence(prompt_loss_mask, batch_first=True, padding_value=0, padding_side="left")
        if prompt_loss_mask.shape[1] < self.config.prompt_length:
            prompt_loss_mask = pad_sequence_to_length(prompt_loss_mask, self.config.prompt_length, 0, left_pad=True)
        response_loss_mask = pad_sequence(response_loss_mask, batch_first=True, padding_value=0)
        if response_loss_mask.shape[1] < self.config.response_length:
            response_loss_mask = pad_sequence_to_length(response_loss_mask, self.config.response_length, 0)

        input_ids = torch.cat((prompt_ids, response_ids), dim=-1)
        attention_mask = torch.cat((prompt_attention_mask, response_attention_mask), dim=-1)
        position_ids = torch.cat((prompt_position_ids, response_position_ids), dim=-1)
        loss_mask = torch.cat((prompt_loss_mask, response_loss_mask), dim=-1)

        # Construct the batch data
        batch = TensorDict(
            {
                "prompts": prompt_ids,
                "responses": response_ids,
                "input_ids": input_ids,  # here input_ids become the whole sentences
                "attention_mask": attention_mask,
                "position_ids": position_ids,
                "loss_mask": loss_mask,
            },
            batch_size=len(sorted_output_req_list),
        )

        # free cache engine
        if self.config.free_cache_engine and self._engine is not None and self._tp_rank == 0:
            loop = asyncio.get_event_loop()
            loop.run_until_complete(self._engine.flush_cache())

        return DataProto(
            batch=batch,
            non_tensor_batch={
                "messages": np.array(messages),
                "reward_scores": np.array(reward_scores),
            },
        )

    def _preprocess_prompt_to_async_rollout_requests(self, prompts: DataProto, n: int) -> list[AsyncRolloutRequest]:
        assert "raw_prompt" in prompts.non_tensor_batch, "need data.return_raw_chat=True, due to no official way do parse_messages"
        req_list = []
        for data_idx, raw_prompt in enumerate(prompts.non_tensor_batch["raw_prompt"]):
            for rollout_offset in range(n):
                if self._tool_schemas:
                    _tools_kwargs = prompts.non_tensor_batch["tools_kwargs"][data_idx]
                    _tool_schemas = []
                    for k in _tools_kwargs.keys():
                        _tool_schemas.append(self._tool_map[k].get_openai_tool_schema())
                    prompt_with_chat_template = self.tokenizer.apply_chat_template(
                        conversation=raw_prompt,
                        tools=[tool.model_dump() for tool in _tool_schemas],
                        add_generation_prompt=True,
                        tokenize=False,
                        return_tensors="pt",
                    )
                    input_data = self.tokenizer(
                        prompt_with_chat_template,
                        return_tensors="pt",
                        add_special_tokens=False,
                    )
                    _input_ids = input_data["input_ids"][0].tolist()
                    _attention_mask = input_data["attention_mask"][0].tolist()
                    _position_ids = compute_position_id_with_mask(input_data["attention_mask"][0]).tolist()
                    if len(_input_ids) > self.config.prompt_length:
                        logger.warning(
                            "Prompt {} has length {} greater than max_prompt_len {}",
                            data_idx,
                            len(_input_ids),
                            self.config.prompt_length,
                        )
                        _input_ids = _input_ids[: self.config.prompt_length]
                        _attention_mask = _attention_mask[: self.config.prompt_length]
                        _position_ids = _position_ids[: self.config.prompt_length]
                else:
                    _input_ids = _pre_process_inputs(self.pad_token_id, prompts.batch["input_ids"][data_idx])
                    _attention_mask = _pre_process_inputs(0, prompts.batch["attention_mask"][data_idx])
                    _position_ids = compute_position_id_with_mask(torch.tensor(_attention_mask)).tolist()
                    _tool_schemas = []
                    _tools_kwargs = {}

                req = AsyncRolloutRequest(
                    batch_data_id=data_idx,
                    rollout_offset=rollout_offset,
                    request_id=str(uuid4()),
                    state=AsyncRolloutRequestStateEnum.PENDING,
                    messages=[Message.model_validate(msg) for msg in raw_prompt],
                    tools=_tool_schemas,
                    tools_kwargs=_tools_kwargs,
                    input_ids=_input_ids,
                    prompt_ids=_input_ids,
                    response_ids=[],
                    attention_mask=_attention_mask,
                    prompt_attention_mask=_attention_mask,
                    response_attention_mask=[],
                    position_ids=_position_ids,
                    prompt_position_ids=_position_ids,
                    response_position_ids=[],
                    loss_mask=[0] * len(_input_ids),
                    prompt_loss_mask=[0] * len(_input_ids),
                    response_loss_mask=[],
                    reward_scores={},
                    max_response_len=self.config.response_length,
                    max_model_len=min(
                        self.config.max_model_len,
                        self.config.prompt_length + self.config.response_length,
                    ),
                )

                error_message = f"Request {req.request_id} has mismatched lengths: input_ids={len(req.input_ids)}, attention_mask={len(req.attention_mask)}, position_ids={len(req.position_ids)}, loss_mask={len(req.loss_mask)}"
                assert len(req.input_ids) == len(req.attention_mask) == len(req.position_ids) == len(req.loss_mask), error_message

                req_list.append(req)

        return req_list

<<<<<<< HEAD
    async def chat_completion(self, json_request):
        assert self._tp_rank == 0, "only called in tp rank 0"
        _input_ids = []
        _attention_mask = []
        _position_ids = []
        _tool_schemas = []
        _tools_kwargs = {}

        req = AsyncRolloutRequest(
            request_id=str(uuid4()),
            state=AsyncRolloutRequestStateEnum.PENDING,
            messages=[Message.model_validate(msg) for msg in json_request["messages"]],
            tools=_tool_schemas,
            tools_kwargs=_tools_kwargs,
            input_ids=_input_ids,
            prompt_ids=_input_ids,
            response_ids=[],
            attention_mask=_attention_mask,
            prompt_attention_mask=_attention_mask,
            response_attention_mask=[],
            position_ids=_position_ids,
            prompt_position_ids=_position_ids,
            response_position_ids=[],
            loss_mask=[0] * len(_input_ids),
            prompt_loss_mask=[0] * len(_input_ids),
            response_loss_mask=[],
            reward_scores={},
            max_response_len=self.config.response_length,
            max_model_len=min(self.config.max_model_len, self.config.prompt_length + self.config.response_length),
        )
=======
    def execute_method(self, method: Union[str, bytes], *args, **kwargs):
        if method == "chat_completion":
            json_request = args[0]

            formatted_messages = []
            for msg in json_request["messages"]:
                role = msg.get("role", "user")
                content = msg.get("content", "")
                formatted_messages.append(f"{role}: {content}")
            prompt_str = "\n".join(formatted_messages)

            sampling_params_dict = {
                "n": json_request.get("n", 1),
                "max_new_tokens": json_request.get("max_completion_tokens", self.config.response_length),
                "temperature": json_request.get("temperature", 1.0),
                "top_p": json_request.get("top_p", 1.0),
            }
            output = None
            if self._tp_rank == 0:
                loop = asyncio.get_event_loop()
                output = loop.run_until_complete(
                    self._engine.async_generate(
                        prompt=prompt_str,
                        sampling_params=sampling_params_dict,
                        return_logprob=True,
                    )
                )

            dist.barrier()
            output = broadcast_pyobj(
                data=[output],
                rank=self._rank,
                dist_group=self._device_mesh_cpu["tp"].get_group(),
                src=self._device_mesh_cpu["tp"].mesh[0].item(),
                force_cpu_device=False,
            )
>>>>>>> 2a386cf0

        # json_request already contains sampling_params
        output = await self._handle_engine_call(req, True, False, False, **json_request)
        # it can be Dict or AsyncIterator[Dict]
        if isinstance(output, dict):
            outputs = [output]
        else:
            outputs = output

        # build openai chat completion format
        choices = []
        id = None
        for i, content in enumerate(outputs):
            choices.append(
                {
                    "index": i,
                    "message": {
                        "role": "assistant",
                        "content": content["text"],
                    },
                    "finish_reason": content["meta_info"]["finish_reason"]["type"],
                }
            )
            id = content["meta_info"]["id"]

        return {
            "id": "chatcmpl-" + id,
            "object": "chat.completion",
            "created": int(time.time()),
            "model": json_request.get("model", "sglang_model"),
            "choices": choices,
        }

        # this function is left for uniform train-inference resharding

    async def wake_up(self):
        if not self.is_sleep:
            return
        await self.sharding_manager.wake_up()  # pylint: disable=C2801
        self.is_sleep = False

    # this function is left for uniform train-inference resharding
    async def sleep(self):
        if self.is_sleep:
            return
        await self.sharding_manager.sleep()
        self.is_sleep = True<|MERGE_RESOLUTION|>--- conflicted
+++ resolved
@@ -1120,7 +1120,6 @@
 
         return req_list
 
-<<<<<<< HEAD
     async def chat_completion(self, json_request):
         assert self._tp_rank == 0, "only called in tp rank 0"
         _input_ids = []
@@ -1151,44 +1150,6 @@
             max_response_len=self.config.response_length,
             max_model_len=min(self.config.max_model_len, self.config.prompt_length + self.config.response_length),
         )
-=======
-    def execute_method(self, method: Union[str, bytes], *args, **kwargs):
-        if method == "chat_completion":
-            json_request = args[0]
-
-            formatted_messages = []
-            for msg in json_request["messages"]:
-                role = msg.get("role", "user")
-                content = msg.get("content", "")
-                formatted_messages.append(f"{role}: {content}")
-            prompt_str = "\n".join(formatted_messages)
-
-            sampling_params_dict = {
-                "n": json_request.get("n", 1),
-                "max_new_tokens": json_request.get("max_completion_tokens", self.config.response_length),
-                "temperature": json_request.get("temperature", 1.0),
-                "top_p": json_request.get("top_p", 1.0),
-            }
-            output = None
-            if self._tp_rank == 0:
-                loop = asyncio.get_event_loop()
-                output = loop.run_until_complete(
-                    self._engine.async_generate(
-                        prompt=prompt_str,
-                        sampling_params=sampling_params_dict,
-                        return_logprob=True,
-                    )
-                )
-
-            dist.barrier()
-            output = broadcast_pyobj(
-                data=[output],
-                rank=self._rank,
-                dist_group=self._device_mesh_cpu["tp"].get_group(),
-                src=self._device_mesh_cpu["tp"].mesh[0].item(),
-                force_cpu_device=False,
-            )
->>>>>>> 2a386cf0
 
         # json_request already contains sampling_params
         output = await self._handle_engine_call(req, True, False, False, **json_request)
