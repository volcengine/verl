--- conflicted
+++ resolved
@@ -1493,7 +1493,7 @@
     async def generate(
         self, prompt_ids: torch.Tensor, sampling_params: dict[str, Any], request_id: str
     ) -> torch.Tensor:
-<<<<<<< HEAD
+        """Generate sequence with token-in-token-out."""
         with ExitStack() as stack:
             request_sampling_params = self.sampling_params.copy()
             request_sampling_params.update(sampling_params)
@@ -1511,13 +1511,6 @@
             logger.info(f"cancel request {request_id} from active_req")
         else:
             logger.debug(f"request {request_id} not in active_req")
-=======
-        """Generate sequence with token-in-token-out."""
-        request_sampling_params = self.sampling_params.copy()
-        request_sampling_params.update(sampling_params)
-        output = await self._handle_engine_generate(prompt_ids, request_sampling_params)
-        return output["output_ids"]
->>>>>>> 61104107
 
     async def wake_up(self):
         """Load model weights and build kv cache."""
