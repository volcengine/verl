# Copyright 2023-2024 SGLang Team
# Licensed under the Apache License, Version 2.0 (the "License");
# you may not use this file except in compliance with the License.
# You may obtain a copy of the License at
#
#     http://www.apache.org/licenses/LICENSE-2.0
#
# Unless required by applicable law or agreed to in writing, software
# distributed under the License is distributed on an "AS IS" BASIS,
# WITHOUT WARRANTIES OR CONDITIONS OF ANY KIND, either express or implied.
# See the License for the specific language governing permissions and
# limitations under the License.
# ==============================================================================
# Copyright 2024 Bytedance Ltd. and/or its affiliates
#
# Licensed under the Apache License, Version 2.0 (the "License");
# you may not use this file except in compliance with the License.
# You may obtain a copy of the License at
#
#     http://www.apache.org/licenses/LICENSE-2.0
#
# Unless required by applicable law or agreed to in writing, software
# distributed under the License is distributed on an "AS IS" BASIS,
# WITHOUT WARRANTIES OR CONDITIONS OF ANY KIND, either express or implied.
# See the License for the specific language governing permissions and
# limitations under the License.

from __future__ import annotations
import os
import asyncio
import logging
from json import JSONDecodeError
from uuid import uuid4
from contextlib import contextmanager
from copy import deepcopy
from typing import TYPE_CHECKING, List, Optional
from omegaconf import DictConfig
from tensordict import TensorDict

import numpy as np
import torch
import torch.distributed as dist
from torch.nn.utils.rnn import pad_sequence
from torch.distributed.device_mesh import init_device_mesh
from transformers import PreTrainedTokenizer

from verl import DataProto
from verl.workers.rollout.base import BaseRollout
from verl.workers.tool.base_tool import BaseTool
from verl.utils.torch_functional import get_eos_mask, pad_sequence_to_length, pad_2d_list_to_length
from verl.utils.model import compute_position_id_with_mask
from verl.third_party.sglang import parallel_state as sglang_ps
from verl.workers.rollout.sglang_rollout.verl_engine_with_async import VerlEngineWithAsync
from verl.workers.rollout.data_model import Message, AsyncRolloutRequest, AsyncRolloutRequestStateEnum, FinishReasonTypeEnum
from verl.workers.tool.data_model import OpenAIFunctionParsedSchema, OpenAIFunctionToolCall
from sglang.srt.sampling.sampling_params import SamplingParams
from sglang.srt.openai_api.protocol import Tool
from sglang.srt.function_call_parser import FunctionCallParser
from sglang.srt.server import Engine
from sglang.srt.patch_torch import monkey_patch_torch_reductions
from sglang.srt.model_executor.model_runner import LocalSerializedTensor
from sglang.srt.utils import MultiprocessingSerializer, broadcast_pyobj


logger = logging.getLogger(__file__)
logger.setLevel(os.getenv('VERL_PPO_LOGGING_LEVEL', 'WARN'))


if TYPE_CHECKING:
    from torch import nn


# NOTE(sgm): add for verl. We can optimize it by making the dataloader yield List[int] without padding.
def _pre_process_inputs(pad_token_id, prompt_token_ids: torch.Tensor) -> List[int]:
    # remove the left padding in the prompt token_id
    # pad_token_id = self.llm_engine.tokenizer.pad_token_id if self.llm_engine.tokenizer.pad_token_id is not None else self.llm_engine.tokenizer.eos_token_id
    non_pad_index = torch.nonzero(prompt_token_ids != pad_token_id, as_tuple=False)[0][0]
    token_ids = prompt_token_ids[non_pad_index:].tolist()
    return token_ids


# NOTE(linjunrong): adhoc
def _post_process_outputs(tokenizer, output):

    def _map_each_response(l):
        # output_token_ids = torch.tensor(l['token_ids'])
        log_probs = []
        output_token_ids = []
        for log_prob, token_ids, _ in l["meta_info"]["output_token_logprobs"]:
            log_probs.append(log_prob)
            output_token_ids.append(token_ids)
        log_probs = torch.tensor(log_probs)
        output_token_ids = torch.tensor(output_token_ids)
        return output_token_ids, log_probs

    out_map = map(lambda x: _map_each_response(x), output)
    batched_output_token_ids = []
    batched_logprobs = []
    for output_token_ids, log_probs in out_map:
        batched_output_token_ids.append(output_token_ids)
        batched_logprobs.append(log_probs)
    pad_token_id = (tokenizer.pad_token_id if tokenizer.pad_token_id is not None else tokenizer.eos_token_id)
    batched_output_token_ids = pad_sequence(batched_output_token_ids, batch_first=True, padding_value=pad_token_id)
    if len(batched_logprobs) > 0:
        batched_logprobs = pad_sequence(batched_logprobs, batch_first=True, padding_value=pad_token_id)
    return batched_output_token_ids, batched_logprobs


def get_tool_call_parser_type(tokenizer: PreTrainedTokenizer) -> str:
    for parser_type, parser_cls in FunctionCallParser.ToolCallParserEnum.items():
        parser = parser_cls()
        if parser.bot_token in tokenizer.get_vocab() and (parser.eot_token == '' or parser.eot_token in tokenizer.get_vocab()):
            return parser_type
    else:
        raise ValueError(f"No tool call parser found for tokenizer {tokenizer}")


class AsyncSGLangRollout(BaseRollout):

    def __init__(
        self,
        actor_module: nn.Module | str,
        config: DictConfig,
        tokenizer,
        model_hf_config,
        **kwargs,
    ):
        """A SGLang rollout. It requires the module is supported by the SGLang.

        Args:
            actor_module: module here follows huggingface APIs
            config: DictConfig
            tokenizer: the task/model tokenizer
            model_hf_config: the huggingface config to initiallize the generating model in SGLang
            **kwargs: train_tp, for Megatron Backend to initialize hybrid engine (zero redundancy) process group
        """
        super().__init__()
        self.config = config
        self.max_turns = getattr(config, "max_turns", 1)
        
        tool_list = None
        if config.get("tool_kwargs") and config.tool_kwargs.get("tools_config_file", None) is not None:
            from omegaconf import OmegaConf
            def initialize_tools(tools_config) -> List:
                import sys
                import importlib.util
                from typing import List
                from verl.workers.tool.data_model import OpenAIFunctionToolSchema

                tool_list = []
                
                for tool_config in tools_config.tools:
                    cls_name = tool_config.class_name
                    module_name, class_name = cls_name.rsplit(".", 1)
                    
                    if module_name not in sys.modules:
                        spec = importlib.util.find_spec(module_name)
                        module = importlib.util.module_from_spec(spec)
                        sys.modules[module_name] = module
                        spec.loader.exec_module(module)
                    else:
                        module = sys.modules[module_name]
                        
                    tool_cls = getattr(module, class_name)
                    
                    tool_schema_dict = OmegaConf.to_container(tool_config.tool_schema, resolve=True)
                    tool_schema = OpenAIFunctionToolSchema.parse_obj(tool_schema_dict)
                    
                    tool = tool_cls(
                        config=OmegaConf.to_container(tool_config.config, resolve=True),
                        tool_schema=tool_schema
                    )
                    tool_list.append(tool)
                
                return tool_list
 
            tools_config_file = config.tool_kwargs.tools_config_file
            tools_config = OmegaConf.load(tools_config_file)
            tool_list = initialize_tools(tools_config)           

        if tool_list is not None:
            self._tool_schemas = [tool.get_openai_tool_schema().model_dump() for tool in tool_list]
            self._tool_map = {tool.name: tool for tool in tool_list}
            self._tool_call_parser_type = get_tool_call_parser_type(tokenizer)
            self._sgl_tools = self._tool_schemas
            self._function_call_parser = FunctionCallParser(
                    self._sgl_tools, 
                    self._tool_call_parser_type,
                )
        else:
            self._tool_schemas = []
            self._tool_map = {}
            self._tool_call_parser_type = None
            self._sgl_tools = []
            self._function_call_parser = None
        assert not (not config.enforce_eager and
                    config.free_cache_engine), "disable CUDA graph (enforce_eager = False) if free cache engine"

        tensor_parallel_size = self.config.get("tensor_model_parallel_size", 1)
        assert (tensor_parallel_size <= dist.get_world_size()
               ), "tensor parallel size should be less than or equal to the world size"

        if kwargs.get("train_tp", None) is not None:
            # deployed with megatron
            os.environ["CUDA_TIMER_STREAM_KAFKA_ENABLE"] = "0"
            os.environ["MEGATRON_IMPORT_TIMERS"] = "0"
            train_tp = kwargs.get("train_tp", None)
            num_tp_per_train_tp = train_tp // tensor_parallel_size
            sglang_ps.initialize_parallel_state(
                tensor_model_parallel_size=tensor_parallel_size,
                num_tp_per_train_tp=num_tp_per_train_tp,
            )

        if not self.config.get("max_model_len", None):
            self.config.max_model_len = self.config.prompt_length + self.config.response_length
        assert self.config.max_model_len >= self.config.prompt_length + self.config.response_length, \
            f"max_model_len should be greater than total sequence length (prompt_length + response_length): {self.config.max_model_len} >= {self.config.prompt_length} + {self.config.response_length}"
        assert (model_hf_config.max_position_embeddings >= self.config.max_model_len), \
            "model context length should be greater than total sequence length"

        tp_size = tensor_parallel_size
        world_size = int(os.getenv("WORLD_SIZE", "-1"))

        # init device mesh
        device_mesh_kwargs = dict(
            mesh_shape=(world_size // tp_size, tp_size, 1),
            mesh_dim_names=["dp", "tp", "pp"],
        )
        device_mesh_cpu = init_device_mesh("cpu", **device_mesh_kwargs)
        # device_mesh_device = init_device_mesh("cuda", **device_mesh_kwargs)

        # get tp_rank of this process in this tp group
        visible_devices = [None] * device_mesh_cpu.size(1)
        dist.all_gather_object(visible_devices, os.environ["CUDA_VISIBLE_DEVICES"],
                                            device_mesh_cpu.get_group("tp"))
        os.environ["CUDA_VISIBLE_DEVICES"] = ",".join(visible_devices)

        # initialize the inference engine
        monkey_patch_torch_reductions()
        nnodes = -(-tp_size // len(visible_devices))
        self._device_mesh_cpu = device_mesh_cpu
        self._tp_rank = device_mesh_cpu["tp"].get_local_rank()
        self._tp_size = device_mesh_cpu["tp"].size()
        tp_size_per_node = self._tp_size // nnodes
        node_rank = self._tp_rank // tp_size_per_node
        first_rank_in_node = self._tp_rank % tp_size_per_node == 0

        if first_rank_in_node:
            os.environ["SGLANG_BLOCK_NONZERO_RANK_CHILDREN"] = "0"
            self._engine = Engine(
                model_path=actor_module,
                dtype=config.dtype,
                mem_fraction_static=config.gpu_memory_utilization,
                enable_memory_saver=True,
                base_gpu_id=0,
                gpu_id_step=1,
                tp_size=self._tp_size,
                node_rank=node_rank,
                nnodes=nnodes,
            )
        else:
            self._engine = None
        
        # self.inference_engine = VerlEngineWithAsync(
        #     model_path=actor_module,
        #     dtype=config.dtype,
        #     mem_fraction_static=config.gpu_memory_utilization,
        #     device_mesh_cpu=device_mesh_cpu["tp"],
        #     enable_memory_saver=True,
        #     base_gpu_id=0,
        #     gpu_id_step=1,
        #     # NOTE(Chenyang): if you want to debug the sglang engine
        #     # please set the following parameters
        #     # Otherwise, it will make the engine run too slow
        #     # log_level="INFO",
        #     # log_requests=True,
        #     # log_requests_level=2,
        #     # max_running_requests=1,
        # )

        # offload
        if self._tp_rank == 0:
            self._engine.release_memory_occupation()

        kwargs = dict(n=1,
                      max_new_tokens=config.response_length,
                      presence_penalty=0.0,
                      frequency_penalty=0.0,
                      repetition_penalty=1.0)
        # supporting adding any sampling params from the config file
        for k in config.keys():
            if hasattr(SamplingParams(), str(k)):
                kwargs[k] = config.get(k)
        print(f"kwargs: {kwargs}")
        self.sampling_params = kwargs

        self.tokenizer = tokenizer
        self.pad_token_id = tokenizer.pad_token_id

    @contextmanager
    def update_sampling_params(self, **kwargs):
        # update sampling params
        old_sampling_params_args = {}
        if kwargs:
            for key, value in kwargs.items():
                if key in self.sampling_params:
                    old_value = self.sampling_params[key]
                    old_sampling_params_args[key] = old_value
                    self.sampling_params[key] = value
        yield
        # roll back to previous sampling params
        # if len(old_sampling_params_args):
        for key, value in old_sampling_params_args.items():
            self.sampling_params[key] = value

    @torch.no_grad()
    def generate_sequences(self, prompts: DataProto, **kwargs) -> DataProto:
        # if self.config.free_cache_engine:
        idx = prompts.batch["input_ids"]  # (bs, prompt_length)
        # left-padded attention_mask
        attention_mask = prompts.batch["attention_mask"]
        position_ids = prompts.batch["position_ids"]

        # used to construct attention_mask
        eos_token_id = prompts.meta_info["eos_token_id"]

        batch_size = idx.size(0)
        idx_list = []
        # parse idx from torch.Tensor to List[List[str]]
        for i in range(batch_size):
            idx_list.append(_pre_process_inputs(self.pad_token_id, idx[i]))

        do_sample = prompts.meta_info.get("do_sample", True)
        if not do_sample:
            # kwargs = {
            #     'top_p': 1.0,
            #     'top_k': -1,
            #     'min_p': 0.0,
            #     'temperature': 0,
            #     'n': 1  # if greedy, only 1 response
            # }
            kwargs = dict(
                n=1,
                presence_penalty=0.0,
                frequency_penalty=0.0,
                repetition_penalty=1.0,
                temperature=0,
                top_p=1,
                top_k=-1,
                ignore_eos=False,
                min_new_tokens=0,
                max_new_tokens=self.config.response_length,
                skip_special_tokens=True,
                spaces_between_special_tokens=True,
            )
        # users can customize different sampling_params at different run
        with self.update_sampling_params(**kwargs):
            print(f"{self.sampling_params=}")
            if self._tp_rank == 0:
                loop = asyncio.get_event_loop()
                output = loop.run_until_complete(self._engine.async_generate(
                    prompt=None,  # because we have already convert it to prompt token id
                    sampling_params=self.sampling_params,
                    return_logprob=True,
                    input_ids=idx_list,
                ))
            else:
                output = None
            # Most naive implementation, can extract tensor and send via gloo if too slow
            [output] = broadcast_pyobj(
                data=[output],
                rank=self._tp_rank,
                dist_group=self._device_mesh_cpu["tp"].get_group(),
                src=self._device_mesh_cpu["tp"].mesh[0].item(),
            )
        out = _post_process_outputs(self.tokenizer, output)

        response = out[0].to(idx.device)
        log_probs = out[1].to(idx.device)

        if response.shape[1] < self.config.response_length:
            response = pad_sequence_to_length(response, self.config.response_length, self.pad_token_id)
            log_probs = pad_sequence_to_length(log_probs, self.config.response_length, self.pad_token_id)
        if self.config.n > 1 and do_sample:
            idx = idx.repeat_interleave(self.config.n, dim=0)
            attention_mask = attention_mask.repeat_interleave(self.config.n, dim=0)
            position_ids = position_ids.repeat_interleave(self.config.n, dim=0)
            batch_size = batch_size * self.config.n
        seq = torch.cat([idx, response], dim=-1)

        response_length = response.size(1)
        delta_position_id = torch.arange(1, response_length + 1, device=position_ids.device)
        delta_position_id = delta_position_id.unsqueeze(0).repeat(batch_size, 1)

        # TODO(sgm): fix position_ids on right_pad
        # prompt: left pad + response: right pad
        # attention_mask: [0,0,0,0,1,1,1,1, | 1,1,1,0,0,0,0,0]
        # position_ids:   [0,0,0,0,0,1,2,3, | 4,5,6,7,8,9,10,11]
        response_position_ids = position_ids[:, -1:] + delta_position_id
        position_ids = torch.cat([position_ids, response_position_ids], dim=-1)
        response_attention_mask = get_eos_mask(response_id=response, eos_token=eos_token_id, dtype=attention_mask.dtype)
        attention_mask = torch.cat((attention_mask, response_attention_mask), dim=-1)

        # all the tp ranks should contain the same data here. data in all ranks are valid
        batch = TensorDict(
            {
                "prompts": idx,
                "responses": response,
                "input_ids": seq,  # here input_ids become the whole sentences
                # 'old_log_probs': log_probs, # we will recompute old log prob with actor
                "attention_mask": attention_mask,
                "position_ids": position_ids,
            },
            batch_size=batch_size,
        )

        # free cache engine
        if self.config.free_cache_engine and self._engine is not None:
            self._engine.tokenizer_manager.flush_cache()

        return DataProto(batch=batch)
    
    async def _async_rollout_a_request(self, req: AsyncRolloutRequest, do_sample: bool = True, **kwargs) -> AsyncRolloutRequest:
        assert self._tp_rank == 0, "only the master process can call this function"
        _req = deepcopy(req)
        finish_reason_type = None
        output = None
        
        current_turns = 0
        while current_turns < self.max_turns:
            current_turns += 1
            
            if _req.state == AsyncRolloutRequestStateEnum.PENDING:
                await asyncio.gather(*[tool.create(_req.request_id) for tool in self._tool_map.values()])
                _req.state = AsyncRolloutRequestStateEnum.RUNNING
            elif _req.state == AsyncRolloutRequestStateEnum.TOOL_CALLING:
                if _req.messages[-1].tool_calls is not None:
                    parsed_tool_calls = _req.messages[-1].tool_calls
                    tool_call_results = await asyncio.gather(*[
                        self._tool_map[tool_call.function.name].execute(_req.request_id, tool_call.function.arguments)
                        for tool_call in parsed_tool_calls
                    ])
                    for tool_call, (resp, reward, metrics) in zip(parsed_tool_calls, tool_call_results):
                        _req.add_tool_response_message(self.tokenizer, resp)
                        if len(_req.input_ids) >= self.config.max_model_len:
                            break
                    if len(_req.input_ids) >= self.config.max_model_len:
                        finish_reason_type = FinishReasonTypeEnum.STOP
                        break
                    _req.state = AsyncRolloutRequestStateEnum.RUNNING
                else:
                    raise ValueError(f"Unexpected tool calling last message state: {_req.messages[-1]}")
            elif _req.state == AsyncRolloutRequestStateEnum.RUNNING:
                generation_prompt = _req.get_generation_prompt(self.tokenizer)
                if not do_sample:
                    kwargs = dict(
                        n=1,
                        presence_penalty=0.0,
                        frequency_penalty=0.0,
                        repetition_penalty=1.0,
                        temperature=0,
                        top_p=1,
                        top_k=-1,
                        ignore_eos=False,
                        min_new_tokens=0,
                        max_new_tokens=self.config.response_length,
                        skip_special_tokens=True,
                        spaces_between_special_tokens=True,
                    )
                # users can customize different sampling_params at different run
<<<<<<< HEAD
                with self.update_sampling_params(n=1, **kwargs):
=======
                with self.update_sampling_params(**kwargs):
>>>>>>> 2cb290c4
                    output = await self._engine.async_generate(
                        prompt=generation_prompt,
                        sampling_params=self.sampling_params,
                        return_logprob=False,
                    )
                    
                content = output["text"]
                finish_reason_type = FinishReasonTypeEnum.from_str(output["meta_info"]["finish_reason"]["type"])
                if finish_reason_type == FinishReasonTypeEnum.LENGTH:
                    _req.add_assistant_message(self.tokenizer, content, alreadyover_long=True)
                    break
                else:
                    if self._function_call_parser and self._function_call_parser.has_tool_call(content):
                        finish_reason_type = FinishReasonTypeEnum.TOOL_CALL
                        _req.state = AsyncRolloutRequestStateEnum.TOOL_CALLING
                        try:
                            normed_content, tool_calls = self._function_call_parser.parse_non_stream(content)
                        except JSONDecodeError as e:
                            logger.warning(f"Failed to parse tool calls from content: {content}")
                            normed_content = content
                            tool_calls = []
                        parsed_tool_calls = [
                            OpenAIFunctionToolCall(
                                id=str(tool_call.tool_index), 
                                function=OpenAIFunctionParsedSchema(name=tool_call.name, arguments=tool_call.parameters)
                            ) for tool_call in tool_calls
                        ]
                        _req.add_assistant_message(self.tokenizer, normed_content, tool_calls=parsed_tool_calls)
                    else:
                        _req.add_assistant_message(self.tokenizer, content)
                        break

        # Calculate the reward for each tool
        async def calc_reward_and_release_fn(name: str, tool: BaseTool):
            reward = await tool.calc_reward(_req.request_id)
            await tool.release(_req.request_id)
            return name, reward

        tool_reward_tasks = [
            calc_reward_and_release_fn(name, tool)
            for name, tool in self._tool_map.items()
        ]
        tool_reward_scores = await asyncio.gather(*tool_reward_tasks)
        tool_reward_scores = dict(tool_reward_scores)
        _req.finalize(self.tokenizer, tool_reward_scores, finish_reason_type)

        return _req
    
    @torch.no_grad()
    def generate_sequences_with_tools(self,  prompts: DataProto, **kwargs) -> DataProto:
        # Async rollout with tools support
        if self._tp_rank == 0:
            req_list = self._preprocess_prompt_to_async_rollout_requests(prompts, self.config.n)
            loop = asyncio.get_event_loop()
            output_req_list =  loop.run_until_complete(
                asyncio.gather(
                    *[self._async_rollout_a_request(req, prompts.meta_info.get("do_sample", True), **kwargs) 
                    for req in req_list],
                )
            )
            sorted_output_req_list = sorted(output_req_list, key=lambda x: (x.batch_data_id, x.rollout_offset))
        else:
            sorted_output_req_list = None

        [sorted_output_req_list] = broadcast_pyobj(
            data=[sorted_output_req_list],
            rank=self._tp_rank,
            dist_group=self._device_mesh_cpu["tp"].get_group(),
            src=self._device_mesh_cpu["tp"].mesh[0].item(),
        )
        # Construct the batch data
        input_ids, prompt_ids, response_ids, attention_mask, position_ids, loss_mask, messages = [], [], [], [], [], [], []
        # reward_scores = {tool_name: [] for tool_name in self._tool_map.keys()}
        reward_scores = []
        for req in sorted_output_req_list:
            assert req.state == AsyncRolloutRequestStateEnum.COMPLETED, f"Request {req.request_id} is not completed"
            assert len(req.input_ids) == len(req.attention_mask) == len(req.position_ids) == len(req.loss_mask), \
                f"Request {req.request_id} has different length of {len(req.input_ids)=}, {len(req.attention_mask)=}, {len(req.position_ids)=}, {len(req.loss_mask)=}"
            assert len(req.input_ids) <= self.config.max_model_len, \
                f"Request {req.request_id} has input_ids length {len(req.input_ids)} greater than max_model_len {self.config.max_model_len},\n{self.tokenizer.decode(req.input_ids)=},\n{self.tokenizer.decode(req.prompt_ids)=},\n{self.tokenizer.decode(req.response_ids)=},\n{req.messages=},\n{req.max_model_len=}"
            input_ids.append(torch.tensor(req.input_ids))
            attention_mask.append(torch.tensor(req.attention_mask))
            position_ids.append(torch.tensor(req.position_ids))
            loss_mask.append(torch.tensor(req.loss_mask))
            prompt_ids.append(torch.tensor(req.prompt_ids))
            response_ids.append(torch.tensor(req.response_ids))
            messages.append(req.messages)
            reward_scores.append(req.reward_scores)
            # for tool_name, score in req.reward_scores.items():
            #     reward_scores[tool_name].append(score)

        input_ids = pad_sequence(input_ids, batch_first=True, padding_value=self.pad_token_id)
        prompt_ids = pad_sequence(prompt_ids, batch_first=True, padding_value=self.pad_token_id)
        response_ids = pad_sequence(response_ids, batch_first=True, padding_value=self.pad_token_id)
        attention_mask = pad_sequence(attention_mask, batch_first=True, padding_value=0)
        position_ids = pad_sequence(position_ids, batch_first=True, padding_value=0)
        loss_mask = pad_sequence(loss_mask, batch_first=True, padding_value=0)
        # reward_scores = {tool_name: torch.tensor(scores) for tool_name, scores in reward_scores.items()}
        print(f"{reward_scores=}")
        # print(f"{list(reward_scores.values())=}")
        # if len(list(reward_scores.values())) > 0:
        #     reward_scores_tensor = torch.stack(list(reward_scores.values()), dim=1)
        #     tool_names = list(reward_scores.keys())
        # else:
        #     reward_scores_tensor = torch.zeros((len(req_list), 1))
        #     tool_names = [["dummy_tool_name",]] * len(req_list)
        # print(f"{reward_scores_tensor=}")
        
        # Construct the batch data
        batch = TensorDict(
            {
                "prompts": prompt_ids,
                "responses": response_ids,
                "input_ids": input_ids,  # here input_ids become the whole sentences
                "attention_mask": attention_mask,
                "position_ids": position_ids,
                "loss_mask": loss_mask,
                # "reward_scores": reward_scores_tensor,
            },
            batch_size=len(sorted_output_req_list)
        )

        return DataProto(batch=batch, non_tensor_batch={"messages": np.array(messages), "reward_scores": np.array(reward_scores).reshape(-1, 1)})
    
    def _preprocess_prompt_to_async_rollout_requests(self, prompts: DataProto, n: int) -> List[AsyncRolloutRequest]:
        assert 'raw_prompt' in prompts.non_tensor_batch, "need data.return_raw_chat=True, due to no official way do parse_messages"
        req_list = []
        for data_idx, raw_prompt in enumerate(prompts.non_tensor_batch['raw_prompt']):
            for rollout_offset in range(n):
                if self._tool_schemas:
                    prompt_with_chat_template = self.tokenizer.apply_chat_template(
                        conversation=raw_prompt,
                        tools=self._tool_schemas,
                        add_generation_prompt=True,
                        tokenize=False,
                        return_tensors="pt",
                    )
                    input_data = self.tokenizer(prompt_with_chat_template, return_tensors="pt", add_special_tokens=False)
                    _input_ids = input_data['input_ids'][0].tolist()
                    _attention_mask = input_data['attention_mask'][0].tolist()
                    _position_ids = compute_position_id_with_mask(input_data['attention_mask'][0]).tolist()
                else:
                    _input_ids = _pre_process_inputs(self.pad_token_id, prompts.batch['input_ids'][data_idx])
                    _attention_mask = _pre_process_inputs(0, prompts.batch['attention_mask'][data_idx])
                    _position_ids = compute_position_id_with_mask(torch.tensor(_attention_mask)).tolist()
                
                req = AsyncRolloutRequest(
                    batch_data_id=data_idx,
                    rollout_offset=rollout_offset,
                    request_id=str(uuid4()),
                    state=AsyncRolloutRequestStateEnum.PENDING,
                    messages=[Message.model_validate(msg) for msg in raw_prompt],
                    tools=self._tool_schemas,
                    input_ids=_input_ids,
                    prompt_ids=_input_ids,
                    response_ids=[],
                    attention_mask=_attention_mask,
                    position_ids=_position_ids,
                    loss_mask=[0] * len(_input_ids),
                    reward_scores={},
                    max_model_len=self.config.max_model_len,
                )
                assert len(req.input_ids) == len(req.attention_mask) == len(req.position_ids) == len(req.loss_mask), \
                    f"Request {req.request_id} has different length of {len(req.input_ids)=}, {len(req.attention_mask)=}, {len(req.position_ids)=}, {len(req.loss_mask)=},\n{self.pad_token_id=},\n{req.input_ids=},\n{req.attention_mask=},\n{req.position_ids=},\n{req.loss_mask=}"
                req_list.append(req)

        return req_list<|MERGE_RESOLUTION|>--- conflicted
+++ resolved
@@ -468,11 +468,7 @@
                         spaces_between_special_tokens=True,
                     )
                 # users can customize different sampling_params at different run
-<<<<<<< HEAD
-                with self.update_sampling_params(n=1, **kwargs):
-=======
                 with self.update_sampling_params(**kwargs):
->>>>>>> 2cb290c4
                     output = await self._engine.async_generate(
                         prompt=generation_prompt,
                         sampling_params=self.sampling_params,
