--- conflicted
+++ resolved
@@ -83,10 +83,7 @@
     override_mcore_model_config: dict[str, Any] = field(default_factory=dict)
     use_mbridge: bool = False
     vanilla_mbridge: bool = True
-<<<<<<< HEAD
-=======
     use_remove_padding: bool = True
->>>>>>> 9f3199f5
     strategy: str = "megatron"
 
     def __post_init__(self) -> None:
