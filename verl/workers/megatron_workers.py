--- conflicted
+++ resolved
@@ -307,13 +307,7 @@
             log_gpu_memory_usage("After MegatronPPOActor init", logger=logger)
 
         if self._is_rollout:
-<<<<<<< HEAD
-            self.rollout, self.sharding_manager = self._build_rollout(
-                trust_remote_code=self.config.model.get("trust_remote_code", False)
-            )
-=======
             self.rollout, self.sharding_manager = self._build_rollout(trust_remote_code=self.config.model.get("trust_remote_code", False))
->>>>>>> ea4cd319
             log_gpu_memory_usage("After rollout init", logger=logger)
 
         if self._is_ref:
@@ -466,13 +460,7 @@
     def load_checkpoint(self, checkpoint_path, hdfs_path=None, del_local_after_load=True):
         if self._is_offload_param:
             load_megatron_model_to_gpu(self.actor_module)
-<<<<<<< HEAD
-        self.checkpoint_mananager.load_checkpoint(
-            local_path=checkpoint_path, hdfs_path=hdfs_path, del_local_after_load=del_local_after_load
-        )
-=======
         self.checkpoint_mananager.load_checkpoint(local_path=checkpoint_path, hdfs_path=hdfs_path, del_local_after_load=del_local_after_load)
->>>>>>> ea4cd319
         if self._is_offload_param:
             offload_megatron_model_to_cpu(self.actor_module)
         if self._is_offload_optimizer:
@@ -486,13 +474,7 @@
     def save_checkpoint(self, checkpoint_path, hdfs_path=None, global_step=0, max_ckpt_to_keep=None):
         if self._is_offload_param:
             load_megatron_model_to_gpu(self.actor_module)
-<<<<<<< HEAD
-        self.checkpoint_mananager.save_checkpoint(
-            local_path=checkpoint_path, hdfs_path=hdfs_path, global_step=global_step, max_ckpt_to_keep=max_ckpt_to_keep
-        )
-=======
         self.checkpoint_mananager.save_checkpoint(local_path=checkpoint_path, hdfs_path=hdfs_path, global_step=global_step, max_ckpt_to_keep=max_ckpt_to_keep)
->>>>>>> ea4cd319
         torch.distributed.barrier()
         if self._is_offload_param:
             offload_megatron_model_to_cpu(self.actor_module)
@@ -685,13 +667,7 @@
     def load_checkpoint(self, checkpoint_path, hdfs_path=None, del_local_after_load=True):
         if self._is_offload_param:
             load_megatron_model_to_gpu(self.critic_module)
-<<<<<<< HEAD
-        self.checkpoint_mananager.load_checkpoint(
-            local_path=checkpoint_path, hdfs_path=hdfs_path, del_local_after_load=del_local_after_load
-        )
-=======
         self.checkpoint_mananager.load_checkpoint(local_path=checkpoint_path, hdfs_path=hdfs_path, del_local_after_load=del_local_after_load)
->>>>>>> ea4cd319
         if self._is_offload_param:
             offload_megatron_model_to_cpu(self.critic_module)
         if self._is_offload_optimizer:
@@ -701,13 +677,7 @@
     def save_checkpoint(self, checkpoint_path, hdfs_path=None, global_steps=0, max_ckpt_to_keep=None):
         if self._is_offload_param:
             load_megatron_model_to_gpu(self.critic_module)
-<<<<<<< HEAD
-        self.checkpoint_mananager.save_checkpoint(
-            local_path=checkpoint_path, hdfs_path=hdfs_path, global_step=global_steps, max_ckpt_to_keep=max_ckpt_to_keep
-        )
-=======
         self.checkpoint_mananager.save_checkpoint(local_path=checkpoint_path, hdfs_path=hdfs_path, global_step=global_steps, max_ckpt_to_keep=max_ckpt_to_keep)
->>>>>>> ea4cd319
         if self._is_offload_param:
             offload_megatron_model_to_cpu(self.critic_module)
 
