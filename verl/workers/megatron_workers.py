--- conflicted
+++ resolved
@@ -474,19 +474,7 @@
             log_gpu_memory_usage("After entering sharding manager", logger=logger)
 
             prompts = self.sharding_manager.preprocess_data(prompts)
-<<<<<<< HEAD
-            # output = self.rollout.generate_sequences(prompts=prompts)
-            if self.config.rollout.name == "sglang_async":
-                from verl.workers.rollout.sglang_rollout import AsyncSGLangRollout
-
-                if isinstance(self.rollout, AsyncSGLangRollout) and hasattr(self.rollout, "_tool_schemas") and len(self.rollout._tool_schemas) > 0:
-                    output = self.rollout.generate_sequences_with_tools(prompts=prompts)
-                else:
-                    output = self.rollout.generate_sequences(prompts=prompts)
-            else:
-=======
             with _timer("generate_sequences", timing_generate):
->>>>>>> 74463f91
                 output = self.rollout.generate_sequences(prompts=prompts)
             output = self.sharding_manager.postprocess_data(output)
 
