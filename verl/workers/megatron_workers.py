--- conflicted
+++ resolved
@@ -41,25 +41,9 @@
 from verl.workers.actor.megatron_actor import MegatronPPOActor
 from verl.workers.critic.megatron_critic import MegatronPPOCritic
 from verl.workers.reward_model.megatron.reward_model import MegatronRewardModel
-
-<<<<<<< HEAD
-from verl.single_controller.base.decorator import register, Dispatch
-from verl import DataProto
-from verl.utils.fs import copy_to_local
-from verl.utils.debug import log_gpu_memory_usage
-from verl.utils.model import load_megatron_model_weights, load_megatron_gptmodel_weights, load_mcore_dist_weights
-from verl.utils.flops_counter import FlopsCounter
-from verl.utils.checkpoint.megatron_checkpoint_manager import MegatronCheckpointManager
 from verl.utils.megatron_utils import load_megatron_model_to_gpu, offload_megatron_model_to_cpu, load_megatron_optimizer, offload_megatron_optimizer
-from verl.utils import hf_tokenizer
-from verl.third_party.vllm import vllm_version
-from codetiming import Timer
-
-from megatron.core import parallel_state as mpu
-from megatron.core import ModelParallelConfig
-
-=======
->>>>>>> b00f77d8
+
+
 logger = logging.getLogger(__file__)
 logger.setLevel(os.getenv("VERL_PPO_LOGGING_LEVEL", "WARN"))
 
@@ -142,24 +126,14 @@
                 self.config.actor.ppo_micro_batch_size_per_gpu = self.config.actor.ppo_micro_batch_size
                 self.config.rollout.log_prob_micro_batch_size_per_gpu = self.config.rollout.log_prob_micro_batch_size
 
-<<<<<<< HEAD
             self._is_offload_param = self.config.actor.megatron.get('param_offload', False)
             self._is_offload_grad = self.config.actor.megatron.get('grad_offload', False)
             self._is_offload_optimizer = self.config.actor.megatron.get('optimizer_offload', False)
-=======
-            self._is_offload_param = self.config.actor.get("param_offload", False)
-            self._is_offload_grad = self.config.actor.get("grad_offload", False)
-            self._is_offload_optimizer = self.config.actor.get("optimizer_offload", False)
->>>>>>> b00f77d8
         elif self._is_ref:
             if self.config.ref.get("ppo_micro_batch_size", None):
                 self.config.ref.log_prob_micro_batch_size //= mpu.get_data_parallel_world_size()
                 self.config.ref.ppo_micro_batch_size_per_gpu = self.config.ref.ppo_micro_batch_size
-<<<<<<< HEAD
             self._is_offload_param = self.config.ref.megatron.get('param_offload', False)
-=======
-            self._is_offload_param = self.config.ref.get("param_offload", False)
->>>>>>> b00f77d8
 
     def _build_model_optimizer(self, model_path, optim_config, override_model_config):
         from megatron.core.models.gpt.gpt_model import ModelType
@@ -405,7 +379,6 @@
         log_gpu_memory_usage("After update policy", logger=logger)
 
         # TODO: here, we should return all metrics
-<<<<<<< HEAD
         output = DataProto(meta_info={'metrics': metrics})
         output = output.to('cpu')
         
@@ -414,10 +387,6 @@
         if self._is_offload_optimizer:
             offload_megatron_optimizer(self.actor_optimizer)
 
-=======
-        output = DataProto(meta_info={"metrics": metrics})
-        output = output.to("cpu")
->>>>>>> b00f77d8
         torch.cuda.empty_cache()
         return output
 
@@ -438,15 +407,11 @@
         }
         prompts.meta_info.update(meta_info)
         with self.sharding_manager:
-<<<<<<< HEAD
             if self._is_offload_param:
                 offload_megatron_model_to_cpu(self.actor_module)
             if self._is_offload_optimizer:
                 offload_megatron_optimizer(self.actor_optimizer)
             log_gpu_memory_usage('After entering sharding manager', logger=logger)
-=======
-            log_gpu_memory_usage("After entering sharding manager", logger=logger)
->>>>>>> b00f77d8
 
             prompts = self.sharding_manager.preprocess_data(prompts)
             output = self.rollout.generate_sequences(prompts=prompts)
@@ -469,19 +434,11 @@
         if self._is_offload_param:
             load_megatron_model_to_gpu(self.ref_module, load_grad=self._is_offload_grad)
         micro_batch_size = self.config.ref.log_prob_micro_batch_size_per_gpu
-<<<<<<< HEAD
-        data.meta_info['micro_batch_size'] = micro_batch_size
-        data.meta_info['temperature'] = self.config.rollout.temperature
-        output = self.ref_policy.compute_log_prob(data=data)
-        output = DataProto.from_dict(tensors={'ref_log_prob': output})
-        output = output.to('cpu')
-=======
         data.meta_info["micro_batch_size"] = micro_batch_size
         data.meta_info["temperature"] = self.config.rollout.temperature
         output, _ = self.ref_policy.compute_log_prob(data=data, calculate_entropy=False)
         output = DataProto.from_dict(tensors={"ref_log_prob": output})
         output = output.to("cpu")
->>>>>>> b00f77d8
         if self._is_offload_param:
             offload_megatron_model_to_cpu(self.ref_module)
         torch.cuda.empty_cache()
@@ -490,18 +447,8 @@
     @register(dispatch_mode=Dispatch.MEGATRON_COMPUTE_PROTO)
     def compute_log_prob(self, data: DataProto):
         assert self._is_actor
-<<<<<<< HEAD
         if self._is_offload_param:
             load_megatron_model_to_gpu(self.actor_module)
-        data = data.to('cuda')
-        output = data
-        # we should always recompute old_log_probs when it is HybridEngine
-        output.meta_info['micro_batch_size'] = self.config.rollout.log_prob_micro_batch_size_per_gpu
-        output.meta_info['temperature'] = self.config.rollout.temperature
-        old_log_probs = self.actor.compute_log_prob(data=output)
-        output.batch['old_log_probs'] = old_log_probs
-        output = output.to('cpu')
-=======
         data = data.to("cuda")
         output = data
         # we should always recompute old_log_probs when it is HybridEngine
@@ -511,7 +458,6 @@
         output.batch["old_log_probs"] = old_log_probs
         output.batch["entropys"] = entropys
         output = output.to("cpu")
->>>>>>> b00f77d8
         # clear kv cache
         if self._is_offload_param:
             offload_megatron_model_to_cpu(self.actor_module)
@@ -521,7 +467,6 @@
 
     @register(dispatch_mode=Dispatch.ONE_TO_ALL)
     def load_checkpoint(self, checkpoint_path, hdfs_path=None, del_local_after_load=True):
-<<<<<<< HEAD
         if self._is_offload_param:
             load_megatron_model_to_gpu(self.actor_module)
         self.checkpoint_mananager.load_checkpoint(local_path=checkpoint_path,
@@ -531,11 +476,6 @@
             offload_megatron_model_to_cpu(self.actor_module)
         if self._is_offload_optimizer:
             offload_megatron_optimizer(self.actor_optimizer)
-=======
-        self.checkpoint_mananager.load_checkpoint(
-            local_path=checkpoint_path, hdfs_path=hdfs_path, del_local_after_load=del_local_after_load
-        )
->>>>>>> b00f77d8
 
     @register(dispatch_mode=Dispatch.ONE_TO_ALL)
     def load_pretrained_model(self, checkpoint_path, del_local_after_load=True):
@@ -543,7 +483,6 @@
 
     @register(dispatch_mode=Dispatch.ONE_TO_ALL)
     def save_checkpoint(self, checkpoint_path, hdfs_path=None, global_step=0, max_ckpt_to_keep=None):
-<<<<<<< HEAD
         if self._is_offload_param:
             load_megatron_model_to_gpu(self.actor_module)
         self.checkpoint_mananager.save_checkpoint(local_path=checkpoint_path,
@@ -553,11 +492,6 @@
         torch.distributed.barrier()
         if self._is_offload_param:
             offload_megatron_model_to_cpu(self.ref_module)
-=======
-        self.checkpoint_mananager.save_checkpoint(
-            local_path=checkpoint_path, hdfs_path=hdfs_path, global_step=global_step, max_ckpt_to_keep=max_ckpt_to_keep
-        )
->>>>>>> b00f77d8
 
 
 class CriticWorker(MegatronWorker):
@@ -675,26 +609,6 @@
         override_model_config = OmegaConf.to_container(self.config.model.get("override_config", OmegaConf.create()))
         self.param_dtype = torch.bfloat16
         self.dtype = PrecisionType.to_dtype(self.param_dtype)
-<<<<<<< HEAD
-        self.critic_module, self.critic_optimizer, self.critic_model_config, critic_optimizer_config = self._build_critic_model_optimizer(
-            model_path=self.config.model.path,
-            optim_config=self.config.optim,
-            override_model_config=override_model_config)
-        
-        if self._is_offload_param:
-            offload_megatron_model_to_cpu(self.critic_module)
-        if self._is_offload_optimizer:
-            offload_megatron_optimizer(self.critic_optimizer)
-        
-        
-        self.critic = MegatronPPOCritic(config=self.config,
-                                        model_config=self.critic_model_config,
-                                        hf_config=self.hf_config,
-                                        tf_config=self.tf_config,
-                                        critic_module=self.critic_module,
-                                        critic_optimizer=self.critic_optimizer,
-                                        critic_optimizer_config=critic_optimizer_config)
-=======
         self.critic_module, self.critic_optimizer, self.critic_model_config, critic_optimizer_config = (
             self._build_critic_model_optimizer(
                 model_path=self.config.model.path,
@@ -702,6 +616,11 @@
                 override_model_config=override_model_config,
             )
         )
+        if self._is_offload_param:
+            offload_megatron_model_to_cpu(self.critic_module)
+        if self._is_offload_optimizer:
+            offload_megatron_optimizer(self.critic_optimizer)
+
         self.critic = MegatronPPOCritic(
             config=self.config,
             model_config=self.critic_model_config,
@@ -711,7 +630,6 @@
             critic_optimizer=self.critic_optimizer,
             critic_optimizer_config=critic_optimizer_config,
         )
->>>>>>> b00f77d8
         self.flops_counter = FlopsCounter(self.critic_model_config)
         self.checkpoint_mananager = MegatronCheckpointManager(
             config=self.config,
@@ -730,26 +648,18 @@
 
     @register(dispatch_mode=Dispatch.MEGATRON_COMPUTE_PROTO)
     def compute_values(self, data: DataProto):
-<<<<<<< HEAD
-        data = data.to('cuda')
+        data = data.to("cuda")
         if self._is_offload_param:
             load_megatron_model_to_gpu(self.critic_module)
-        values = self.critic.compute_values(data=data)
-        output = DataProto.from_dict(tensors={'values': values})
-        output = output.to('cpu')
-        if self._is_offload_param:
-            offload_megatron_model_to_cpu(self.critic_module)
-=======
-        data = data.to("cuda")
         values = self.critic.compute_values(data=data)
         output = DataProto.from_dict(tensors={"values": values})
         output = output.to("cpu")
->>>>>>> b00f77d8
+        if self._is_offload_param:
+            offload_megatron_model_to_cpu(self.critic_module)
         return output
 
     @register(dispatch_mode=Dispatch.MEGATRON_COMPUTE_PROTO)
     def update_critic(self, data: DataProto):
-<<<<<<< HEAD
         data = data.to('cuda')
 
         if self._is_offload_param:
@@ -757,16 +667,12 @@
         if self._is_offload_optimizer:
             load_megatron_optimizer(optimizer=self.critic_optimizer)
 
-=======
-        data = data.to("cuda")
->>>>>>> b00f77d8
         dataloader = self.critic.make_minibatch_iterator(data)
         with Timer(name="update_critic", logger=None) as timer:
             metrics = self.critic.update_critic(dataloader=dataloader)
         delta_time = timer.last
         global_num_tokens = data.meta_info["global_token_num"]
         estimated_flops, promised_flops = self.flops_counter.estimate_flops(global_num_tokens, delta_time)
-<<<<<<< HEAD
         metrics['perf/mfu/critic'] = estimated_flops * self.config.ppo_epochs / promised_flops / self.world_size
         output = DataProto(batch=None, meta_info={'metrics': metrics})
         
@@ -775,16 +681,10 @@
         if self._is_offload_optimizer:
             offload_megatron_optimizer(self.critic_optimizer)
         output = output.to('cpu')
-=======
-        metrics["perf/mfu/critic"] = estimated_flops * self.config.ppo_epochs / promised_flops / self.world_size
-        output = DataProto(batch=None, meta_info={"metrics": metrics})
-        output = output.to("cpu")
->>>>>>> b00f77d8
         return output
 
     @register(dispatch_mode=Dispatch.ONE_TO_ALL)
     def load_checkpoint(self, checkpoint_path, hdfs_path=None, del_local_after_load=True):
-<<<<<<< HEAD
         if self._is_offload_param:
             load_megatron_model_to_gpu(self.critic_module)
         self.checkpoint_mananager.load_checkpoint(local_path=checkpoint_path,
@@ -805,17 +705,6 @@
                                                   max_ckpt_to_keep=max_ckpt_to_keep)
         if self._is_offload_param:
             offload_megatron_model_to_cpu(self.critic_module)
-=======
-        self.checkpoint_mananager.load_checkpoint(
-            local_path=checkpoint_path, hdfs_path=hdfs_path, del_local_after_load=del_local_after_load
-        )
-
-    @register(dispatch_mode=Dispatch.ONE_TO_ALL)
-    def save_checkpoint(self, checkpoint_path, hdfs_path=None, global_steps=0, max_ckpt_to_keep=None):
-        self.checkpoint_mananager.save_checkpoint(
-            local_path=checkpoint_path, hdfs_path=hdfs_path, global_step=global_steps, max_ckpt_to_keep=max_ckpt_to_keep
-        )
->>>>>>> b00f77d8
 
 
 class RewardModelWorker(MegatronWorker):
