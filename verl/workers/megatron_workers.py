--- conflicted
+++ resolved
@@ -803,17 +803,11 @@
 
 
 class CriticWorker(MegatronWorker, DistProfilerExtension):
-<<<<<<< HEAD
     def __init__(self, config: McoreCriticConfig, **kwargs):
         MegatronWorker.__init__(self)
         DistProfilerExtension.__init__(
             self, DistProfiler(rank=self.rank, config=config.get("profiler"), option=kwargs.get("profile_option", None))
         )
-=======
-    def __init__(self, config: McoreCriticConfig):
-        Worker.__init__(self)
-        DistProfilerExtension.__init__(self, DistProfiler(rank=self.rank, config=config.get("profiler")))
->>>>>>> c0f99f3d
         self.config: McoreCriticConfig = config
 
         # NOTE(sgm): We utilize colocate WorkerGroup by default.
@@ -1098,13 +1092,8 @@
     Note that we only implement the reward model that is subclass of AutoModelForSequenceClassification.
     """
 
-<<<<<<< HEAD
     def __init__(self, config, **kwargs):
         MegatronWorker.__init__(self)
-=======
-    def __init__(self, config):
-        Worker.__init__(self)
->>>>>>> c0f99f3d
         DistProfilerExtension.__init__(
             self,
             DistProfiler(
