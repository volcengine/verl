--- conflicted
+++ resolved
@@ -301,12 +301,9 @@
                 layer_name_mapping=layer_name_mapping,
                 actor_module=self.actor.actor_module,
                 weight_converter=weight_converter,
-<<<<<<< HEAD
-                bridge=self.bridge,
-=======
                 device_mesh=rollout_device_mesh,
                 offload_param=self._is_offload_param,
->>>>>>> 411751e6
+                bridge=self.bridge,
             )
             log_gpu_memory_usage("After building sharding manager", logger=logger)
 
