--- conflicted
+++ resolved
@@ -264,50 +264,6 @@
         )
         self.generation_config = get_generation_config(self.local_path)
 
-<<<<<<< HEAD
-        override_ddp_config = OmegaConf.to_container(
-            OmegaConf.create(self.config.actor.megatron.get("override_ddp_config", {}))
-        )
-
-        def make_model(wrap_with_ddp=False):
-            if self.bridge is not None:
-                from verl.models.mcore.mbridge import freeze_moe_router
-
-                post_model_creation_callbacks = []
-                if override_model_config.get("moe_config", {}).get("freeze_moe_router", False):
-                    post_model_creation_callbacks.append(freeze_moe_router)
-                return self.bridge.get_model(
-                    post_model_creation_callbacks=post_model_creation_callbacks,
-                    wrap_with_ddp=wrap_with_ddp,
-                    optimizer_config=override_ddp_config,
-                )
-            else:
-
-                def megatron_actor_model_provider(pre_process, post_process, vp_stage=None):
-                    from verl.models.mcore import init_mcore_model
-
-                    parallel_model = init_mcore_model(
-                        self.tf_config,
-                        self.hf_config,
-                        pre_process,
-                        post_process,
-                        share_embeddings_and_output_weights=self.share_embeddings_and_output_weights,
-                        value=False,
-                        freeze_moe_router=override_model_config.get("moe_config", {}).get("freeze_moe_router", False),
-                        vp_stage=vp_stage,
-                    )
-                    parallel_model.to(get_device_name())
-                    return parallel_model
-
-                return get_model(
-                    megatron_actor_model_provider,
-                    wrap_with_ddp=wrap_with_ddp,
-                    use_distributed_optimizer=self.config.actor.megatron.use_distributed_optimizer,
-                    override_ddp_config=override_ddp_config,
-                )
-
-=======
->>>>>>> 02f4386a
         if self._is_actor or self._is_rollout:
             wrap_config = McoreModuleWrapperConfig(
                 is_value_model=False,  # actor is not value model
@@ -921,46 +877,6 @@
             override_model_config=override_model_config,
             override_ddp_config=override_ddp_config,
         )
-<<<<<<< HEAD
-        if self.bridge is not None:
-            from verl.models.mcore.mbridge import freeze_moe_router, make_value_model
-
-            post_model_creation_callbacks = [make_value_model]
-            if override_model_config.get("moe_config", {}).get("freeze_moe_router", False):
-                post_model_creation_callbacks.append(freeze_moe_router)
-            critic_module = self.bridge.get_model(
-                post_model_creation_callbacks=post_model_creation_callbacks,
-                wrap_with_ddp=True,
-                optimizer_config=override_ddp_config,
-            )
-        else:
-
-            def megatron_critic_model_provider(pre_process, post_process, vp_stage=None):
-                from verl.models.mcore import init_mcore_model
-
-                parallel_model = init_mcore_model(
-                    self.tf_config,
-                    self.hf_config,
-                    pre_process,
-                    post_process,
-                    share_embeddings_and_output_weights=False,
-                    value=True,
-                    freeze_moe_router=override_model_config.get("moe_config", {}).get("freeze_moe_router", False),
-                    vp_stage=vp_stage,
-                )
-                parallel_model.to(get_device_name())
-                return parallel_model
-
-            # Step 3: initialize the megatron model
-            critic_module = get_model(
-                model_provider_func=megatron_critic_model_provider,
-                model_type=ModelType.encoder_or_decoder,
-                wrap_with_ddp=True,
-                use_distributed_optimizer=self.config.megatron.use_distributed_optimizer,
-                override_ddp_config=override_ddp_config,
-            )
-=======
->>>>>>> 02f4386a
         # note that here critic_module will be a list to be compatible with the construction of interleaved pp (vpp).
         # but here, we do not use pp (vpp) yet. For simplicity, we remove the list
         # critic_module = nn.ModuleList(critic_module)
@@ -1200,34 +1116,6 @@
             self.config.model.get("trust_remote_code", False),
             self.config.megatron.use_mbridge,
         )
-<<<<<<< HEAD
-        if self.bridge is not None:
-            from verl.models.mcore.mbridge import freeze_moe_router, make_value_model
-
-            post_model_creation_callbacks = [make_value_model]
-            if override_model_config.get("moe_config", {}).get("freeze_moe_router", False):
-                post_model_creation_callbacks.append(freeze_moe_router)
-            reward_model = self.bridge.get_model(
-                post_model_creation_callbacks=post_model_creation_callbacks, wrap_with_ddp=False
-            )
-        else:
-
-            def megatron_rm_model_provider(pre_process, post_process, vp_stage=None):
-                from verl.models.mcore import init_mcore_model
-
-                parallel_model = init_mcore_model(
-                    self.tf_config,
-                    self.hf_config,
-                    pre_process,
-                    post_process,
-                    share_embeddings_and_output_weights=False,
-                    value=True,
-                    vp_stage=vp_stage,
-                )
-                parallel_model.to(get_device_name())
-                return parallel_model
-=======
->>>>>>> 02f4386a
 
         wrap_config = McoreModuleWrapperConfig(
             is_value_model=True,  # reward model is value model
