--- conflicted
+++ resolved
@@ -366,7 +366,7 @@
     @register(dispatch_mode=Dispatch.MEGATRON_COMPUTE_PROTO)
     def update_actor(self, data: DataProto):
         assert self._is_actor
-        log_gpu_memory_usage('Before update policy', logger=logger)
+        log_gpu_memory_usage('Before update_actor', logger=logger)
         if self._is_offload_param:
             load_megatron_model_to_gpu(self.actor_module)
             log_gpu_memory_usage('After load actor params and grad during update_actor', logger=logger)
@@ -397,7 +397,7 @@
             log_gpu_memory_usage('After offload actor optimizer during update_actor', logger=logger)
 
         torch.cuda.empty_cache()
-        log_gpu_memory_usage('After update_actor finish', logger=logger)
+        log_gpu_memory_usage('After update_actor', logger=logger)
         return output
 
     @register(dispatch_mode=Dispatch.MEGATRON_PP_AS_DP_PROTO)
@@ -418,15 +418,12 @@
         }
         prompts.meta_info.update(meta_info)
         with self.sharding_manager:
-<<<<<<< HEAD
             if self._is_offload_param:
                 offload_megatron_model_to_cpu(self.actor_module)
             if self._is_offload_optimizer:
                 offload_megatron_optimizer(self.actor_optimizer)
             log_gpu_memory_usage('After entering sharding manager', logger=logger)
 
-=======
->>>>>>> 7cfd7054
             prompts = self.sharding_manager.preprocess_data(prompts)
             output = self.rollout.generate_sequences(prompts=prompts)
             output = self.sharding_manager.postprocess_data(output)
@@ -434,10 +431,7 @@
         output = output.to("cpu")
         # clear kv cache
         torch.cuda.empty_cache()
-<<<<<<< HEAD
-        log_gpu_memory_usage("After generate_sequences finish", logger=logger)
-=======
->>>>>>> 7cfd7054
+        log_gpu_memory_usage("After generate_sequences", logger=logger)
         return output
 
     @register(dispatch_mode=Dispatch.MEGATRON_COMPUTE_PROTO)
@@ -483,10 +477,7 @@
             offload_megatron_model_to_cpu(self.actor_module)
             log_gpu_memory_usage('After offload actor params and grad during compute_log_prob', logger=logger)
         torch.cuda.empty_cache()
-<<<<<<< HEAD
         log_gpu_memory_usage("After compute_log_prob", logger=logger)
-=======
->>>>>>> 7cfd7054
         return output
 
     @register(dispatch_mode=Dispatch.ONE_TO_ALL)
