--- conflicted
+++ resolved
@@ -177,11 +177,7 @@
 
             if self.rank == 0:
                 print_model_size(actor_module[0])
-<<<<<<< HEAD
-            log_gpu_memory_usage('After MegatronPPOActor init', logger=logger)
-=======
-            log_gpu_memory_usage("After AllGatherPPModel init", logger=logger)
->>>>>>> 4fa7ed6c
+            log_gpu_memory_usage("After MegatronPPOActor init", logger=logger)
         elif self._is_ref:
             print(f"self.config.ref.load_weight: {self.config.ref.load_weight}")
             ref_module = get_model(
@@ -219,13 +215,9 @@
         return actor_module, actor_optimizer, self.hf_config, optim_config
 
     def _build_rollout(self, trust_remote_code=False):
-<<<<<<< HEAD
-        if self.config.rollout.name == 'vllm':
+        if self.config.rollout.name == "vllm":
             from verl.workers.rollout.vllm_rollout import vLLMRollout, vllm_mode
             from verl.workers.sharding_manager.megatron_vllm import MegatronVLLMShardingManager
-=======
-        if self.config.rollout.name == "vllm":
->>>>>>> 4fa7ed6c
             from torch.distributed.device_mesh import init_device_mesh
 
             from verl.workers.rollout.vllm_rollout import vllm_mode, vLLMRollout
