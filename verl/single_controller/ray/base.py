# Copyright 2024 Bytedance Ltd. and/or its affiliates
#
# Licensed under the Apache License, Version 2.0 (the "License");
# you may not use this file except in compliance with the License.
# You may obtain a copy of the License at
#
#     http://www.apache.org/licenses/LICENSE-2.0
#
# Unless required by applicable law or agreed to in writing, software
# distributed under the License is distributed on an "AS IS" BASIS,
# WITHOUT WARRANTIES OR CONDITIONS OF ANY KIND, either express or implied.
# See the License for the specific language governing permissions and
# limitations under the License.
import inspect
import logging
import os
import socket
from copy import deepcopy
from typing import Any, Optional

import numpy as np
import ray
from ray.experimental.state.api import get_actor
from ray.util.placement_group import PlacementGroup, placement_group
from ray.util.scheduling_strategies import NodeAffinitySchedulingStrategy, PlacementGroupSchedulingStrategy

from verl.protocol import DataProto, _padding_size_key
from verl.single_controller.base import ClassWithInitArgs, ResourcePool, Worker, WorkerGroup
from verl.single_controller.base.decorator import MAGIC_ATTR, Dispatch
from verl.utils.py_functional import temp_env_var

__all__ = ["Worker"]

logger = logging.getLogger(__file__)
logger.setLevel(os.getenv("VERL_LOGGING_LEVEL", "WARN"))


def get_random_string(length: int) -> str:
    import random
    import string

    letters_digits = string.ascii_letters + string.digits
    return "".join(random.choice(letters_digits) for _ in range(length))


def func_generator(self, method_name, dispatch_fn, collect_fn, execute_fn, blocking):
    class Functor:
        def __call__(this, *args, **kwargs):
            args, kwargs = dispatch_fn(self, *args, **kwargs)
            padding_count = kwargs.pop(_padding_size_key, 0)
            output = execute_fn(method_name, *args, **kwargs)
            if blocking:
                output = ray.get(output)
            output = collect_fn(self, output)
            if padding_count > 0:
                if isinstance(output, DataProto):
                    indices = [i for i in range(len(output))][:-padding_count]
                    output = output.select_idxs(indices)
                elif isinstance(output, list):
                    output = output[:-padding_count]
            return output

    # use class type to pass the method_name to get a better observability
    return type(method_name, (Functor,), {})()


def sort_placement_group_by_node_ip(pgs: list[PlacementGroup]) -> list[PlacementGroup]:
    """
    Sort the placement groups by node ip, all bundles in a single placement group should be on the same node.

    FSDPCheckpointManager saves sharded model states and optimizer states in local storage, which requires RANK
    to be consistent across nodes when resume from checkpoint.

    With this function, if there's only one resource pool and there's no node change, RANK should be consistent
    across nodes in multiple ray jobs, even if the whole ray cluster is restarted.
    """
    node_ip = {node["NodeID"]: node["NodeManagerAddress"] for node in ray.nodes()}
    pg_ip = {}
    for pg in pgs:
        specs = ray._private.state.state.placement_group_table(pg.id)
        # all bunles should be on the same node
        node_id = specs["bundles_to_node_id"][0]
        pg_ip[pg.id] = node_ip[node_id]
    return sorted(pgs, key=lambda pg: pg_ip[pg.id])


@ray.remote
def get_master_addr_port() -> tuple[str, str]:
    addr = ray.util.get_node_ip_address().strip("[]")
    with socket.socket() as sock:
        sock.bind(("", 0))
        port = sock.getsockname()[1]
    return addr, str(port)


class RayResourcePool(ResourcePool):
    def __init__(
        self,
        process_on_nodes: Optional[list[int]] = None,
        use_gpu: bool = True,
        name_prefix: str = None,
        max_colocate_count: int = 10,
        detached=False,
        accelerator_type: Optional[str] = None,
    ) -> None:
        super().__init__(process_on_nodes, max_colocate_count)
        self.use_gpu = use_gpu
        # print(f"in RayProcessDispatchConfiguration: name_prefix = {name_prefix}")
        self.name_prefix = get_random_string(length=6) if name_prefix is None else name_prefix
        self.pgs = None
        self.detached = detached
        self.accelerator_type = accelerator_type

    def get_placement_groups(self, strategy="STRICT_PACK", name=None, device_name="cuda"):
        if self.pgs is not None:
            return self.pgs

        pg_name_prefix = (
            name if name else f"{self.name_prefix}verl_group_{'_'.join([str(count) for count in self._store])}:"
        )
        # print(f"pg_name_prefix = {pg_name_prefix}")
        if device_name == "npu":
            device_name = "NPU"
        elif device_name == "cuda":
            device_name = "GPU"

        bundle = {"CPU": self.max_colocate_count}
        if self.use_gpu:
            bundle[device_name] = 1
            if self.accelerator_type is not None:
                bundle[self.accelerator_type] = 1e-4
        pg_scheme = [[bundle.copy() for _ in range(process_count)] for process_count in self._store]

        lifetime = "detached" if self.detached else None

        pgs = [
            placement_group(bundles=bundles, strategy=strategy, name=pg_name_prefix + str(idx), lifetime=lifetime)
            for idx, bundles in enumerate(pg_scheme)
        ]

        ray.get([pg.ready() for pg in pgs])

        self.pgs = sort_placement_group_by_node_ip(pgs)
        return pgs


class SubRayResourcePool(RayResourcePool):
    def __init__(
        self,
        placement_groups: list[PlacementGroup],
        start_bundle_index: int,
        subgroup_world_size: int,
        **kwargs,
    ) -> None:
        super().__init__(**kwargs)
        self.pgs = placement_groups
        self.start_bundle_index = start_bundle_index
        self.subgroup_world_size = subgroup_world_size

    @property
    def world_size(self):
        return self.subgroup_world_size


def extract_pg_from_exist(
    resource_pools: dict[str, RayResourcePool], src_role_names: list[str], resource_pool: RayResourcePool
) -> list:
    src_pgs = [
        pg
        for role_name, resource_pool in resource_pools.items()
        for pg in resource_pool.get_placement_groups()
        if role_name in src_role_names
    ]

    sorted_src_pgs = sorted(src_pgs, key=lambda pg: pg.bundle_count, reverse=True)
    sorted_process_on_nodes = sorted([(val, idx) for idx, val in enumerate(resource_pool.store)], reverse=True)

    unsorted_pgs: list[tuple[int, PlacementGroup]] = []
    searching_idx = 0
    for request_process, original_idx in sorted_process_on_nodes:
        assert searching_idx < len(sorted_src_pgs), f"no enough nodes for request: searching {searching_idx} th node"
        assert request_process <= sorted_src_pgs[searching_idx].bundle_count, (
            f"requesting {request_process} processes, bundle count cannot satisfy"
        )
        unsorted_pgs.append((original_idx, sorted_src_pgs[searching_idx]))
        searching_idx += 1

    return [pg for _, pg in sorted(unsorted_pgs)]


# split a RayResourcePool or SubRayResourcePool into multiple SubRayResourcePool
def split_resource_pool(
    resource_pool: RayResourcePool | SubRayResourcePool, split_size: int | list[int]
) -> list[SubRayResourcePool]:
    """
    Split a RayResourcePool into multiple SubRayResourcePool.
    resouce_pool can also be a SubRayResourcePool (have been splited) for multiple-time spliting.

    Args:
        resource_pool (RayResourcePool | SubRayResourcePool): The resource pool to split.
        split_size (int | list[int]): The size of each split. If int, all splits will have the same size.
            If list[int], each element in the list represents the size of a split.

    Returns:
        list[SubRayResourcePool]: A list of SubRayResourcePool after splitting.
    """
    # convert split_size to list[int]
    if isinstance(split_size, int):
        assert resource_pool.world_size % split_size == 0, "split_size must be a divisor of world_size"
        num_replica = resource_pool.world_size // split_size
        split_size_list = [split_size] * num_replica
    else:
        split_size_list = split_size

    assert sum(split_size_list) == resource_pool.world_size, "split_size must sum up to world_size"

    # judge if this resource pool has been splited
    if isinstance(resource_pool, SubRayResourcePool):
        start_bundle_idx_list = np.cumsum([resource_pool.start_bundle_index] + split_size_list[:-1])
    else:
        start_bundle_idx_list = np.cumsum([0] + split_size_list[:-1])

    # ensure resource_pool.pgs has been initialized
    placement_groups = resource_pool.get_placement_groups()
    split_resource_pools = [
        SubRayResourcePool(
            process_on_nodes=resource_pool.store,
            use_gpu=resource_pool.use_gpu,
            name_prefix=f"{resource_pool.name_prefix}_split_{split_idx}",
            max_colocate_count=resource_pool.max_colocate_count,
            placement_groups=placement_groups,
            start_bundle_index=start_bundle_idx_list[split_idx],
            subgroup_world_size=split_size_list[split_idx],
        )
        for split_idx in range(len(split_size_list))
    ]
    return split_resource_pools


def merge_resource_pool(rp1: RayResourcePool, rp2: RayResourcePool) -> RayResourcePool:
    assert rp1.use_gpu == rp2.use_gpu, "Both RayResourcePool must either use_gpu or not"
    assert rp1.max_colocate_count == rp2.max_colocate_count, "Both RayResourcePool must has the same max_colocate_count"
    assert rp1.n_gpus_per_node == rp2.n_gpus_per_node, "Both RayResourcePool must has the same n_gpus_per_node"
    assert rp1.detached == rp2.detached, "Detached ResourcePool cannot be merged with non-detached ResourcePool"

    new_store = rp1.store + rp2.store

    merged = type(rp1)(new_store, rp1.use_gpu, f"{rp1.name_prefix}_{rp2.name_prefix}")
    merged.pgs = rp1.get_placement_groups() + rp2.get_placement_groups()

    return merged


class RayClassWithInitArgs(ClassWithInitArgs):
    """A wrapper class for Ray actors with initialization arguments.

    This class extends ClassWithInitArgs to provide additional functionality for
    configuring and creating Ray actors with specific resource requirements and
    scheduling strategies.
    """

    def __init__(self, cls, *args, **kwargs) -> None:
        # self._options = kwargs.pop('options', dict())
        super().__init__(cls, *args, **kwargs)
        self._options = {}
        self._additional_resource = {}

    def set_additional_resource(self, additional_resource):
        """Set additional resource requirements for the actor.

        Args:
            additional_resource: Dictionary specifying additional resource requirements
        """
        self._additional_resource = additional_resource

    def update_options(self, options: dict):
        """Update the Ray actor creation options.

        Args:
            options: Dictionary of options to update
        """
        self._options.update(options)

    def __call__(
        self,
        placement_group,
        placement_group_bundle_idx,
        use_gpu: bool = True,
        num_gpus=1,
        sharing_with=None,
        device_name="cuda",
    ) -> Any:
        """Create and return a Ray actor with the configured options.

        Args:
            placement_group: Ray placement group for scheduling
            placement_group_bundle_idx: Index of the bundle in the placement group
            use_gpu: Whether to use GPU resources
            num_gpus: Number of GPUs to allocate
            sharing_with: Actor to share resources with
            device_name: Device for training

        Returns:
            A Ray actor handle with the configured options
        """
        if sharing_with is not None:
            target_node_id = ray.get(sharing_with.get_node_id.remote())
            visible_devices = ray.get(sharing_with.get_cuda_visible_devices.remote())
            options = {"scheduling_strategy": NodeAffinitySchedulingStrategy(node_id=target_node_id, soft=False)}
            return self.cls.options(**options).remote(*self.args, cuda_visible_devices=visible_devices, **self.kwargs)

        options = {
            "scheduling_strategy": PlacementGroupSchedulingStrategy(
                placement_group=placement_group, placement_group_bundle_index=placement_group_bundle_idx
            )
        }
        options.update(self._options)

        if use_gpu and device_name == "cuda":
            options["num_gpus"] = num_gpus
        if use_gpu and device_name == "npu":
            options["resources"] = {"NPU": num_gpus}

        if len(self._additional_resource) > 1:
            for k, v in self._additional_resource.items():
                options[k] = v

        # print("cls:", self.cls)
        # print("args: ", self.args)
        # print("kwargs: ", self.kwargs)
        return self.cls.options(**options).remote(*self.args, **self.kwargs)


class RayWorkerGroup(WorkerGroup):
    """A group of Ray workers that can be managed collectively.

    This class extends WorkerGroup to provide Ray-specific functionality for
    creating and managing groups of Ray actors with specific resource requirements
    and scheduling strategies.
    """

    def __init__(
        self,
        resource_pool: RayResourcePool = None,
        ray_cls_with_init: RayClassWithInitArgs = None,
        bin_pack: bool = True,
        name_prefix: str = None,
        detached=False,
        worker_names=None,
        worker_handles: list[ray.actor.ActorHandle] = None,
        ray_wait_register_center_timeout: int = 300,
        **kwargs,
    ) -> None:
        """Initialize a RayWorkerGroup.

        Args:
            resource_pool: Resource pool for worker allocation
            ray_cls_with_init: Class with initialization arguments for workers
            bin_pack: Whether to use strict bin packing for resource allocation
            name_prefix: Prefix for worker names
            detached: Whether workers should be detached
            worker_names: Names of existing workers to attach to
            ray_wait_register_center_timeout: Timeout for waiting on register center
            **kwargs: Additional keyword arguments
        """
        self._master_addr = kwargs.pop("master_addr", None)
        self._master_port = kwargs.pop("master_port", None)
        super().__init__(resource_pool=resource_pool, **kwargs)
        self.ray_cls_with_init = ray_cls_with_init
        self.name_prefix = get_random_string(length=6) if name_prefix is None else name_prefix
        self._ray_wait_register_center_timeout = ray_wait_register_center_timeout
        # Whether the WorkerGroup is a Colocate WorkerGroup created by FusedWorker.
        self.fused_worker_used = ray_cls_with_init.fused_worker_used
        # if a WorkerGroup is spawned from Colocate WorkerGroup, this indicates which sub-class is binded to
        # this WorkerGroup.
        self.sub_cls_name = ""
        self.device_name = kwargs.get("device_name", "cuda")
        self.profile_steps = kwargs.get("profile_steps", None)
        self.worker_nsight_options = kwargs.get("worker_nsight_options", None)
        self.customized_worker_env = kwargs.get("worker_env", {})
        if self.worker_nsight_options is not None and self.worker_nsight_options["capture-range-end"] is None:
            self.worker_nsight_options["capture-range-end"] = f"repeat-shutdown:{6 * len(self.profile_steps)}"

        if worker_names is not None and (not self.fused_worker_used):
            assert self._is_init_with_detached_workers
            self._worker_names = worker_names

        if self._is_init_with_detached_workers:
            self._init_with_detached_workers(worker_names=worker_names, worker_handles=worker_handles)
        elif isinstance(resource_pool, SubRayResourcePool):
            self._init_with_subresource_pool(
                resource_pool=resource_pool,
                ray_cls_with_init=ray_cls_with_init,
                bin_pack=bin_pack,
                detached=detached,
                worker_env=self.customized_worker_env,
            )
        else:
            self._init_with_resource_pool(
                resource_pool=resource_pool,
                ray_cls_with_init=ray_cls_with_init,
                bin_pack=bin_pack,
                detached=detached,
                worker_env=self.customized_worker_env,
            )

        if ray_cls_with_init is not None:
            self._bind_worker_method(self.ray_cls_with_init.cls, func_generator)

        self.wg_dict = None
        self.method_names = []

    def _is_worker_alive(self, worker: ray.actor.ActorHandle):
        """Check if a worker actor is still alive.

        Args:
            worker: Ray actor handle to check

        Returns:
            bool: True if the worker is alive, False otherwise
        """
        worker_state_dict = get_actor(worker._actor_id.hex())
        return worker_state_dict.get("state", "undefined") == "ALIVE" if worker_state_dict is not None else False

    def _init_with_detached_workers(self, worker_names, worker_handles):
        # ray.get_actor holds a weak reference to the actor, which causes actors garbage collected unexpectedly
        # if we only hold spawn RayWorkerGroup. By passing actor handle explicitly, spawn RayWorkerGroup have
        # strong reference to these actors.
        # https://github.com/ray-project/ray/pull/45699
        workers = worker_handles if worker_handles else [ray.get_actor(name=name) for name in worker_names]
        self._workers = workers
        self._world_size = len(worker_names)

    def _get_master_addr_port(self, pg):
        """Get master addr and port for this worker group"""
<<<<<<< HEAD
        def _do_get_master_addr_port(pg):
            master_addr, master_port = ray.get(
=======
        if self._master_addr is None and self._master_port is None:
            self._master_addr, self._master_port = ray.get(
>>>>>>> baf3a63e
                get_master_addr_port.options(
                    scheduling_strategy=PlacementGroupSchedulingStrategy(
                        placement_group=pg, placement_group_bundle_index=0
                    ),
                ).remote()
            )
<<<<<<< HEAD
            return master_addr, master_port
        self._master_addr, self._master_port = _do_get_master_addr_port(pg)
        self._master_addr_for_rollout, self._master_port_for_rollout = _do_get_master_addr_port(pg)
=======
        elif self._master_addr is not None and self._master_port is not None:
            logger.debug(f"{self._master_addr=} {self._master_port=}")
        else:
            raise ValueError(
                "Both 'master_addr' and 'master_port' must be provided if you intend to manually specify them, "
                "or neither should be provided to use Ray's default assignment."
            )
>>>>>>> baf3a63e

    def _init_with_resource_pool(self, resource_pool, ray_cls_with_init, bin_pack, detached, worker_env=None):
        """Initialize the worker group by creating new workers from a resource pool.

        Args:
            resource_pool: Resource pool for worker allocation
            ray_cls_with_init: Class with initialization arguments for workers
            bin_pack: Whether to use strict bin packing for resource allocation
            detached: Whether workers should be detached
        """
        self.resource_pool = resource_pool

        strategy = "PACK"
        if bin_pack:
            strategy = "STRICT_PACK"
        pgs = resource_pool.get_placement_groups(strategy=strategy, device_name=self.device_name)
        world_size = resource_pool.world_size
        self._world_size = world_size
        # cia.add_kwarg("_world_size", world_size)

        rank = -1
        local_world_size = resource_pool.store[0]
        for pg_idx, pg in enumerate(sort_placement_group_by_node_ip(pgs)):
            assert local_world_size <= pg.bundle_count, f"when generating for {self.name_prefix}, for the "
            if pg_idx == 0:
                self._get_master_addr_port(pg)

            for local_rank in range(local_world_size):
                rank += 1
                self._create_worker(
                    rank=rank,
                    pg_idx=pg_idx,
                    pg=pg,
                    local_rank=local_rank,
                    resource_pool=resource_pool,
                    ray_cls_with_init=ray_cls_with_init,
                    worker_env=worker_env,
                    detached=detached,
                )

    def _init_with_subresource_pool(self, resource_pool, ray_cls_with_init, bin_pack, detached, worker_env=None):
        """Initialize the worker group by creating new workers from a resource pool or sub resource pool.
        Args:
            resource_pool: Resource pool for worker allocation
            ray_cls_with_init: Class with initialization arguments for workers
            bin_pack: Whether to use strict bin packing for resource allocation
            detached: Whether workers should be detached
        """
        strategy = "PACK"
        if bin_pack:
            strategy = "STRICT_PACK"
        pgs = resource_pool.get_placement_groups(strategy=strategy, device_name=self.device_name)
        world_size = resource_pool.world_size
        self._world_size = world_size

        rank = -1
        local_world_size = resource_pool.store[0]
        self._get_master_addr_port(pgs[0])
        for curr_rank in range(resource_pool.start_bundle_index, resource_pool.start_bundle_index + world_size):
            pg_idx = curr_rank // local_world_size
            pg = pgs[pg_idx]
            local_rank = curr_rank % local_world_size
            assert local_world_size <= pg.bundle_count, f"when generating for {self.name_prefix}, for the "

            rank += 1
            self._create_worker(
                rank=rank,
                pg_idx=pg_idx,
                pg=pg,
                local_rank=local_rank,
                resource_pool=resource_pool,
                ray_cls_with_init=ray_cls_with_init,
                worker_env=worker_env,
                detached=detached,
            )

    def _create_worker(self, rank, pg_idx, pg, local_rank, resource_pool, ray_cls_with_init, worker_env, detached):
        world_size = resource_pool.world_size
        use_gpu = resource_pool.use_gpu
        local_world_size = resource_pool.store[0]
        num_gpus = 1 / resource_pool.max_colocate_count

        # we pass in environment variable at option so that Worker can use environment variable to set
        env_vars = {
            "WORLD_SIZE": str(world_size),
            "RANK": str(rank),
            "WG_PREFIX": self.name_prefix,
            "WG_BACKEND": "ray",
            "RAY_LOCAL_WORLD_SIZE": str(local_world_size),
            "MASTER_ADDR": self._master_addr,
            "MASTER_PORT": self._master_port,
            "MASTER_ADDR_FOR_ROLLOUT": self._master_addr_for_rollout,
            "MASTER_PORT_FOR_ROLLOUT": self._master_port_for_rollout,
        }
        if worker_env is not None:
            logging.debug(f"Appending ray class env, origin: {env_vars}, customized env: {worker_env}")
            conflict_env_vars = set(env_vars.keys()) & set(worker_env.keys())
            if len(conflict_env_vars) > 0:
                logging.error(
                    f"User customized env vars conflict with system env: {conflict_env_vars} "
                    f"Overriding may cause unexpected behavior."
                )
                raise ValueError(f"Cannot override protected system env: {conflict_env_vars}")
            env_vars.update(worker_env)
        import re

        cia_name = type(ray_cls_with_init.cls).__name__
        match = re.search(r"ActorClass\(([^)]+)\)", cia_name)  # ray.remote(Obj) -> "ActorClass(Obj)"
        cia_name = match.group(1) if match else cia_name  # "ActorClass(Obj)" -> "Obj"
        name = f"{self.name_prefix}{cia_name}_{pg_idx}:{local_rank}"  # e.g. Worker_2:5

        if self.profile_steps and self.device_name == "cuda":
            ray_cls_with_init.update_options(
                {
                    "runtime_env": {
                        "env_vars": env_vars,
                        "nsight": self.worker_nsight_options,
                    },
                    "name": name,
                }
            )
        else:
            ray_cls_with_init.update_options({"runtime_env": {"env_vars": env_vars}, "name": name})

        if detached:
            ray_cls_with_init.update_options({"lifetime": "detached"})

        # create a worker
        worker = ray_cls_with_init(
            placement_group=pg,
            placement_group_bundle_idx=local_rank,
            use_gpu=use_gpu,
            num_gpus=num_gpus,
            device_name=self.device_name,
        )
        self._workers.append(worker)
        self._worker_names.append(name)

    @property
    def worker_names(self):
        return self._worker_names

    @classmethod
    def from_detached(
        cls,
        name_prefix=None,
        worker_names=None,
        worker_handles=None,
        ray_cls_with_init=None,
        **kwargs,
    ):
        """Create a worker group from existing detached workers.

        Args:
            name_prefix: Prefix for worker names
            worker_names: Names of existing workers to attach to
            ray_cls_with_init: Class with initialization arguments for workers

        Returns:
            A new RayWorkerGroup instance
        """
        worker_group = cls(
            resource_pool=None,
            ray_cls_with_init=ray_cls_with_init,
            name_prefix=name_prefix,
            worker_names=worker_names,
            worker_handles=worker_handles,
            **kwargs,
        )
        return worker_group

    def spawn(self, prefix_set):
        """Spawn to a dictionary of worker groups, each with a subset of method with prefix.

        Args:
            prefix_set: Set of prefixes to create worker groups for

        Returns:
            Dictionary of worker groups keyed by prefix
        """
        if self.fused_worker_used:
            return self.spawn_fused(prefix_set)

        def _rebind_actor_methods(worker_group, actor_name):
            prefix: str = actor_name + "_"
            for method_name in dir(worker_group):
                if method_name.startswith(prefix):
                    original_method_name = method_name.removeprefix(prefix)
                    method = getattr(worker_group, method_name)
                    setattr(worker_group, original_method_name, method)

        new_worker_group_dict = {}
        for prefix in prefix_set:
            new_worker_group = self.from_detached(
                name_prefix=self.name_prefix,
                worker_names=self._worker_names,
                worker_handles=self._workers,
                ray_cls_with_init=self.ray_cls_with_init,
                profile_steps=self.profile_steps,
                worker_nsight_options=self.worker_nsight_options,
            )

            _rebind_actor_methods(new_worker_group, prefix)
            new_worker_group_dict[prefix] = new_worker_group
        return new_worker_group_dict

    def spawn_fused(self, prefix_set):
        """Create a dictionary of worker groups for fused workers.

        Args:
            prefix_set: Set of prefixes to create worker groups for

        Returns:
            Dictionary of worker groups keyed by prefix
        """
        wg_dict = dict()
        for key in prefix_set:
            new_wg = deepcopy(self)
            new_wg._bind_worker_method(self.ray_cls_with_init.cls.raw_cls_dict[key], func_generator)
            new_wg.sub_cls_name = key
            wg_dict[key] = new_wg
        return wg_dict

    def fuse(self, prefix_set):
        """Fuse multiple worker groups into the current worker group.

        Args:
            prefix_set: Set of prefixes to fuse into the worker group
        """
        if self.wg_dict is None:
            self.wg_dict = self.spawn(prefix_set)
        for role_name, role_wg in self.wg_dict.items():
            setattr(self, role_name, role_wg)
        self.method_names = self._bind_worker_method(self.ray_cls_with_init.cls, func_generator)

    def _execute_remote_single_worker(self, worker, method_name: str, *args, **kwargs):
        """Execute a method on a single worker remotely.

        Args:
            worker: The worker actor handle
            method_name: Name of the method to execute
            *args: Positional arguments for the method
            **kwargs: Keyword arguments for the method

        Returns:
            Remote object reference to the method execution
        """
        if self.fused_worker_used and method_name not in self.method_names:
            remote_call = getattr(worker, self.fused_worker_execute_fn_name)
            return remote_call.remote(f"{self.sub_cls_name}_fwmn_{method_name}", *args, **kwargs)
        # fused worker not used
        remote_call = getattr(worker, method_name)
        return remote_call.remote(*args, **kwargs)

    def execute_rank_zero_sync(self, method_name: str, *args, **kwargs):
        """Execute a method on rank zero worker synchronously.

        Args:
            method_name: Name of the method to execute
            *args: Positional arguments for the method
            **kwargs: Keyword arguments for the method

        Returns:
            Result of the method execution
        """
        return ray.get(self.execute_rank_zero_async(method_name, *args, **kwargs))

    def execute_rank_zero_async(self, method_name: str, *args, **kwargs):
        """Execute a method on rank zero worker asynchronously.

        Args:
            method_name: Name of the method to execute
            *args: Positional arguments for the method
            **kwargs: Keyword arguments for the method

        Returns:
            Remote object reference to the method execution
        """
        return self._execute_remote_single_worker(self._workers[0], method_name, *args, **kwargs)

    def execute_rank_zero(self, method_name: str, *args, **kwargs):
        """Alias for execute_rank_zero_async.

        Args:
            method_name: Name of the method to execute
            *args: Positional arguments for the method
            **kwargs: Keyword arguments for the method

        Returns:
            Remote object reference to the method execution
        """
        return self.execute_rank_zero_async(method_name, *args, **kwargs)

    def execute_all(self, method_name: str, *args, **kwargs):
        """Alias for execute_all_async.

        Args:
            method_name: Name of the method to execute
            *args: Positional arguments for the method
            **kwargs: Keyword arguments for the method

        Returns:
            List of remote object references to the method executions
        """
        return self.execute_all_async(method_name, *args, **kwargs)

    def execute_all_sync(self, method_name: str, *args, **kwargs):
        """Execute a method on all workers synchronously.

        Args:
            method_name: Name of the method to execute
            *args: Positional arguments for the method
            **kwargs: Keyword arguments for the method

        Returns:
            List of results from all workers
        """
        return ray.get(self.execute_all_async(method_name, *args, **kwargs))

    def execute_all_async(self, method_name: str, *args, **kwargs):
        """Execute a method on all workers asynchronously.

        Args:
            method_name: Name of the method to execute
            *args: Positional arguments for the method
            **kwargs: Keyword arguments for the method

        Returns:
            List of remote object references to the method executions
        """
        # Here, we assume that if all arguments in args and kwargs are lists,
        # and their lengths match len(self._workers), we'll distribute each
        # element in these lists to the corresponding worker
        # print(f"execute_all_async: method {method_name}({args}, {kwargs})")
        length = len(self._workers)
        if all(isinstance(arg, list) for arg in args) and all(isinstance(kwarg, list) for kwarg in kwargs.values()):
            if all(len(arg) == length for arg in args) and all(len(kwarg) == length for kwarg in kwargs.values()):
                # print(f"splitting args and kwargs into {length} shards")
                result = []
                for i in range(length):
                    sliced_args = tuple(arg[i] for arg in args)
                    sliced_kwargs = {k: v[i] for k, v in kwargs.items()}
                    result.append(
                        self._execute_remote_single_worker(self._workers[i], method_name, *sliced_args, **sliced_kwargs)
                    )
                return result

        return [self._execute_remote_single_worker(worker, method_name, *args, **kwargs) for worker in self._workers]

    @property
    def master_address(self):
        return self._master_addr

    @property
    def master_port(self):
        return self._master_port

    @property
    def workers(self):
        return self._workers

    @property
    def world_size(self):
        return self._world_size


"""
Utilities that enables creating workers inside the same ray.Actor,
with code written in separate ray.Actors.
"""


# deprecated, switching to FusedWorker
def _bind_workers_method_to_parent(cls, key, user_defined_cls):
    """
    Binds the methods of each worker to the WorkerDict.
    Note that we only bind public methods that are decorated by register
    """

    for method_name in dir(user_defined_cls):
        try:
            method = getattr(user_defined_cls, method_name)
            assert callable(method), f"{method_name} in {user_defined_cls} is not callable"
        except Exception:
            # if it is a property, it will fail because Class doesn't have instance property
            continue

        if hasattr(method, MAGIC_ATTR):

            def generate_function(name, key=key):
                def func(self, *args, **kwargs):
                    # dispatch to the actual worker
                    return getattr(self.worker_dict[key], name)(*args, **kwargs)

                async def async_func(self, *args, **kwargs):
                    # dispatch to the actual worker
                    return await getattr(self.worker_dict[key], name)(*args, **kwargs)

                wrapper = async_func if inspect.iscoroutinefunction(method) else func  # noqa: B023

                return wrapper

            func = generate_function(method_name)
            # pass MAGIC_ATTR for outer worker group
            attrs = getattr(method, MAGIC_ATTR)
            setattr(func, MAGIC_ATTR, attrs)
            try:
                # bind direct rollout method to class without prefix
                if attrs["dispatch_mode"] == Dispatch.DIRECT_ROLLOUT_METHOD and "rollout" in key:
                    assert not hasattr(cls, method_name), (
                        f"conflict direct rollout method {method_name} with role {key}"
                    )
                    setattr(cls, method_name, func)
                    print(f"bind role {key} method {method_name} to class {cls}")
                else:
                    method_name_with_prefix = key + "_" + method_name
                    setattr(cls, method_name_with_prefix, func)
            except Exception as e:
                raise ValueError(f"Fail to set method_name {method_name}") from e


def _unwrap_ray_remote(cls):
    if hasattr(cls, "__ray_actor_class__"):
        cls = cls.__ray_actor_class__
    return cls


def _determine_fsdp_megatron_base_class(mros: list):
    """
    - megatron: base class should be MegatronWorker
    - fsdp: base class should be Worker
    """
    for cls in mros[0]:
        if cls.__name__ == "MegatronWorker":
            return cls
        if cls.__name__ == "Worker":
            return cls
    raise ValueError(f"Cannot determine base class for {mros}")


# deprecated, switching to FusedWorker
def create_colocated_worker_cls(class_dict: dict[str, RayClassWithInitArgs]):
    """
    This function should return a class instance that delegates the calls to every
    cls in cls_dict
    """
    cls_dict = {}
    init_args_dict = {}
    worker_cls = _determine_fsdp_megatron_base_class(
        [cls.cls.__ray_actor_class__.__mro__ for cls in class_dict.values()]
    )
    assert issubclass(worker_cls, Worker), f"worker_cls {worker_cls} should be a subclass of Worker"
    print(f"colocated worker base class {worker_cls}")

    for key, cls in class_dict.items():
        cls_dict[key] = cls.cls
        init_args_dict[key] = {"args": cls.args, "kwargs": cls.kwargs}

    assert cls_dict.keys() == init_args_dict.keys()

    # TODO: create a class with customizable name
    class WorkerDict(worker_cls):
        def __init__(self):
            super().__init__()
            self.worker_dict = {}
            for key, user_defined_cls in cls_dict.items():
                user_defined_cls = _unwrap_ray_remote(user_defined_cls)
                # directly instantiate the class without remote
                # in worker class, e.g. <verl.single_controller.base.worker.Worker>
                # when DISABLE_WORKER_INIT == 1 it will return immediately
                with temp_env_var("DISABLE_WORKER_INIT", "1"):
                    self.worker_dict[key] = user_defined_cls(
                        *init_args_dict[key].get("args", ()), **init_args_dict[key].get("kwargs", {})
                    )

    # now monkey-patch the methods from inner class to WorkerDict
    for key, user_defined_cls in cls_dict.items():
        user_defined_cls = _unwrap_ray_remote(user_defined_cls)
        _bind_workers_method_to_parent(WorkerDict, key, user_defined_cls)

    remote_cls = ray.remote(WorkerDict)
    remote_cls = RayClassWithInitArgs(cls=remote_cls)
    return remote_cls


FusedWorkerCLSName = "FusedWorker"


def create_colocated_worker_raw_cls(class_dict: dict[str, RayClassWithInitArgs]):
    """
    This function returns a FusedWorker class.

    `FusedWorker.{class_name}` -> FusedClass
        Use `class_name` as a param to directly access the underlying class.

    `FusedWorker._fuw_execute("{class_name}_fwmn_{method_name}", *args, **kwargs)`
        First param must be "{class_name}_fwmn_{method_name}" in order to access `method_name`
        of underlying class `{class_name}`.

    `FusedWorker.fused_worker_dict` -> {"class_name": FusedClass}
        Stores all underlying classes.

    `FusedClass.fused_worker_dict` -> {"class_name": FusedClass}
        The same as `FusedWorker.fused_worker_dict`, enables underlying class to access other
        underlying classes.
    """
    raw_cls_dict = {cls_name: _unwrap_ray_remote(cia.cls) for cls_name, cia in class_dict.items()}
    init_args_dict = {cls_name: cia.args for cls_name, cia in class_dict.items()}
    init_kwargs_dict = {cls_name: cia.kwargs for cls_name, cia in class_dict.items()}
    cls_names = list(class_dict.keys())

    # FusedWorker_Actor_Critic
    class_name_renamed = "_".join([FusedWorkerCLSName] + cls_names)

    class FusedWorker(Worker):
        def __init__(self, *args, **kwargs):
            super().__init__(*args, **kwargs)
            self.cls_names = cls_names
            self.raw_cls_dict = raw_cls_dict
            self.init_args_dict = init_args_dict
            self.init_kwargs_dict = init_kwargs_dict

            for cls_name, udc, ud_args, ud_kwargs in zip(
                self.cls_names,
                self.raw_cls_dict.values(),
                self.init_args_dict.values(),
                self.init_kwargs_dict.values(),
                strict=True,
            ):
                with temp_env_var("DISABLE_WORKER_INIT", "1"):
                    udc._get_ray_actor_cls_name = lambda x, name_renamed=class_name_renamed: name_renamed
                    udc._get_ray_method_prefix = lambda x, name_prefixed=cls_name: f"{name_prefixed}_"
                    # cls_name = "actor", "critic", udc = ActorWorker, CriticWorker
                    self.fused_worker_dict[cls_name] = udc(*ud_args, **ud_kwargs)
                    setattr(self, cls_name, self.fused_worker_dict[cls_name])

            # injecting fused_worker to each sub worker so they can be aware of existence of each other
            for _, worker in self.fused_worker_dict.items():
                setattr(worker, Worker.fused_worker_attr_name, self.fused_worker_dict)

        def _fuw_execute(self, method_name: str, *args, **kwargs):
            # for fused_worker, method_name is in a form of "{cls_name}_fwmn_{method_name}"
            # where fwmn stands "fused worker method name"
            names = method_name.split("_fwmn_")
            cls_name = names[0]
            method_name = names[1]

            assert cls_name in self.fused_worker_dict, (
                f"calling {cls_name}'s {method_name}, but {cls_name} not in fused_worker_dict"
            )
            udc_method = getattr(self.fused_worker_dict[cls_name], method_name)
            return udc_method(*args, **kwargs)

    renamed_fused_worker_cls = type(class_name_renamed, (FusedWorker,), {})
    renamed_fused_worker_cls.is_fused_worker = True
    renamed_fused_worker_cls.raw_cls_dict = raw_cls_dict

    return renamed_fused_worker_cls


def create_colocated_worker_cls_fused(class_dict: dict[str, RayClassWithInitArgs]):
    """
    This function returns a RayClassWithInitArgs instance of FusedWorker, which is an replacement
    of `create_colocated_worker_cls`. WorkerGroup constructed using this class will be a colocated
    WorkerGroup, which will be referenced as `ColocateWorkerGroup` below.

    `ColocateWorkerGroup.spawn(prefix_set)`
        returns a dict of WorkerGroup {"class_name": WorkerGroup}, WorkerGroup in this dict will
        have methods of underlying class `class_name` attached.

    `ColocateWorkerGroup.fuse(prefix_set)`
        After executing this function, `ColocateWorkerGroup.{class_name}` will return WorkerGroup
        with methods of underlying class `class_name` attached.
    """
    raw_colocated_worker_cls = create_colocated_worker_raw_cls(class_dict)

    remote_cls = ray.remote(raw_colocated_worker_cls)
    cia = RayClassWithInitArgs(cls=remote_cls)
    cia.fused_worker_used = True

    return cia<|MERGE_RESOLUTION|>--- conflicted
+++ resolved
@@ -433,24 +433,17 @@
 
     def _get_master_addr_port(self, pg):
         """Get master addr and port for this worker group"""
-<<<<<<< HEAD
         def _do_get_master_addr_port(pg):
             master_addr, master_port = ray.get(
-=======
-        if self._master_addr is None and self._master_port is None:
-            self._master_addr, self._master_port = ray.get(
->>>>>>> baf3a63e
                 get_master_addr_port.options(
                     scheduling_strategy=PlacementGroupSchedulingStrategy(
                         placement_group=pg, placement_group_bundle_index=0
                     ),
                 ).remote()
             )
-<<<<<<< HEAD
             return master_addr, master_port
-        self._master_addr, self._master_port = _do_get_master_addr_port(pg)
-        self._master_addr_for_rollout, self._master_port_for_rollout = _do_get_master_addr_port(pg)
-=======
+        if self._master_addr is None and self._master_port is None:
+            self._master_addr, self._master_port = _do_get_master_addr_port(pg)
         elif self._master_addr is not None and self._master_port is not None:
             logger.debug(f"{self._master_addr=} {self._master_port=}")
         else:
@@ -458,7 +451,7 @@
                 "Both 'master_addr' and 'master_port' must be provided if you intend to manually specify them, "
                 "or neither should be provided to use Ray's default assignment."
             )
->>>>>>> baf3a63e
+        self._master_addr_for_rollout, self._master_port_for_rollout = _do_get_master_addr_port(pg)
 
     def _init_with_resource_pool(self, resource_pool, ray_cls_with_init, bin_pack, detached, worker_env=None):
         """Initialize the worker group by creating new workers from a resource pool.
