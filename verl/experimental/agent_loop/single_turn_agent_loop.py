--- conflicted
+++ resolved
@@ -41,16 +41,12 @@
 
         metrics = {}
         request_id = uuid4().hex
-<<<<<<< HEAD
-        prompt_token_ids = await self.loop.run_in_executor(
-            None, lambda: self.tokenizer.apply_chat_template(messages, add_generation_prompt=True, tokenize=True)
-=======
+
         prompt_ids = await self.loop.run_in_executor(
             None,
             lambda: self.tokenizer.apply_chat_template(
                 messages, add_generation_prompt=True, tokenize=True, **self.apply_chat_template_kwargs
             ),
->>>>>>> 61104107
         )
         if token_ids:
             # partial rollout case:
