# Copyright 2025 Bytedance Ltd. and/or its affiliates
#
# Licensed under the Apache License, Version 2.0 (the "License");
# you may not use this file except in compliance with the License.
# You may obtain a copy of the License at
#
#     http://www.apache.org/licenses/LICENSE-2.0
#
# Unless required by applicable law or agreed to in writing, software
# distributed under the License is distributed on an "AS IS" BASIS,
# WITHOUT WARRANTIES OR CONDITIONS OF ANY KIND, either express or implied.
# See the License for the specific language governing permissions and
# limitations under the License.
import asyncio
import copy
import json
import logging
import os
from enum import Enum
from typing import Any, Optional
from uuid import uuid4

from verl.experimental.agent_loop.agent_loop import AgentLoopBase, AgentLoopOutput, register
from verl.experimental.agent_loop.tool_parser import FunctionCall, ToolParser
from verl.interactions.base import BaseInteraction
from verl.interactions.utils.interaction_registry import initialize_interactions_from_config
from verl.tools.schemas import ToolResponse
from verl.tools.utils.tool_registry import initialize_tools_from_config
from verl.utils.profiler import simple_timer
from verl.utils.rollout_trace import rollout_trace_op

logger = logging.getLogger(__file__)
logger.setLevel(os.getenv("VERL_LOGGING_LEVEL", "WARN"))


class AgentState(Enum):
    PENDING = "pending"
    GENERATING = "generating"
    PROCESSING_TOOLS = "processing_tools"
    TERMINATED = "terminated"
    INTERACTING = "interacting"


class AgentData:
    """Encapsulates all state variables for the agent loop."""

    def __init__(
        self,
        messages: list[dict[str, Any]],
        image_data: Any,
        metrics: dict[str, Any],
        request_id: str,
        tools_kwargs: dict[str, Any],
        interaction: Optional[BaseInteraction] = None,
        interaction_kwargs: Optional[dict[str, Any]] = None,
    ):
        self.messages = messages
        self.image_data = image_data
        self.metrics = metrics
        self.request_id = request_id
        self.tools_kwargs = tools_kwargs
        self.interaction = interaction
        self.interaction_kwargs = interaction_kwargs or {}

        # State variables
        self.prompt_ids: list[int] = []
        self.response_ids: list[int] = []
        self.response_mask: list[int] = []
        self.response_logprobs: list[float] = []
        self.turn_scores: list[float] = []
        self.tool_rewards: list[float] = []
        self.user_turns = 0
        self.assistant_turns = 0

        # Temporary state for tool calls
        self.tool_calls: list[FunctionCall] = []


@register("tool_agent")
class ToolAgentLoop(AgentLoopBase):
    @classmethod
    def init_class(cls, config, tokenizer, processor, **kwargs):
        if cls._class_initialized:
            return
        cls._class_initialized = True
        print("Performing class-level ToolAgentLoop initialization")

        # Initialize tools from config file
        cls.tokenizer = tokenizer
        cls.processor = processor
        cls.max_user_turns = config.actor_rollout_ref.rollout.multi_turn.max_user_turns
        cls.max_assistant_turns = config.actor_rollout_ref.rollout.multi_turn.max_assistant_turns
        cls.max_parallel_calls = config.actor_rollout_ref.rollout.multi_turn.max_parallel_calls
        cls.max_tool_response_length = config.actor_rollout_ref.rollout.multi_turn.max_tool_response_length
        cls.tool_response_truncate_side = config.actor_rollout_ref.rollout.multi_turn.tool_response_truncate_side
        tool_config_path = config.actor_rollout_ref.rollout.multi_turn.tool_config_path
        tool_list = initialize_tools_from_config(tool_config_path) if tool_config_path else []
        cls.tools = {tool.name: tool for tool in tool_list}
        cls.tool_schemas = [tool.tool_schema.model_dump(exclude_unset=True, exclude_none=True) for tool in tool_list]
        cls.tool_parser = ToolParser.get_tool_parser(config.actor_rollout_ref.rollout.multi_turn.format, cls.tokenizer)
        print(f"Initialized tools: {cls.tools}")

        cls.apply_chat_template_kwargs = config.data.get("apply_chat_template_kwargs", {})
        cls.prompt_length = config.actor_rollout_ref.rollout.prompt_length
        cls.response_length = config.actor_rollout_ref.rollout.response_length
        cls.system_prompt = tokenizer.apply_chat_template(
            [{}], add_generation_prompt=False, tokenize=True, **cls.apply_chat_template_kwargs
        )
        # Initialize interactions from config file
        cls.interaction_config_file = config.actor_rollout_ref.rollout.multi_turn.interaction_config_path
        if cls.interaction_config_file:
            cls.interaction_map: dict[str, BaseInteraction] = cls._initialize_interactions(cls.interaction_config_file)

    @rollout_trace_op
    async def run(self, sampling_params: dict[str, Any], **kwargs) -> AgentLoopOutput:
        messages = list(kwargs["raw_prompt"])
        image_data = copy.deepcopy(kwargs.get("multi_modal_data", {}).get("image", None))
        metrics = {}
        request_id = uuid4().hex
        tools_kwargs = kwargs.get("tools_kwargs", {})

        # Initialize interaction if needed
        interaction = None
        interaction_kwargs = {}
        if self.interaction_config_file:
            interaction_kwargs = kwargs["extra_info"]["interaction_kwargs"]
            if "name" not in interaction_kwargs:
                raise ValueError("'name' key is required in interaction_kwargs")
            interaction_name = interaction_kwargs["name"]
            if interaction_name not in self.interaction_map:
                raise ValueError(
                    f"Interaction '{interaction_name}' not found in interaction_map. Available interactions: "
                    f"{list(self.interaction_map.keys())}"
                )
            interaction = self.interaction_map[interaction_name]
            await interaction.start_interaction(request_id, **interaction_kwargs)
        # Create AgentData instance to encapsulate all state
        agent_data = AgentData(
            messages=messages,
            image_data=image_data,
            metrics=metrics,
            request_id=request_id,
            tools_kwargs=tools_kwargs,
            interaction=interaction,
            interaction_kwargs=interaction_kwargs,
        )

        # State machine loop
        state = AgentState.PENDING
        while state != AgentState.TERMINATED:
            if state == AgentState.PENDING:
                state = await self._handle_pending_state(agent_data, sampling_params)
            elif state == AgentState.GENERATING:
                state = await self._handle_generating_state(agent_data, sampling_params)
            elif state == AgentState.PROCESSING_TOOLS:
                state = await self._handle_processing_tools_state(agent_data)
            elif state == AgentState.INTERACTING:
                state = await self._handle_interacting_state(agent_data)
            else:
                logger.error(f"Invalid state: {state}")
                state = AgentState.TERMINATED

        # Finalize output
        response_ids = agent_data.prompt_ids[-len(agent_data.response_mask) :]
        prompt_ids = agent_data.prompt_ids[: len(agent_data.prompt_ids) - len(agent_data.response_mask)]
        multi_modal_data = {"image": agent_data.image_data} if agent_data.image_data is not None else {}
        output = AgentLoopOutput(
            prompt_ids=prompt_ids,
            response_ids=response_ids[: self.response_length],
            response_mask=agent_data.response_mask[: self.response_length],
            multi_modal_data=multi_modal_data,
            response_logprobs=agent_data.response_logprobs[: self.response_length]
            if agent_data.response_logprobs
            else None,
            num_turns=agent_data.user_turns + agent_data.assistant_turns + 1,
            metrics=agent_data.metrics,
            extra_fields={},
        )
        output.extra_fields.update({"turn_scores": agent_data.turn_scores, "tool_rewards": agent_data.tool_rewards})
        return output

    async def _handle_pending_state(self, agent_data: AgentData, sampling_params: dict[str, Any]) -> AgentState:
        """Handle the pending state: prepare the prompt and start generation."""
        if self.processor is not None:
            raw_prompt = await self.loop.run_in_executor(
                None,
                lambda: self.processor.apply_chat_template(
                    agent_data.messages,
                    tools=self.tool_schemas,
                    add_generation_prompt=True,
                    tokenize=False,
                    **self.apply_chat_template_kwargs,
                ),
            )
            model_inputs = self.processor(text=[raw_prompt], images=agent_data.image_data, return_tensors="pt")
            agent_data.prompt_ids = model_inputs.pop("input_ids").squeeze(0).tolist()
        else:
            agent_data.prompt_ids = await self.loop.run_in_executor(
                None,
                lambda: self.tokenizer.apply_chat_template(
                    agent_data.messages,
                    tools=self.tool_schemas,
                    add_generation_prompt=True,
                    tokenize=True,
                    **self.apply_chat_template_kwargs,
                ),
            )
        return AgentState.GENERATING

    async def _handle_generating_state(
        self, agent_data: AgentData, sampling_params: dict[str, Any], ignore_termination: bool = False
    ) -> AgentState:
        """Handle the generating state: generate model response and check for tool calls."""
        add_messages: list[dict[str, Any]] = []

        with simple_timer("generate_sequences", agent_data.metrics):
            output = await self.server_manager.generate(
                request_id=agent_data.request_id,
                prompt_ids=agent_data.prompt_ids,
                sampling_params=sampling_params,
                image_data=agent_data.image_data,
            )

        agent_data.assistant_turns += 1
        agent_data.response_ids = output.token_ids
        agent_data.prompt_ids += agent_data.response_ids
        agent_data.response_mask += [1] * len(agent_data.response_ids)
        if output.log_probs:
            agent_data.response_logprobs += output.log_probs

        # Check termination conditions
        if not ignore_termination and len(agent_data.response_mask) >= self.response_length:
            return AgentState.TERMINATED
        if self.max_assistant_turns and agent_data.assistant_turns >= self.max_assistant_turns:
            return AgentState.TERMINATED
        if self.max_user_turns and agent_data.user_turns >= self.max_user_turns:
            return AgentState.TERMINATED

        # Extract tool calls
        _, agent_data.tool_calls = await self.tool_parser.extract_tool_calls(agent_data.response_ids)

        # Handle interaction if needed
        if self.interaction_config_file:
            assistant_message = await self.loop.run_in_executor(
                None, lambda: self.tokenizer.decode(agent_data.response_ids, skip_special_tokens=True)
            )
            add_messages.append({"role": "assistant", "content": assistant_message})
            agent_data.messages.extend(add_messages)

        # Determine next state
        if agent_data.tool_calls:
            return AgentState.PROCESSING_TOOLS
        elif self.interaction_config_file:
            return AgentState.INTERACTING
        else:
            return AgentState.TERMINATED

    async def _handle_processing_tools_state(self, agent_data: AgentData) -> AgentState:
        """Handle the processing tools state: execute tool calls and prepare tool responses."""
        add_messages: list[dict[str, Any]] = []
        new_images_this_turn: list[Any] = []  # Local variable instead of agent_data attribute

        tasks = []
        for tool_call in agent_data.tool_calls[: self.max_parallel_calls]:
            tasks.append(self._call_tool(tool_call, agent_data.tools_kwargs))

        with simple_timer("tool_calls", agent_data.metrics):
            responses = await asyncio.gather(*tasks)

<<<<<<< HEAD
        # Handle responses for interaction if needed
        if self.interaction_config_file:
            for response, _, _ in responses:
                if response.text:
                    agent_data.messages.append({"role": "tool", "content": response.text})

=======
>>>>>>> 90154aee
        # Process tool responses and update multi_modal_data
        # Removed: agent_data.new_images_this_turn = []
        for tool_response, tool_reward, _ in responses:
            # Create message from tool response
            if tool_response.image or tool_response.video:
                # Multi-modal content with structured format
                if not getattr(self.processor, "image_processor", None):
                    raise ValueError(
                        "Multimedia data can only be processed by `processor`, but the processor is None. "
                        "This error is often caused if you are using a LLM model but your tool returns multimodal "
                        "data. Plase use a vlm as the base model."
                    )
                content = []
                if tool_response.image:
                    content.append({"type": "image"})
                if tool_response.video:
                    content.append({"type": "video"})
                if tool_response.text:
                    content.append({"type": "text", "text": tool_response.text})
                message = {"role": "tool", "content": content}
            else:
                # Text-only content
                message = {"role": "tool", "content": tool_response.text or ""}

            add_messages.append(message)
            agent_data.messages.extend(add_messages)

            # Handle image data
            if tool_response.image:
                if agent_data.image_data is None:
                    agent_data.image_data = []
                elif not isinstance(agent_data.image_data, list):
                    agent_data.image_data = [agent_data.image_data]

                # Add new image data
                if isinstance(tool_response.image, list):
                    # Ensure all elements in the list are valid image objects
                    for img in tool_response.image:
                        if img is not None:  # Add a check to ensure the image is not None
                            agent_data.image_data.append(img)
                            new_images_this_turn.append(img)  # Using local variable
                else:
                    # Ensure the image is not None
                    if tool_response.image is not None:
                        agent_data.image_data.append(tool_response.image)
                        new_images_this_turn.append(tool_response.image)  # Using local variable

            # Handle video data
            if tool_response.video:
                # Currently not supported, raise informative error
                logger.warning("Multimedia type 'video' is not currently supported. Only 'image' is supported.")
                raise NotImplementedError(
                    "Multimedia type 'video' is not currently supported. Only 'image' is supported."
                )

            if tool_reward is not None:
                agent_data.tool_rewards.append(tool_reward)

        # Update prompt with tool responses
        if self.processor is not None:
            raw_tool_response = await self.loop.run_in_executor(
                None,
                lambda: self.processor.apply_chat_template(
                    add_messages,
                    add_generation_prompt=True,
                    tokenize=False,
                    **self.apply_chat_template_kwargs,
                ),
            )
            # Use only the new images from this turn for processing tool responses
            current_images = new_images_this_turn if new_images_this_turn else None  # Using local variable
            model_inputs = self.processor(text=[raw_tool_response], images=current_images, return_tensors="pt")
            response_ids = model_inputs.pop("input_ids").squeeze(0).tolist()
        else:
            response_ids = await self.loop.run_in_executor(
                None,
                lambda: self.tokenizer.apply_chat_template(add_messages, add_generation_prompt=True, tokenize=True),
            )
        response_ids = response_ids[len(self.system_prompt) :]
        if len(agent_data.response_mask) + len(response_ids) >= self.response_length:
            return AgentState.TERMINATED
        # Update prompt_ids and response_mask
        agent_data.prompt_ids += response_ids
        agent_data.response_mask += [0] * len(response_ids)
        if agent_data.response_logprobs:
            agent_data.response_logprobs += [0.0] * len(response_ids)
        agent_data.user_turns += 1
        return AgentState.GENERATING

    async def _handle_interacting_state(self, agent_data: AgentData) -> AgentState:
        """Handle the interacting state: get user input from interaction."""
        (
            should_terminate_sequence,
            interaction_responses,
            reward,
            metrics,
        ) = await agent_data.interaction.generate_response(
            agent_data.request_id, agent_data.messages, **agent_data.interaction_kwargs
        )
        agent_data.user_turns += 1

        add_messages: list[dict[str, Any]] = [{"role": "user", "content": interaction_responses}]
        agent_data.messages.extend(add_messages)

        if reward is not None:
            agent_data.turn_scores.append(reward)

        # Update prompt with user responses (similar to _handle_processing_tools_state)
        if self.processor is not None:
            raw_user_response = await self.loop.run_in_executor(
                None,
                lambda: self.processor.apply_chat_template(
                    add_messages,
                    add_generation_prompt=True,
                    tokenize=False,
                    **self.apply_chat_template_kwargs,
                ),
            )
            model_inputs = self.processor(text=[raw_user_response], images=None, return_tensors="pt")
            response_ids = model_inputs.pop("input_ids").squeeze(0).tolist()
        else:
            response_ids = await self.loop.run_in_executor(
                None,
                lambda: self.tokenizer.apply_chat_template(add_messages, add_generation_prompt=True, tokenize=True),
            )
        response_ids = response_ids[len(self.system_prompt) :]

        # Update prompt_ids and response_mask
        agent_data.prompt_ids += response_ids
        agent_data.response_mask += [0] * len(response_ids)
        if agent_data.response_logprobs:
            agent_data.response_logprobs += [0.0] * len(response_ids)

        # double check prompt
        # Check termination condition
        if should_terminate_sequence:
            return AgentState.TERMINATED
        else:
            return AgentState.GENERATING

    async def _call_tool(
        self, tool_call: FunctionCall, tools_kwargs: dict[str, Any]
    ) -> tuple[ToolResponse, float, dict]:
        """Call tool and return tool response."""
        tool, instance_id = None, None
        try:
            # TODO: append malformed tool_call to the prompt: invalid function name or arguments
            tool_name = tool_call.name
            tool_args = json.loads(tool_call.arguments)
            tool = self.tools[tool_name]
            kwargs = tools_kwargs.get(tool_name, {})
            instance_id, _ = await tool.create(create_kwargs=kwargs.get("create_kwargs", {}))
            tool_execution_response, tool_reward, res = await tool.execute(instance_id, tool_args)
        except Exception as e:
            logger.warning(f"Error when executing tool: {e}")
            return (
                ToolResponse(
                    text=f"Error when executing tool: {e}",
                ),
                0.0,
                {},
            )
        finally:
            if tool and instance_id:
                await tool.release(instance_id)

        tool_response_text = tool_execution_response.text
        if tool_response_text and len(tool_response_text) > self.max_tool_response_length:
            if self.tool_response_truncate_side == "left":
                tool_response_text = tool_response_text[: self.max_tool_response_length] + "...(truncated)"
            elif self.tool_response_truncate_side == "right":
                tool_response_text = "(truncated)..." + tool_response_text[-self.max_tool_response_length :]
            else:
                length = self.max_tool_response_length // 2
                tool_response_text = tool_response_text[:length] + "...(truncated)..." + tool_response_text[-length:]

        # Create ToolResponse from tool execution result
        tool_response_kwargs = {"text": tool_response_text}

        # Add multimedia data if present
        for attr_name in ["image", "video"]:
            if hasattr(tool_execution_response, attr_name):
                attr_value = getattr(tool_execution_response, attr_name)
                if attr_value is not None:
                    tool_response_kwargs[attr_name] = attr_value

        return ToolResponse(**tool_response_kwargs), tool_reward, res

    @classmethod
    def _initialize_interactions(cls, interaction_config_file):
        """Initialize interactions from configuration.
        Returns:
            dict[str, BaseInteraction]: A dictionary mapping interaction names to interaction instances.
        """
        if interaction_config_file is None:
            return {}

        interaction_map = initialize_interactions_from_config(interaction_config_file)
        logger.info(f"Initialize interactions from configuration: interaction_map: {list(interaction_map.keys())}")
        return interaction_map<|MERGE_RESOLUTION|>--- conflicted
+++ resolved
@@ -267,15 +267,6 @@
         with simple_timer("tool_calls", agent_data.metrics):
             responses = await asyncio.gather(*tasks)
 
-<<<<<<< HEAD
-        # Handle responses for interaction if needed
-        if self.interaction_config_file:
-            for response, _, _ in responses:
-                if response.text:
-                    agent_data.messages.append({"role": "tool", "content": response.text})
-
-=======
->>>>>>> 90154aee
         # Process tool responses and update multi_modal_data
         # Removed: agent_data.new_images_this_turn = []
         for tool_response, tool_reward, _ in responses:
