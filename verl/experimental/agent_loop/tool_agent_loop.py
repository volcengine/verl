# Copyright 2025 Bytedance Ltd. and/or its affiliates
#
# Licensed under the Apache License, Version 2.0 (the "License");
# you may not use this file except in compliance with the License.
# You may obtain a copy of the License at
#
#     http://www.apache.org/licenses/LICENSE-2.0
#
# Unless required by applicable law or agreed to in writing, software
# distributed under the License is distributed on an "AS IS" BASIS,
# WITHOUT WARRANTIES OR CONDITIONS OF ANY KIND, either express or implied.
# See the License for the specific language governing permissions and
# limitations under the License.
import asyncio
import copy
import json
import logging
import os
from enum import Enum
from typing import Any, Optional
from uuid import uuid4

from verl.experimental.agent_loop.agent_loop import AgentLoopBase, AgentLoopOutput, register
from verl.experimental.agent_loop.tool_parser import FunctionCall, ToolParser
from verl.interactions.base import BaseInteraction
from verl.interactions.utils.interaction_registry import initialize_interactions_from_config
from verl.tools.schemas import ToolResponse
from verl.tools.utils.tool_registry import initialize_tools_from_config
from verl.utils.profiler import simple_timer
from verl.utils.rollout_trace import rollout_trace_op

logger = logging.getLogger(__file__)
logger.setLevel(os.getenv("VERL_LOGGING_LEVEL", "WARN"))


class AgentState(Enum):
    PENDING = "pending"
    GENERATING = "generating"
    PROCESSING_TOOLS = "processing_tools"
    TERMINATED = "terminated"
    INTERACTING = "interacting"


class AgentData:
    """Encapsulates all state variables for the agent loop."""

    def __init__(
        self,
        messages: list[dict[str, Any]],
        image_data: Any,
        metrics: dict[str, Any],
        request_id: str,
        tools_kwargs: dict[str, Any],
        interaction: Optional[BaseInteraction] = None,
        interaction_kwargs: Optional[dict[str, Any]] = None,
    ):
        self.messages = messages
        self.image_data = image_data
        self.metrics = metrics
        self.request_id = request_id
        self.tools_kwargs = tools_kwargs
        self.interaction = interaction
        self.interaction_kwargs = interaction_kwargs or {}

        # State variables
        self.prompt_ids: list[int] = []
        self.response_ids: list[int] = []
        self.response_mask: list[int] = []
        self.response_logprobs: list[float] = []
        self.turn_scores: list[float] = []
        self.user_turns = 0
        self.assistant_turns = 0

        # Temporary state for tool calls
        self.tool_calls: list[FunctionCall] = []


@register("tool_agent")
class ToolAgentLoop(AgentLoopBase):
    @classmethod
    def init_class(cls, config, tokenizer, processor, **kwargs):
        if cls._class_initialized:
            return
        cls._class_initialized = True
        print("Performing class-level ToolAgentLoop initialization")

        # Initialize tools from config file
        cls.tokenizer = tokenizer
        cls.processor = processor
        cls.max_user_turns = config.actor_rollout_ref.rollout.multi_turn.max_user_turns
        cls.max_assistant_turns = config.actor_rollout_ref.rollout.multi_turn.max_assistant_turns
        cls.max_parallel_calls = config.actor_rollout_ref.rollout.multi_turn.max_parallel_calls
        cls.max_tool_response_length = config.actor_rollout_ref.rollout.multi_turn.max_tool_response_length
        cls.tool_response_truncate_side = config.actor_rollout_ref.rollout.multi_turn.tool_response_truncate_side
        tool_config_path = config.actor_rollout_ref.rollout.multi_turn.tool_config_path
        tool_list = initialize_tools_from_config(tool_config_path) if tool_config_path else []
        cls.tools = {tool.name: tool for tool in tool_list}
        cls.tool_schemas = [tool.tool_schema.model_dump(exclude_unset=True, exclude_none=True) for tool in tool_list]
        cls.tool_parser = ToolParser.get_tool_parser(config.actor_rollout_ref.rollout.multi_turn.format, cls.tokenizer)
        print(f"Initialized tools: {cls.tools}")

        cls.apply_chat_template_kwargs = config.data.get("apply_chat_template_kwargs", {})
        cls.prompt_length = config.actor_rollout_ref.rollout.prompt_length
        cls.response_length = config.actor_rollout_ref.rollout.response_length
        cls.system_prompt = tokenizer.apply_chat_template(
            [{}], add_generation_prompt=False, tokenize=True, **cls.apply_chat_template_kwargs
        )
        # Initialize interactions from config file
        cls.interaction_config_file = config.actor_rollout_ref.rollout.multi_turn.interaction_config_path
        if cls.interaction_config_file:
            cls.interaction_map: dict[str, BaseInteraction] = cls._initialize_interactions(cls.interaction_config_file)

    @rollout_trace_op
    async def run(self, sampling_params: dict[str, Any], **kwargs) -> AgentLoopOutput:
        messages = list(kwargs["raw_prompt"])
        image_data = copy.deepcopy(kwargs.get("multi_modal_data", {}).get("image", None))
        metrics = {}
        # Reset per-run tool rewards collection
        self.tool_rewards = 0.0
        self.tool_metrics = []
        request_id = uuid4().hex
        tools_kwargs = kwargs.get("tools_kwargs", {})

        # Initialize interaction if needed
        interaction = None
        interaction_kwargs = {}
        if self.interaction_config_file:
            interaction_kwargs = kwargs["extra_info"]["interaction_kwargs"]
            if "name" not in interaction_kwargs:
                raise ValueError("'name' key is required in interaction_kwargs")
            interaction_name = interaction_kwargs["name"]
            if interaction_name not in self.interaction_map:
                raise ValueError(
                    f"Interaction '{interaction_name}' not found in interaction_map. Available interactions: "
                    f"{list(self.interaction_map.keys())}"
                )
            interaction = self.interaction_map[interaction_name]
            await interaction.start_interaction(request_id, **interaction_kwargs)

        # Create AgentData instance to encapsulate all state
        agent_data = AgentData(
            messages=messages,
            image_data=image_data,
            metrics=metrics,
            request_id=request_id,
            tools_kwargs=tools_kwargs,
            interaction=interaction,
            interaction_kwargs=interaction_kwargs,
        )

        # State machine loop
        state = AgentState.PENDING
        while state != AgentState.TERMINATED:
            if state == AgentState.PENDING:
                state = await self._handle_pending_state(agent_data, sampling_params)
            elif state == AgentState.GENERATING:
                state = await self._handle_generating_state(agent_data, sampling_params)
                agent_data.assistant_turns += 1
            elif state == AgentState.PROCESSING_TOOLS:
                state = await self._handle_processing_tools_state(agent_data)
            elif state == AgentState.INTERACTING:
                state = await self._handle_interacting_state(agent_data)
                agent_data.user_turns += 1
            else:
                logger.error(f"Invalid state: {state}")
                state = AgentState.TERMINATED

        # Finalize output
        response_ids = agent_data.prompt_ids[-len(agent_data.response_mask) :]
        prompt_ids = agent_data.prompt_ids[: len(agent_data.prompt_ids) - len(agent_data.response_mask)]
        multi_modal_data = {"image": agent_data.image_data} if agent_data.image_data is not None else {}
        output = AgentLoopOutput(
            prompt_ids=prompt_ids,
            response_ids=response_ids[: self.response_length],
            response_mask=agent_data.response_mask[: self.response_length],
            multi_modal_data=multi_modal_data,
            response_logprobs=agent_data.response_logprobs[: self.response_length]
            if agent_data.response_logprobs
            else None,
            num_turns=agent_data.user_turns + agent_data.assistant_turns + 1,
            metrics=agent_data.metrics,
            extra_fields={},
        )
        output.extra_fields.update({"turn_scores": agent_data.turn_scores})
        return output

    async def _handle_pending_state(self, agent_data: AgentData, sampling_params: dict[str, Any]) -> AgentState:
        """Handle the pending state: prepare the prompt and start generation."""
        if self.processor is not None:
            raw_prompt = await self.loop.run_in_executor(
                None,
                lambda: self.processor.apply_chat_template(
                    agent_data.messages,
                    tools=self.tool_schemas,
                    add_generation_prompt=True,
                    tokenize=False,
                    **self.apply_chat_template_kwargs,
                ),
            )
            model_inputs = self.processor(text=[raw_prompt], images=agent_data.image_data, return_tensors="pt")
            agent_data.prompt_ids = model_inputs.pop("input_ids").squeeze(0).tolist()
        else:
            agent_data.prompt_ids = await self.loop.run_in_executor(
                None,
                lambda: self.tokenizer.apply_chat_template(
                    agent_data.messages,
                    tools=self.tool_schemas,
                    add_generation_prompt=True,
                    tokenize=True,
                    **self.apply_chat_template_kwargs,
                ),
            )
        return AgentState.GENERATING

    async def _handle_generating_state(self, agent_data: AgentData, sampling_params: dict[str, Any]) -> AgentState:
        """Handle the generating state: generate model response and check for tool calls."""
        add_messages: list[dict[str, Any]] = []

        with simple_timer("generate_sequences", agent_data.metrics):
            output = await self.server_manager.generate(
                request_id=agent_data.request_id,
                prompt_ids=agent_data.prompt_ids,
                sampling_params=sampling_params,
                image_data=agent_data.image_data,
            )

        agent_data.response_ids = output.token_ids
        agent_data.prompt_ids += agent_data.response_ids
        agent_data.response_mask += [1] * len(agent_data.response_ids)
        if output.log_probs:
            agent_data.response_logprobs += output.log_probs

        # Check termination conditions
        if len(agent_data.response_mask) >= self.response_length:
            return AgentState.TERMINATED
        if self.max_assistant_turns and agent_data.assistant_turns >= self.max_assistant_turns:
            return AgentState.TERMINATED
        if self.max_user_turns and agent_data.user_turns >= self.max_user_turns:
            return AgentState.TERMINATED

        # Extract tool calls
        _, agent_data.tool_calls = await self.tool_parser.extract_tool_calls(agent_data.response_ids)

        # Handle interaction if needed
        if self.interaction_config_file:
            assistant_message = await self.loop.run_in_executor(
                None, lambda: self.tokenizer.decode(agent_data.response_ids)
            )
            add_messages.append({"role": "assistant", "content": assistant_message})
            agent_data.messages.extend(add_messages)

        # Determine next state
        if agent_data.tool_calls:
            return AgentState.PROCESSING_TOOLS
        elif self.interaction_config_file:
            return AgentState.INTERACTING
        else:
            return AgentState.TERMINATED

    async def _handle_processing_tools_state(self, agent_data: AgentData) -> AgentState:
        """Handle the processing tools state: execute tool calls and prepare tool responses."""
        add_messages: list[dict[str, Any]] = []
        new_images_this_turn: list[Any] = []  # Local variable instead of agent_data attribute

        tasks = []
        for tool_call in agent_data.tool_calls[: self.max_parallel_calls]:
            tasks.append(self._call_tool(tool_call, agent_data.tools_kwargs))

        with simple_timer("tool_calls", agent_data.metrics):
            responses = await asyncio.gather(*tasks)

        # Handle responses for interaction if needed
        if self.interaction_config_file:
            for response in responses:
                if response.text:
                    agent_data.messages.append({"role": "tool", "content": response.text})

        # Process tool responses and update multi_modal_data
        # Removed: agent_data.new_images_this_turn = []
        for tool_response in responses:
            # Create message from tool response
            if tool_response.image or tool_response.video:
                # Multi-modal content with structured format
                content = []
                if tool_response.image:
                    content.append({"type": "image"})
                if tool_response.video:
                    content.append({"type": "video"})
                if tool_response.text:
                    content.append({"type": "text", "text": tool_response.text})
                message = {"role": "tool", "content": content}
            else:
                # Text-only content
                message = {"role": "tool", "content": tool_response.text or ""}

            add_messages.append(message)
            agent_data.messages.extend(add_messages)

            # Handle image data
            if tool_response.image:
                if agent_data.image_data is None:
                    agent_data.image_data = []
                elif not isinstance(agent_data.image_data, list):
                    agent_data.image_data = [agent_data.image_data]

                # Add new image data
                if isinstance(tool_response.image, list):
                    # Ensure all elements in the list are valid image objects
                    for img in tool_response.image:
                        if img is not None:  # Add a check to ensure the image is not None
                            agent_data.image_data.append(img)
                            new_images_this_turn.append(img)  # Using local variable
                else:
                    # Ensure the image is not None
                    if tool_response.image is not None:
                        agent_data.image_data.append(tool_response.image)
                        new_images_this_turn.append(tool_response.image)  # Using local variable

            # Handle video data
            if tool_response.video:
                # Currently not supported, raise informative error
                logger.warning("Multimedia type 'video' is not currently supported. Only 'image' is supported.")
                raise NotImplementedError(
                    "Multimedia type 'video' is not currently supported. Only 'image' is supported."
                )

<<<<<<< HEAD
        output = AgentLoopOutput(
            prompt_ids=prompt_ids,
            response_ids=response_ids[: self.response_length],
            response_mask=response_mask[: self.response_length],
            multi_modal_data=multi_modal_data,
            response_logprobs=response_logprobs[: self.response_length] if response_logprobs else None,
            num_turns=user_turns + assistant_turns + 1,
            tool_rewards=self.tool_rewards,
            tool_metrics=self.tool_metrics,
            metrics=metrics,
=======
        # Update prompt with tool responses
        if self.processor is not None:
            raw_tool_response = await self.loop.run_in_executor(
                None,
                lambda: self.processor.apply_chat_template(
                    add_messages,
                    add_generation_prompt=True,
                    tokenize=False,
                    **self.apply_chat_template_kwargs,
                ),
            )
            # Use only the new images from this turn for processing tool responses
            current_images = new_images_this_turn if new_images_this_turn else None  # Using local variable
            model_inputs = self.processor(text=[raw_tool_response], images=current_images, return_tensors="pt")
            response_ids = model_inputs.pop("input_ids").squeeze(0).tolist()
        else:
            response_ids = await self.loop.run_in_executor(
                None,
                lambda: self.tokenizer.apply_chat_template(add_messages, add_generation_prompt=True, tokenize=True),
            )
        response_ids = response_ids[len(self.system_prompt) :]
        if len(agent_data.response_mask) + len(response_ids) >= self.response_length:
            return AgentState.TERMINATED
        # Update prompt_ids and response_mask
        agent_data.prompt_ids += response_ids
        agent_data.response_mask += [0] * len(response_ids)
        if agent_data.response_logprobs:
            agent_data.response_logprobs += [0.0] * len(response_ids)
        agent_data.user_turns += 1
        return AgentState.GENERATING

    async def _handle_interacting_state(self, agent_data: AgentData) -> AgentState:
        """Handle the interacting state: get user input from interaction."""
        (
            should_terminate_sequence,
            interaction_responses,
            reward,
            metrics,
        ) = await agent_data.interaction.generate_response(
            agent_data.request_id, agent_data.messages, **agent_data.interaction_kwargs
>>>>>>> 72e88ecd
        )

        add_messages: list[dict[str, Any]] = [{"role": "user", "content": interaction_responses}]

        if reward is not None:
            agent_data.turn_scores.append(reward)

        # Update prompt with user responses (similar to _handle_processing_tools_state)
        if self.processor is not None:
            raw_user_response = await self.loop.run_in_executor(
                None,
                lambda: self.processor.apply_chat_template(
                    add_messages,
                    add_generation_prompt=True,
                    tokenize=False,
                    **self.apply_chat_template_kwargs,
                ),
            )
            model_inputs = self.processor(text=[raw_user_response], images=None, return_tensors="pt")
            response_ids = model_inputs.pop("input_ids").squeeze(0).tolist()
        else:
            response_ids = await self.loop.run_in_executor(
                None,
                lambda: self.tokenizer.apply_chat_template(add_messages, add_generation_prompt=True, tokenize=True),
            )
        response_ids = response_ids[len(self.system_prompt) :]

        # Update prompt_ids and response_mask
        agent_data.prompt_ids += response_ids
        agent_data.response_mask += [0] * len(response_ids)
        if agent_data.response_logprobs:
            agent_data.response_logprobs += [0.0] * len(response_ids)

        # Check termination condition
        if should_terminate_sequence:
            return AgentState.TERMINATED
        else:
            return AgentState.GENERATING

    async def _call_tool(self, tool_call: FunctionCall, tools_kwargs: dict[str, Any]) -> ToolResponse:
        """Call tool and return tool response."""
        tool, instance_id = None, None
        try:
            # TODO: append malformed tool_call to the prompt: invalid function name or arguments
            tool_name = tool_call.name
            tool_args = json.loads(tool_call.arguments)
            tool = self.tools[tool_name]
            kwargs = tools_kwargs.get(tool_name, {})
            instance_id, _ = await tool.create(create_kwargs=kwargs.get("create_kwargs", {}))
            tool_execution_response, tool_reward_score, tool_metrics = await tool.execute(instance_id, tool_args)
            # Accumulate aggregate tool reward
            try:
                if tool_reward_score is not None:
                    self.tool_rewards += float(tool_reward_score)
            except (ValueError, TypeError) as e:
                logger.warning(f"Could not convert tool reward score to float: {e}")
            # Record per-call metrics and include the per-call reward for downstream consumers
            self.tool_metrics.append(tool_metrics)
        except Exception as e:
            logger.warning(f"Error when executing tool: {e}")
            return ToolResponse(
                text=f"Error when executing tool: {e}",
            )
        finally:
            if tool and instance_id:
                await tool.release(instance_id)

        tool_response_text = tool_execution_response.text
        if tool_response_text and len(tool_response_text) > self.max_tool_response_length:
            if self.tool_response_truncate_side == "left":
                tool_response_text = tool_response_text[: self.max_tool_response_length] + "...(truncated)"
            elif self.tool_response_truncate_side == "right":
                tool_response_text = "(truncated)..." + tool_response_text[-self.max_tool_response_length :]
            else:
                length = self.max_tool_response_length // 2
                tool_response_text = tool_response_text[:length] + "...(truncated)..." + tool_response_text[-length:]

        # Create ToolResponse from tool execution result
        tool_response_kwargs = {"text": tool_response_text}

        # Add multimedia data if present
        for attr_name in ["image", "video"]:
            if hasattr(tool_execution_response, attr_name):
                attr_value = getattr(tool_execution_response, attr_name)
                if attr_value is not None:
                    tool_response_kwargs[attr_name] = attr_value

        return ToolResponse(**tool_response_kwargs)

    @classmethod
    def _initialize_interactions(cls, interaction_config_file):
        """Initialize interactions from configuration.
        Returns:
            dict[str, BaseInteraction]: A dictionary mapping interaction names to interaction instances.
        """
        if interaction_config_file is None:
            return {}

        interaction_map = initialize_interactions_from_config(interaction_config_file)
        logger.info(f"Initialize interactions from configuration: interaction_map: {list(interaction_map.keys())}")
        return interaction_map<|MERGE_RESOLUTION|>--- conflicted
+++ resolved
@@ -324,18 +324,6 @@
                     "Multimedia type 'video' is not currently supported. Only 'image' is supported."
                 )
 
-<<<<<<< HEAD
-        output = AgentLoopOutput(
-            prompt_ids=prompt_ids,
-            response_ids=response_ids[: self.response_length],
-            response_mask=response_mask[: self.response_length],
-            multi_modal_data=multi_modal_data,
-            response_logprobs=response_logprobs[: self.response_length] if response_logprobs else None,
-            num_turns=user_turns + assistant_turns + 1,
-            tool_rewards=self.tool_rewards,
-            tool_metrics=self.tool_metrics,
-            metrics=metrics,
-=======
         # Update prompt with tool responses
         if self.processor is not None:
             raw_tool_response = await self.loop.run_in_executor(
@@ -376,7 +364,6 @@
             metrics,
         ) = await agent_data.interaction.generate_response(
             agent_data.request_id, agent_data.messages, **agent_data.interaction_kwargs
->>>>>>> 72e88ecd
         )
 
         add_messages: list[dict[str, Any]] = [{"role": "user", "content": interaction_responses}]
