--- conflicted
+++ resolved
@@ -226,12 +226,11 @@
         if "agent_name" not in batch.non_tensor_batch:
             batch.non_tensor_batch["agent_name"] = np.array(["single_turn_agent"] * len(batch), dtype=object)
 
-<<<<<<< HEAD
-        agent_names = batch.non_tensor_batch["agent_name"].repeat(n, axis=0)
-        raw_prompts = batch.non_tensor_batch["raw_prompt"].repeat(n, axis=0)
-
+        tasks = []
+        agent_names = batch.non_tensor_batch["agent_name"]
+        raw_prompts = batch.non_tensor_batch["raw_prompt"]
         if "index" in batch.non_tensor_batch:
-            index = batch.non_tensor_batch["index"].repeat(n, axis=0)
+            index = batch.non_tensor_batch["index"]
         else:
             index = np.arange(len(raw_prompts))
 
@@ -241,13 +240,6 @@
             tasks.append(
                 asyncio.create_task(self._run_agent_loop(agent_name, messages.tolist(), sampling_params, trajectory))
             )
-=======
-        tasks = []
-        agent_names = batch.non_tensor_batch["agent_name"]
-        raw_prompts = batch.non_tensor_batch["raw_prompt"]
-        for agent_name, messages in zip(agent_names, raw_prompts):
-            tasks.append(asyncio.create_task(self._run_agent_loop(agent_name, messages.tolist(), sampling_params)))
->>>>>>> 26d3a03b
         outputs = await asyncio.gather(*tasks)
 
         output = self._postprocess(outputs)
