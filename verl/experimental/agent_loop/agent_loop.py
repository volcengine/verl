--- conflicted
+++ resolved
@@ -347,9 +347,8 @@
 
 
         Returns:
-            dict: Reward score and reward extra info.
-        """
-<<<<<<< HEAD
+            float: Reward score.
+        """
         prompts = torch.tensor(output.prompt_ids, dtype=torch.long).unsqueeze(0)
         responses = torch.tensor(output.response_ids, dtype=torch.long).unsqueeze(0)
         attention_mask = torch.ones((1, prompts.shape[1] + responses.shape[1]), dtype=torch.long)
@@ -388,9 +387,6 @@
             non_tensor_batch=non_tensor_batch,
         )
         reward_tensor = await self.loop.run_in_executor(
-=======
-        result = await self.loop.run_in_executor(
->>>>>>> 72e88ecd
             None,
             self.reward_wrapper,
             data,
@@ -687,12 +683,8 @@
                 reward_score=output.reward_score,
                 num_turns=output.num_turns,
                 metrics=output.metrics,
-<<<<<<< HEAD
                 tool_rewards=output.tool_rewards,
                 tool_metrics=output.tool_metrics,
-=======
-                extra_fields=output.extra_fields,
->>>>>>> 72e88ecd
             )
 
     def _postprocess(self, inputs: list[_InternalAgentLoopOutput]) -> DataProto:
