# Copyright 2024 Bytedance Ltd. and/or its affiliates
#
# Licensed under the Apache License, Version 2.0 (the "License");
# you may not use this file except in compliance with the License.
# You may obtain a copy of the License at
#
#     http://www.apache.org/licenses/LICENSE-2.0
#
# Unless required by applicable law or agreed to in writing, software
# distributed under the License is distributed on an "AS IS" BASIS,
# WITHOUT WARRANTIES OR CONDITIONS OF ANY KIND, either express or implied.
# See the License for the specific language governing permissions and
# limitations under the License.
import asyncio
import heapq
import logging
import os
import queue
import random
import threading
from abc import ABC, abstractmethod
from concurrent.futures import Future
from typing import Any, Optional

import hydra
import numpy as np
import ray
import torch
from cachetools import LRUCache
from omegaconf import DictConfig, OmegaConf
from pydantic import BaseModel, ConfigDict
from tensordict import TensorDict
from transformers import AutoProcessor, AutoTokenizer

from verl.protocol import DataProto
from verl.single_controller.ray.base import RayWorkerGroup
from verl.trainer.ppo.reward import load_reward_manager
from verl.utils import hf_processor, hf_tokenizer
from verl.utils.fs import copy_to_local
from verl.utils.model import compute_position_id_with_mask
from verl.utils.rollout_trace import RolloutTraceConfig, rollout_trace_attr, rollout_trace_op
from verl.workers.rollout.replica import TokenOutput, get_rollout_replica_class

logger = logging.getLogger(__file__)
logger.setLevel(os.getenv("VERL_LOGGING_LEVEL", "WARN"))


class AsyncLLMServerManager:
    """
    A class to manage multiple OpenAI compatible LLM servers. This class provides
    - Load balance: least requests load balancing
    - Sticky session: send multi-turn chat completions to same server for automatic prefix caching
    """

    def __init__(self, config: DictConfig, server_handles: list[ray.actor.ActorHandle], max_cache_size: int = 10000):
        """Initialize the AsyncLLMServerManager.

        Args:
            config (DictConfig): YAML config.
            server_handles (List[ray.actor.ActorHandle]): OpenAI compatible LLM server actor handles.
            max_cache_size (int, optional): max cache size for request_id to server mapping. Defaults to 10000.
        """
        self.config = config
        self.server_handles = server_handles
        random.shuffle(self.server_handles)

        # Least requests load balancing
        self.weighted_serveres = [[0, (hash(server), server)] for server in server_handles]
        heapq.heapify(self.weighted_serveres)

        # LRU cache to map request_id to server
        self.request_id_to_server = LRUCache(maxsize=max_cache_size)

    def _choose_server(self, request_id: str) -> ray.actor.ActorHandle:
        # TODO: implement server pressure awareness load balancing
        if request_id in self.request_id_to_server:
            return self.request_id_to_server[request_id]

        server = self.weighted_serveres[0][1][1]
        self.weighted_serveres[0][0] += 1
        heapq.heapreplace(self.weighted_serveres, self.weighted_serveres[0])
        self.request_id_to_server[request_id] = server
        return server

    @rollout_trace_op
    async def generate(
        self,
        request_id,
        *,
        prompt_ids: list[int],
        sampling_params: dict[str, Any],
        image_data: Optional[list[Any]] = None,
    ) -> TokenOutput:
        """Generate tokens from prompt ids.

        Args:
            request_id (str): request id for sticky session.
            prompt_ids (List[int]): List of prompt token ids.
            sampling_params (Dict[str, Any]): Sampling parameters for the chat completion.

        Returns:
            TokenOutput: token output
        """
        server = self._choose_server(request_id)
        output = await server.generate.remote(
            request_id=request_id,
            prompt_ids=prompt_ids,
            sampling_params=sampling_params,
            image_data=image_data,
        )
        return output


class AgentLoopMetrics(BaseModel):
    """Agent loop performance metrics."""

    generate_sequences: float = 0.0
    tool_calls: float = 0.0


class AgentLoopOutput(BaseModel):
    """Agent loop output."""

    prompt_ids: list[int]
    """Prompt token ids."""
    response_ids: list[int]
    """Response token ids including LLM generated token, tool response token."""
    response_mask: list[int]
    """Response mask, 1 for LLM generated token, 0 for tool response token."""
    response_logprobs: Optional[list[float]] = None
    """Log probabilities for the response tokens."""
    multi_modal_data: Optional[dict[str, Any]] = None
    """Multi-modal data for multi-modal tools."""
    reward_score: Optional[float] = None
    """Reward score for the trajectory."""
    num_turns: int = 0
    """Number of chat turns, including user, assistant, tool."""
    metrics: AgentLoopMetrics
    """Auxiliary performance metrics"""
    extra_fields: dict[str, Any] = {}
    """Extra fields for dynamic addition."""


class _InternalAgentLoopOutput(AgentLoopOutput):
    """Internal agent loop output with padded sequences."""

    model_config = ConfigDict(arbitrary_types_allowed=True)

    prompt_ids: torch.Tensor
    """Padded prompt token ids."""
    response_ids: torch.Tensor
    """Padded response token ids."""
    input_ids: torch.Tensor
    """Padded input ids(prompt_ids + response_ids)."""
    position_ids: torch.Tensor
    """Padded position ids."""
    response_mask: torch.Tensor
    """Padded response mask."""
    attention_mask: torch.Tensor
    """Padded attention mask."""
    response_logprobs: Optional[torch.Tensor] = None
    """Padded log probabilities for the response tokens."""
    multi_modal_inputs: Optional[dict[str, torch.Tensor]] = None
    """Multi-modal inputs for processors (e.g., pixel_values, image_grid_thw)."""
    extra_fields: dict[str, Any] = {}
    """Extra fields for dynamic addition."""


# make hydra.utils.instantiate happy
class _DummyConfig:
    def __init__(self, config: DictConfig) -> None:
        self.config = config


class AgentLoopBase(ABC):
    """An agent loop takes a input message, chat with OpenAI compatible LLM server and interact with various
    environments."""

    _class_initialized = False

    def __init__(
        self,
        trainer_config: _DummyConfig,
        server_manager: AsyncLLMServerManager,
        tokenizer: AutoTokenizer,
        processor: AutoProcessor,
        **kwargs,
    ):
        """Initialize agent loop, each sample will have its own loop instance.

        Args:
            trainer_config (_DummyConfig): trainer config.
            server_manager (AsyncLLMServerManager): OpenAI compatible LLM server manager.
            tokenizer (AutoTokenizer): Tokenizer for tokenize messages.
            processor (AutoProcessor): Processor for process messages.
        """
        self.init_class(config=trainer_config.config, tokenizer=tokenizer, processor=processor, **kwargs)
        self.config = trainer_config.config
        self.server_manager = server_manager
        self.tokenizer = tokenizer
        self.processor = processor
        self.loop = asyncio.get_running_loop()

    @classmethod
    def init_class(cls, config: DictConfig, tokenizer: AutoTokenizer, processor: AutoProcessor, **kwargs):
        """This is used to do heavy initialization work that should shared across all instances. It's only called once.

        Args:
            config (DictConfig): trainer config.
            tokenizer (AutoTokenizer): Tokenizer for tokenize messages.
            processor (AutoProcessor): Processor for process multi_modal data.
            **kwargs: extra kwargs from config file passed in by `hydra.utils.instantiate`.
        """
        if cls._class_initialized:
            return
        cls._class_initialized = True

    @abstractmethod
    async def run(self, sampling_params: dict[str, Any], **kwargs) -> AgentLoopOutput:
        """Run agent loop to interact with LLM server and environment.

        Args:
            sampling_params (Dict[str, Any]): LLM sampling params.
            **kwargs: dataset fields from `verl.utils.dataset.RLHFDataset`.

        Returns:
            AgentLoopOutput: Agent loop output.
        """
        raise NotImplementedError


"""Agent loop registry: key is agent_name, value is a dict of agent loop config
used by hydra.utils.instantiate to initialize agent loop instance.

https://hydra.cc/docs/advanced/instantiate_objects/overview/
"""
_agent_loop_registry: dict[str, dict] = {}


def register(agent_name: str):
    """Register agent loop class."""

    def decorator(subclass: type[AgentLoopBase]) -> type[AgentLoopBase]:
        fqdn = f"{subclass.__module__}.{subclass.__qualname__}"
        _agent_loop_registry[agent_name] = {"_target_": fqdn}
        return subclass

    return decorator


@ray.remote(num_cpus=1)
class BatchExecutor:
    """Batch executor is used to collect requests into a batch execution"""

    def __init__(self, batch_func, micro_batch_size=1, max_batch_size=None):
        """

        Args:
            batch_func: batch processing function.
            micro_batch_size (int, optional): micro batch size. Defaults to 1.
            max_batch_size: batch size for batching.
        """
        self._q = queue.Queue()
        self._batch_func = batch_func
        self._max_batch = max_batch_size
        self._micro_batch_size = micro_batch_size

        self._worker = threading.Thread(target=self._worker_loop, daemon=True)
        self._worker.start()

    async def submit_task(self, item):
        """
        Blocking submission, returning Future
        Args:
            item: function input

        Returns:
            fut: function output
        """
        fut = Future()
        self._q.put((item, fut))
        async_fut = asyncio.wrap_future(fut)
        res = await async_fut
        return res

    def _worker_loop(self):
        while True:
            # 1. Fetch a full batch (block until at least one)
            first, first_fut = self._q.get()
            items = [first]
            futs = [first_fut]

            # Take the remaining tasks at once
            while True:
                try:
                    next_item, next_fut = self._q.get_nowait()
                    items.append(next_item)
                    futs.append(next_fut)
                    if self._max_batch and len(items) >= self._max_batch:
                        break
                except queue.Empty:
                    while len(items) % self._micro_batch_size != 0:
                        next_item, next_fut = self._q.get()
                        items.append(next_item)
                        futs.append(next_fut)
                        if self._max_batch and len(items) >= self._max_batch:
                            break
                    break

            try:
                results = self._batch_func(items)
            except Exception as e:
                for f in futs:
                    f.set_exception(e)
            else:
                for f, r in zip(futs, results, strict=False):
                    f.set_result(r)


@ray.remote(num_cpus=1)
class RewardManagerWorker:
    """Reward manager worker to compute reward score asynchronously to overlap with agent loop."""

    def __init__(self, config: DictConfig, local_path: str, rm_executor: BatchExecutor = None) -> None:
        tokenizer = hf_tokenizer(local_path, trust_remote_code=True)
        self.reward_manager = load_reward_manager(
            config, tokenizer, num_examine=0, **config.reward_model.get("reward_kwargs", {})
        )
        self.rm_executor = rm_executor

    def compute_score(
        self,
        data: DataProto,
    ) -> dict:
        """Compute reward score for agent loop output.

        Args:
            data: reward function input

        Returns:
            dict: Reward score and reward extra info.
        """
<<<<<<< HEAD
        prompts = torch.tensor(output.prompt_ids, dtype=torch.long).unsqueeze(0)
        responses = torch.tensor(output.response_ids, dtype=torch.long).unsqueeze(0)
        attention_mask = torch.ones((1, prompts.shape[1] + responses.shape[1]), dtype=torch.long)
        batch = TensorDict(
            {
                "prompts": prompts,  # [1, prompt_length]
                "responses": responses,  # [1, response_length]
                "attention_mask": attention_mask,  # [1, prompt_length + response_length]
            },
            batch_size=1,
        )
        non_tensor_batch = {
            **{k: np.array([v]) for k, v in kwargs.items()},
            "__num_turns__": np.array([output.num_turns]),
        }
        extra_fields = {}
        for key, val in output.extra_fields.items():
            extra_fields[key] = np.array([val], dtype=object)

        non_tensor_batch.update(extra_fields)

        data = DataProto(
            batch=batch,
            non_tensor_batch=non_tensor_batch,
        )
        result = await self.loop.run_in_executor(
            None,
            self.reward_manager,
            data,
            True,  # return_dict
        )
=======
        if self.rm_executor is not None:
            res = ray.get(self.rm_executor.submit_task.remote(data))
            data = data.union(res)
>>>>>>> 90648ae2

        result = self.reward_manager(data, return_dict=True)
        reward_score = result["reward_tensor"].sum(dim=-1).item()
        reward_extra_info = {k: v[0] for k, v in result.get("reward_extra_info", {}).items()}
        return {"reward_score": reward_score, "reward_extra_info": reward_extra_info}


@ray.remote
class AgentLoopWorker:
    """Agent loop worker takes a batch of messages and run each message in an agent loop."""

    def __init__(
        self, config: DictConfig, server_handles: list[ray.actor.ActorHandle], rm_executor: BatchExecutor = None
    ):
        """Initialize agent loop manager.

        Args:
            config (DictConfig): YAML config.
            server_handles (List[ray.actor.ActorHandle]): OpenAI compatible LLM server actor handles.
        """
        self.config = config
        self.server_manager = AsyncLLMServerManager(config, server_handles)
        self.rm_executor = rm_executor

        model_path = config.actor_rollout_ref.model.path
        self.model_name = "/".join(model_path.split("/")[-2:])
        local_path = copy_to_local(config.actor_rollout_ref.model.path)
        self.tokenizer = hf_tokenizer(local_path, trust_remote_code=True)
        self.processor = hf_processor(local_path, trust_remote_code=True)

        agent_loop_config_path = config.actor_rollout_ref.rollout.agent.agent_loop_config_path
        if agent_loop_config_path:
            agent_loop_configs = OmegaConf.load(agent_loop_config_path)
            for agent_loop_config in agent_loop_configs:
                _agent_loop_registry[agent_loop_config.name] = agent_loop_config
        if self.config.actor_rollout_ref.model.get("custom_chat_template", None) is not None:
            if self.processor is not None:
                self.processor.chat_template = self.config.actor_rollout_ref.model.custom_chat_template
            self.tokenizer.chat_template = self.config.actor_rollout_ref.model.custom_chat_template

        self.reward_manager_worker = RewardManagerWorker.options(
            scheduling_strategy=ray.util.scheduling_strategies.NodeAffinitySchedulingStrategy(
                node_id=ray.get_runtime_context().get_node_id(),
                soft=False,
            ),
        ).remote(self.config, local_path, self.rm_executor)

        trace_config = self.config.actor_rollout_ref.rollout.get("trace", {})
        RolloutTraceConfig.init(
            self.config.trainer.project_name,
            self.config.trainer.experiment_name,
            trace_config.get("backend"),
            trace_config.get("token2text", False),
        )

    async def generate_sequences(self, batch: DataProto) -> DataProto:
        """Generate sequences from agent loop.

        Args:
            batch (DataProto): Input batch.

        Returns:
            DataProto: Output batch.
            - prompts: [bsz, prompt_length], prompt token ids from dataset.
            - responses: [bsz, response_length], output token ids include response tokens
              from LLM generation and observation tokens from tool_calls.
            - response_mask: [bsz, response_length], 1 for LLM generated tokens, 0 for observation/padding tokens.
            - input_ids: [bsz, prompt_length + response_length], whole sequence token ids, including prompt tokens
              and response tokens.
            - attention_mask: [bsz, prompt_length + response_length], 0 for padding tokens, 1 for other tokens.
            - position_ids: [bsz, prompt_length + response_length], incremental position ids.

            For multi-turn conversations:
            responses:     |<- LLM generation ->|<- tool_calls ->|<- LLM generation ->|<- padding ->|
            response_mask: | 1, 1, 1, ..., 1, 1 | 0, 0, .., 0, 0 | 1, 1, 1, ..., 1, 1 | 0, 0, ..., 0|
        """
        config = self.config.actor_rollout_ref.rollout
        sampling_params = dict(
            temperature=config.temperature,
            top_p=config.top_p,
            repetition_penalty=1.0,
            logprobs=config.calculate_log_probs,
        )

        # override sampling params for validation
        if batch.meta_info.get("validate", False):
            sampling_params["top_p"] = config.val_kwargs.top_p
            sampling_params["temperature"] = config.val_kwargs.temperature

        # by default, we assume it's a single turn agent
        if "agent_name" not in batch.non_tensor_batch:
            batch.non_tensor_batch["agent_name"] = np.array(["single_turn_agent"] * len(batch), dtype=object)

        if "index" in batch.non_tensor_batch:
            index = batch.non_tensor_batch["index"]
        else:
            index = np.arange(len(batch))

        trajectory_info = await get_trajectory_info(
            batch.meta_info.get("global_steps", -1), index.tolist(), batch.meta_info.get("validate", False)
        )

        tasks = []
        for i in range(len(batch)):
            kwargs = {k: v[i] for k, v in batch.non_tensor_batch.items()}
            tasks.append(asyncio.create_task(self._run_agent_loop(sampling_params, trajectory_info[i], **kwargs)))
        outputs = await asyncio.gather(*tasks)

        output = self._postprocess(outputs)
        return output

    async def _run_agent_loop(
        self,
        sampling_params: dict[str, Any],
        trajectory: dict[str, Any],
        *,
        agent_name: str,
        **kwargs,
    ) -> _InternalAgentLoopOutput:
        with rollout_trace_attr(
            step=trajectory["step"],
            sample_index=trajectory["sample_index"],
            rollout_n=trajectory["rollout_n"],
            validate=trajectory["validate"],
            name="agent_loop",
        ):
            assert agent_name in _agent_loop_registry, (
                f"Agent loop {agent_name} not registered, registered agent loops: {_agent_loop_registry.keys()}"
            )

            agent_loop_config = _agent_loop_registry[agent_name]
            agent_loop = hydra.utils.instantiate(
                config=agent_loop_config,
                trainer_config=_DummyConfig(config=self.config),
                server_manager=self.server_manager,
                tokenizer=self.tokenizer,
                processor=self.processor,
            )
            output: AgentLoopOutput = await agent_loop.run(sampling_params, **kwargs)

            # Some AgentLoop may have already computed the reward score, e.g SWE-agent.

            # NOTE: consistent with batch version of generate_sequences in vllm_rollout_spmd.py
            # prompt_ids: left padded with zeros (e.g., [0,0,0,0,1,2,3,4])
            # response_ids: right padded with zeros (e.g., [5,6,7,8,0,0,0,0])
            # input_ids: concatenation of prompt + response
            # Mask:
            # For example, if the prompt is [1,2,3,4] and the response is [5,6,7,(tool start)8,9(tool end),10,11,12]
            # - prompt_attention_mask: 0s for padding, 1s for tokens
            #   e.g., [0,0,0,0,1,1,1,1]
            # - response_attention_mask: 0s for padding, 1s for tokens
            #   e.g., [1,1,1,1,1,1,1,1,1,1,1,0,0,0,0]
            # attention_mask: concatenation of prompt_attention_mask and response_attention_mask
            #   e.g., [0,0,0,0,1,1,1,1(prompt),1,1,1,1,1,1,1,1,1,1,1,0,0,0,0(response)]
            # - response_mask: 1s for LLM generated tokens, 0 for tool response/padding tokens
            #   e.g., [1,1,1,1,1,1,1,(tool start),0,0(tool end),1,1,0,0,0,0]
            # - position_ids: sequential positions for tokens, starting at 0
            #   e.g., [0,0,0,0,0,1,2,3,4,5,6,7,8,9,10,11,12,13,14,0,0,0,0]

            self.tokenizer.padding_side = "left"
            prompt_output = self.tokenizer.pad(
                {"input_ids": output.prompt_ids},
                padding="max_length",
                max_length=self.config.actor_rollout_ref.rollout.prompt_length,
                return_tensors="pt",
                return_attention_mask=True,
            )
            if prompt_output["input_ids"].dim() == 1:
                prompt_output["input_ids"] = prompt_output["input_ids"].unsqueeze(0)
                prompt_output["attention_mask"] = prompt_output["attention_mask"].unsqueeze(0)

            self.tokenizer.padding_side = "right"
            response_output = self.tokenizer.pad(
                {"input_ids": output.response_ids},
                padding="max_length",
                max_length=self.config.actor_rollout_ref.rollout.response_length,
                return_tensors="pt",
                return_attention_mask=True,
            )
            if response_output["input_ids"].dim() == 1:
                response_output["input_ids"] = response_output["input_ids"].unsqueeze(0)
                response_output["attention_mask"] = response_output["attention_mask"].unsqueeze(0)

            response_mask_output = self.tokenizer.pad(
                {"input_ids": output.response_mask},
                padding="max_length",
                max_length=self.config.actor_rollout_ref.rollout.response_length,
                return_tensors="pt",
                return_attention_mask=False,
            )
            if response_mask_output["input_ids"].dim() == 1:
                response_mask_output["input_ids"] = response_mask_output["input_ids"].unsqueeze(0)

            response_logprobs = None
            if output.response_logprobs is not None:
                pad_size = self.config.actor_rollout_ref.rollout.response_length - len(output.response_logprobs)
                response_logprobs = torch.tensor(output.response_logprobs + [0.0] * pad_size).unsqueeze(0)

            response_mask = response_mask_output["input_ids"] * response_output["attention_mask"]
            attention_mask = torch.cat([prompt_output["attention_mask"], response_output["attention_mask"]], dim=1)
            input_ids = torch.cat([prompt_output["input_ids"], response_output["input_ids"]], dim=1)

            # Handle multi-modal inputs and position_ids calculation
            # Only support Qwen2VLImageProcessor for multi-modal processing currently
            # TODO: support other multi-modal inputs
            multi_modal_inputs = None
            if (
                self.processor is not None
                and "Qwen2VLImageProcessor" in self.processor.image_processor.__class__.__name__
            ):
                from verl.models.transformers.qwen2_vl import get_rope_index

                images = output.multi_modal_data.get("image", None)
                current_text = self.tokenizer.decode(input_ids.squeeze(0), skip_special_tokens=True)
                multi_modal_inputs = self.processor(text=[current_text], images=images, return_tensors="pt")
                multi_modal_inputs.pop("input_ids", None)
                multi_modal_inputs.pop("attention_mask", None)

                # We must use dict(multi_modal_inputs) to convert BatchFeature values to a new dict
                # because np.array() only keeps the keys for BatchFeature.
                multi_modal_inputs = dict(multi_modal_inputs)

                image_grid_thw = multi_modal_inputs.get("image_grid_thw")
                video_grid_thw = multi_modal_inputs.get("video_grid_thw")
                second_per_grid_ts = multi_modal_inputs.get("second_per_grid_ts")

                position_ids = get_rope_index(
                    self.processor,
                    input_ids=input_ids.squeeze(0),
                    image_grid_thw=image_grid_thw,
                    video_grid_thw=video_grid_thw,
                    second_per_grid_ts=second_per_grid_ts,
                    attention_mask=attention_mask.squeeze(0),
                ).unsqueeze(0)  # (1, 3, seq_len)
            else:
                position_ids = compute_position_id_with_mask(attention_mask)  # (1, seq_len)
            enable_async_reward = (
                self.rm_executor is not None and self.config.reward_model.enable_resource_pool
            ) or not self.config.reward_model.enable
            if output.reward_score is None and enable_async_reward:
                batch = TensorDict(
                    {
                        "prompts": prompt_output["input_ids"],  # [1, prompt_length]
                        "responses": response_output["input_ids"],  # [1, response_length]
                        "attention_mask": attention_mask,  # [1, prompt_length + response_length]
                        "input_ids": input_ids,  # [1, prompt_length + response_length]
                        "position_ids": position_ids,
                    },
                    batch_size=1,
                )
                non_tensor_batch = {
                    **{k: np.array([v]) for k, v in kwargs.items()},
                    "__num_turns__": np.array([output.num_turns]),
                }
                data = DataProto(
                    batch=batch,
                    non_tensor_batch=non_tensor_batch,
                )
                result = await self.reward_manager_worker.compute_score.remote(data)
                output.reward_score = result["reward_score"]
                output.extra_fields["reward_extra_info"] = result["reward_extra_info"]

            return _InternalAgentLoopOutput(
                prompt_ids=prompt_output["input_ids"],
                response_ids=response_output["input_ids"],
                input_ids=input_ids,
                position_ids=position_ids,
                response_mask=response_mask,
                attention_mask=attention_mask,
                response_logprobs=response_logprobs,
                multi_modal_inputs=multi_modal_inputs,
                multi_modal_data=output.multi_modal_data,
                reward_score=output.reward_score,
                num_turns=output.num_turns,
                metrics=output.metrics,
                extra_fields=output.extra_fields,
            )

    def _postprocess(self, inputs: list[_InternalAgentLoopOutput]) -> DataProto:
        """Process the padded outputs from _run_agent_loop and combine them into a batch."""
        # Convert lists back to tensors and stack them to create a batch.
        prompt_ids = torch.cat([input.prompt_ids for input in inputs], dim=0)
        response_ids = torch.cat([input.response_ids for input in inputs], dim=0)
        response_mask = torch.cat([input.response_mask for input in inputs], dim=0)
        attention_mask = torch.cat([input.attention_mask for input in inputs], dim=0)
        input_ids = torch.cat([input.input_ids for input in inputs], dim=0)
        position_ids = torch.cat([input.position_ids for input in inputs], dim=0)
        optional_outputs = {}
        if inputs[0].response_logprobs is not None:
            optional_outputs["rollout_log_probs"] = torch.cat([input.response_logprobs for input in inputs], dim=0)

        batch = TensorDict(
            {
                "prompts": prompt_ids,  # [bsz, prompt_length]
                "responses": response_ids,  # [bsz, response_length]
                "response_mask": response_mask,  # [bsz, response_length]
                "input_ids": input_ids,  # [bsz, prompt_length + response_length]
                "attention_mask": attention_mask,  # [bsz, prompt_length + response_length]
                # position_ids: [bsz, 3, prompt_length + response_length] or [bsz, prompt_length + response_length]
                "position_ids": position_ids,
                **optional_outputs,
            },
            batch_size=len(inputs),
        )

        scores = [input.reward_score for input in inputs]
        if all(score is not None for score in scores):
            prompt_length = prompt_ids.size(1)
            response_length = attention_mask[:, prompt_length:].sum(dim=1) - 1
            rm_scores = torch.zeros_like(response_mask, dtype=torch.float32)
            rm_scores[torch.arange(response_mask.size(0)), response_length] = torch.tensor(scores, dtype=torch.float32)
            batch["rm_scores"] = rm_scores

        non_tensor_batch = {
            "__num_turns__": np.array([input.num_turns for input in inputs], dtype=np.int32),
        }

        # add reward_extra_info to non_tensor_batch
        reward_extra_infos = [input.extra_fields.get("reward_extra_info", {}) for input in inputs]
        reward_extra_keys = list(reward_extra_infos[0].keys())
        for key in reward_extra_keys:
            non_tensor_batch[key] = np.array([info[key] for info in reward_extra_infos])

        # Add multi_modal_inputs to non_tensor_batch if any samples have them
        multi_modal_inputs_list = [input.multi_modal_inputs for input in inputs]
        if any(mmi is not None for mmi in multi_modal_inputs_list):
            non_tensor_batch["multi_modal_inputs"] = np.array(multi_modal_inputs_list, dtype=object)

        metrics = [input.metrics.model_dump() for input in inputs]
        # Collect extra fields from all inputs and convert them to np.ndarray
        extra_fields = {}
        all_keys = set(key for input_item in inputs for key in input_item.extra_fields)
        for key in all_keys:
            extra_fields[key] = np.array([input.extra_fields.get(key) for input in inputs], dtype=object)

        non_tensor_batch.update(extra_fields)
        return DataProto(
            batch=batch,
            non_tensor_batch=non_tensor_batch,
            meta_info={"metrics": metrics, "reward_extra_keys": reward_extra_keys},
        )


async def get_trajectory_info(step, index, validate):
    """Get trajectory info.

    Args:
        step (int): global steps in the trainer.
        index (list): form datastore extra_info.index column.
        validate (bool): whether is a validate step.

    Returns:
        list: trajectory.
    """
    trajectory_info = []
    rollout_n = 0
    for i in range(len(index)):
        if i > 0 and index[i - 1] == index[i]:
            rollout_n += 1
        else:
            rollout_n = 0
        trajectory_info.append({"step": step, "sample_index": index[i], "rollout_n": rollout_n, "validate": validate})
    return trajectory_info


class AgentLoopManager:
    """Agent loop manager that manages a group of agent loop workers."""

    def __init__(self, config: DictConfig, worker_group: RayWorkerGroup = None, rm_wg: RayWorkerGroup = None):
        """Initialize agent loop manager.

        Args:
            config (DictConfig): trainer config.
            worker_group (RayWorkerGroup): ActorRolloutRef worker group for hybrid mode; None for standalone mode.
        """
        self.config = config
        self.worker_group = worker_group
        self.rm_executor = None
        self.rm_micro_batch_size = None
        if rm_wg:

            def batch_fn(data_list: list[DataProto]) -> list[torch.Tensor]:
                new_data_list = []
                for data in data_list:
                    temp_non_tensor_batch = {"__num_turns__": data.non_tensor_batch["__num_turns__"]}
                    temp_data = DataProto(batch=data.batch, non_tensor_batch=temp_non_tensor_batch)
                    new_data_list.append(temp_data)

                new_batch = DataProto.concat(new_data_list)
                out_data = rm_wg.compute_rm_score(new_batch)
                return out_data.split(1)

            self.rm_executor = BatchExecutor.options(
                scheduling_strategy=ray.util.scheduling_strategies.NodeAffinitySchedulingStrategy(
                    node_id=ray.get_runtime_context().get_node_id(),
                    soft=False,
                ),
            ).remote(batch_fn, rm_wg.world_size)

            self.rm_micro_batch_size = rm_wg.world_size

        self._initialize_llm_servers()
        self._init_agent_loop_workers()

        # Initially we're in sleep mode.
        if self.config.actor_rollout_ref.rollout.free_cache_engine:
            self.sleep()

    def _initialize_llm_servers(self):
        rollout_world_size = self.config.actor_rollout_ref.rollout.tensor_model_parallel_size
        world_size = (
            self.worker_group.world_size
            if self.worker_group
            else self.config.trainer.n_gpus_per_node * self.config.trainer.nnodes
        )
        num_replicas = world_size // rollout_world_size

        rollout_replica_class = get_rollout_replica_class(self.config.actor_rollout_ref.rollout.name)
        self.rollout_replicas = [
            rollout_replica_class(
                replica_rank=replica_rank, config=self.config, gpus_per_node=self.config.trainer.n_gpus_per_node
            )
            for replica_rank in range(num_replicas)
        ]
        if self.worker_group:
            self._run_all([server.init_hybrid(self.worker_group) for server in self.rollout_replicas])
        else:
            self._run_all([server.init_standalone() for server in self.rollout_replicas])
        self.server_handles = [server._server_handle for server in self.rollout_replicas]
        self.server_addresses = [server._server_address for server in self.rollout_replicas]

    def _init_agent_loop_workers(self):
        self.agent_loop_workers = []
        num_workers = self.config.actor_rollout_ref.rollout.agent.num_workers

        node_ids = [node["NodeID"] for node in ray.nodes() if node["Alive"] and node["Resources"].get("CPU", 0) > 0]
        for i in range(num_workers):
            # Round-robin scheduling over the all nodes
            node_id = node_ids[i % len(node_ids)]
            self.agent_loop_workers.append(
                AgentLoopWorker.options(
                    name=f"agent_loop_worker_{i}",
                    scheduling_strategy=ray.util.scheduling_strategies.NodeAffinitySchedulingStrategy(
                        node_id=node_id, soft=True
                    ),
                ).remote(self.config, self.server_handles, self.rm_executor)
            )

    def generate_sequences(self, prompts: DataProto) -> DataProto:
        """Split input batch and dispatch to agent loop workers.

        Args:
            prompts (DataProto): Input batch.

        Returns:
            DataProto: Output batch.
        """

        if self.rm_micro_batch_size and len(prompts) % self.rm_micro_batch_size != 0:
            raise ValueError(
                f"The length of prompts {len(prompts)} cannot divide the world size of rm_wg {self.rm_micro_batch_size}"
            )
        if self.config.actor_rollout_ref.rollout.free_cache_engine:
            self.wake_up()
        chunkes = prompts.chunk(len(self.agent_loop_workers))
        outputs = ray.get(
            [
                worker.generate_sequences.remote(chunk)
                for worker, chunk in zip(self.agent_loop_workers, chunkes, strict=True)
            ]
        )
        output = DataProto.concat(outputs)
        if self.config.actor_rollout_ref.rollout.free_cache_engine:
            self.sleep()

        # calculate performance metrics
        metrics = [output.meta_info.pop("metrics") for output in outputs]  # List[List[Dict[str, str]]]
        timing = self._performance_metrics(metrics, output)

        output.meta_info = {"timing": timing, **outputs[0].meta_info}
        return output

    def _performance_metrics(self, metrics: list[list[dict[str, str]]], output: DataProto) -> dict[str, float]:
        timing = {}
        t_generate_sequences = np.array([metric["generate_sequences"] for chunk in metrics for metric in chunk])
        t_tool_calls = np.array([metric["tool_calls"] for chunk in metrics for metric in chunk])
        timing["agent_loop/generate_sequences/min"] = t_generate_sequences.min()
        timing["agent_loop/generate_sequences/max"] = t_generate_sequences.max()
        timing["agent_loop/generate_sequences/mean"] = t_generate_sequences.mean()
        timing["agent_loop/tool_calls/min"] = t_tool_calls.min()
        timing["agent_loop/tool_calls/max"] = t_tool_calls.max()
        timing["agent_loop/tool_calls/mean"] = t_tool_calls.mean()

        # batch sequence generation is bounded by the slowest sample
        slowest = np.argmax(t_generate_sequences + t_tool_calls)
        attention_mask = output.batch["attention_mask"][slowest]
        prompt_length = output.batch["prompts"].shape[1]
        timing["agent_loop/slowest/generate_sequences"] = t_generate_sequences[slowest]
        timing["agent_loop/slowest/tool_calls"] = t_tool_calls[slowest]
        timing["agent_loop/slowest/prompt_length"] = attention_mask[:prompt_length].sum().item()
        timing["agent_loop/slowest/response_length"] = attention_mask[prompt_length:].sum().item()

        return timing

    def wake_up(self):
        """Wake up all rollout replica instances."""
        self._run_all([replica.wake_up() for replica in self.rollout_replicas])

    def sleep(self):
        """Sleep all rollout replica instances."""
        self._run_all([replica.sleep() for replica in self.rollout_replicas])

    def _run_all(self, tasks: list[asyncio.Task]):
        async def run_all():
            await asyncio.gather(*tasks)

        asyncio.run(run_all())<|MERGE_RESOLUTION|>--- conflicted
+++ resolved
@@ -340,43 +340,6 @@
         Returns:
             dict: Reward score and reward extra info.
         """
-<<<<<<< HEAD
-        prompts = torch.tensor(output.prompt_ids, dtype=torch.long).unsqueeze(0)
-        responses = torch.tensor(output.response_ids, dtype=torch.long).unsqueeze(0)
-        attention_mask = torch.ones((1, prompts.shape[1] + responses.shape[1]), dtype=torch.long)
-        batch = TensorDict(
-            {
-                "prompts": prompts,  # [1, prompt_length]
-                "responses": responses,  # [1, response_length]
-                "attention_mask": attention_mask,  # [1, prompt_length + response_length]
-            },
-            batch_size=1,
-        )
-        non_tensor_batch = {
-            **{k: np.array([v]) for k, v in kwargs.items()},
-            "__num_turns__": np.array([output.num_turns]),
-        }
-        extra_fields = {}
-        for key, val in output.extra_fields.items():
-            extra_fields[key] = np.array([val], dtype=object)
-
-        non_tensor_batch.update(extra_fields)
-
-        data = DataProto(
-            batch=batch,
-            non_tensor_batch=non_tensor_batch,
-        )
-        result = await self.loop.run_in_executor(
-            None,
-            self.reward_manager,
-            data,
-            True,  # return_dict
-        )
-=======
-        if self.rm_executor is not None:
-            res = ray.get(self.rm_executor.submit_task.remote(data))
-            data = data.union(res)
->>>>>>> 90648ae2
 
         result = self.reward_manager(data, return_dict=True)
         reward_score = result["reward_tensor"].sum(dim=-1).item()
@@ -631,6 +594,11 @@
                     **{k: np.array([v]) for k, v in kwargs.items()},
                     "__num_turns__": np.array([output.num_turns]),
                 }
+                extra_fields = {}
+                for key, val in output.extra_fields.items():
+                    extra_fields[key] = np.array([val], dtype=object)
+
+                non_tensor_batch.update(extra_fields)
                 data = DataProto(
                     batch=batch,
                     non_tensor_batch=non_tensor_batch,
