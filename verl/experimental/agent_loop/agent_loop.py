# Copyright 2024 Bytedance Ltd. and/or its affiliates
#
# Licensed under the Apache License, Version 2.0 (the "License");
# you may not use this file except in compliance with the License.
# You may obtain a copy of the License at
#
#     http://www.apache.org/licenses/LICENSE-2.0
#
# Unless required by applicable law or agreed to in writing, software
# distributed under the License is distributed on an "AS IS" BASIS,
# WITHOUT WARRANTIES OR CONDITIONS OF ANY KIND, either express or implied.
# See the License for the specific language governing permissions and
# limitations under the License.
import asyncio
import heapq
import logging
import os
import random
from abc import ABC, abstractmethod
from typing import Any, Optional

import hydra
import numpy as np
import ray
import torch
from cachetools import LRUCache
from omegaconf import DictConfig, OmegaConf
from pydantic import BaseModel, ConfigDict
from tensordict import TensorDict
from transformers import AutoTokenizer, AutoProcessor

from verl.protocol import DataProto
from verl.single_controller.ray.base import RayWorkerGroup
from verl.utils import hf_tokenizer, hf_processor
from verl.utils.fs import copy_to_local
from verl.utils.rollout_trace import RolloutTraceConfig, rollout_trace_attr, rollout_trace_op
from verl.workers.rollout.async_server import async_server_class

logger = logging.getLogger(__file__)
logger.setLevel(os.getenv("VERL_LOGGING_LEVEL", "WARN"))


class AsyncLLMServerManager:
    """
    A class to manage multiple OpenAI compatible LLM servers. This class provides
    - Load balance: least requests load balancing
    - Sticky session: send multi-turn chat completions to same server for automatic prefix caching
    """

    def __init__(self, config: DictConfig, server_handles: list[ray.actor.ActorHandle], max_cache_size: int = 10000):
        """Initialize the AsyncLLMServerManager.

        Args:
            config (DictConfig): YAML config.
            server_handles (List[ray.actor.ActorHandle]): OpenAI compatible LLM server actor handles.
            max_cache_size (int, optional): max cache size for request_id to server mapping. Defaults to 10000.
        """
        self.config = config
        self.server_handles = server_handles
        random.shuffle(self.server_handles)

        # Least requests load balancing
        self.weighted_serveres = [[0, (hash(server), server)] for server in server_handles]
        heapq.heapify(self.weighted_serveres)

        # LRU cache to map request_id to server
        self.request_id_to_server = LRUCache(maxsize=max_cache_size)

    def _choose_server(self, request_id: str) -> ray.actor.ActorHandle:
        # TODO: implement server pressure awareness load balancing
        if request_id in self.request_id_to_server:
            return self.request_id_to_server[request_id]

        server = self.weighted_serveres[0][1][1]
        self.weighted_serveres[0][0] += 1
        heapq.heapreplace(self.weighted_serveres, self.weighted_serveres[0])
        self.request_id_to_server[request_id] = server
        return server

    @rollout_trace_op
    async def generate(
        self,
        request_id,
        *,
        prompt_ids: list[int],
        sampling_params: dict[str, Any],
        image_data: Optional[list[Any]] = None
    ) -> list[int]:
        """Generate tokens from prompt ids.

        Args:
            request_id (str): request id for sticky session.
            prompt_ids (List[int]): List of prompt token ids.
            sampling_params (Dict[str, Any]): Sampling parameters for the chat completion.
            image_data (Optional[List[Any]], optional): Optional image data for multi-modal input. Defaults to None.

        Returns:
            List[int]: List of generated token ids.
        """
        server = self._choose_server(request_id)
        output = await server.generate.remote(
            request_id=request_id,
            prompt_ids=prompt_ids,
            sampling_params=sampling_params,
            image_data=image_data,
        )
        return output


class AgentLoopMetrics(BaseModel):
    """Agent loop performance metrics."""

    generate_sequences: float = 0.0
    tool_calls: float = 0.0


class AgentLoopOutput(BaseModel):
    """Agent loop output."""

    prompt_ids: list[int]
    """Prompt token ids."""
    response_ids: list[int]
    """Response token ids including LLM generated token, tool response token."""
    response_mask: list[int]
    """Response mask, 1 for LLM generated token, 0 for tool response token."""
    num_turns: int = 0
    """Number of chat turns, including user, assistant, tool."""
    metrics: AgentLoopMetrics
    """Auxiliary performance metrics"""


class _InternalAgentLoopOutput(AgentLoopOutput):
    """Internal agent loop output with padded sequences."""

    model_config = ConfigDict(arbitrary_types_allowed=True)

    prompt_ids: torch.Tensor
    """Padded prompt token ids."""
    response_ids: torch.Tensor
    """Padded response token ids."""
    response_mask: torch.Tensor
    """Padded response mask."""
    attention_mask: torch.Tensor
    """Padded attention mask."""


# make hydra.utils.instantiate happy
class _DummyConfig:
    def __init__(self, config: DictConfig) -> None:
        self.config = config


class AgentLoopBase(ABC):
    """An agent loop takes a input message, chat with OpenAI compatible LLM server and interact with various
    environments."""

    _class_initialized = False

    def __init__(
        self, trainer_config: _DummyConfig, server_manager: AsyncLLMServerManager, processing_class: AutoTokenizer|AutoProcessor, **kwargs
    ):
        """Initialize agent loop, each sample will have its own loop instance.

        Args:
            trainer_config (_DummyConfig): trainer config.
            server_manager (AsyncLLMServerManager): OpenAI compatible LLM server manager.
            processing_class (AutoTokenizer|AutoProcessor): Processing class for processing messages.
        """
        self.init_class(trainer_config.config, processing_class, **kwargs)
        self.config = trainer_config.config
        self.server_manager = server_manager
        self.processing_class = processing_class
        self.loop = asyncio.get_running_loop()

    @classmethod
    def init_class(cls, config: DictConfig, processing_class: AutoTokenizer|AutoProcessor, **kwargs):
        """This is used to do heavy initialization work that should shared across all instances. It's only called once.

        Args:
            config (DictConfig): trainer config.
            processing_class (AutoTokenizer|AutoProcessor): Processing class for processing messages.
            **kwargs: extra kwargs from config file passed in by `hydra.utils.instantiate`.
        """
        if cls._class_initialized:
            return
        cls._class_initialized = True

    @abstractmethod
<<<<<<< HEAD
    async def run(
        self,
        messages: list[dict[str, Any]],
        sampling_params: dict[str, Any],
        image_data: Optional[list[Any]] = None,
        tools_kwargs: Optional[dict[str, Any]] = None,
    ) -> AgentLoopOutput:
=======
    async def run(self, sampling_params: dict[str, Any], **kwargs) -> AgentLoopOutput:
>>>>>>> a970718e
        """Run agent loop to interact with LLM server and environment.

        Args:
            sampling_params (Dict[str, Any]): LLM sampling params.
<<<<<<< HEAD
            image_data (Optional[List[Any]], optional): Optional image data for multi-modal input. Defaults to None.
            tools_kwargs (Optional[Dict[str, Any]], optional): Optional tool kwargs for tool calls.
=======
            **kwargs: dataset fields from `verl.utils.dataset.RLHFDataset`.
>>>>>>> a970718e

        Returns:
            AgentLoopOutput: Agent loop output.
        """
        raise NotImplementedError


"""Agent loop registry: key is agent_name, value is a dict of agent loop config
used by hydra.utils.instantiate to initialize agent loop instance.

https://hydra.cc/docs/advanced/instantiate_objects/overview/
"""
_agent_loop_registry: dict[str, dict] = {}


def register(agent_name: str):
    """Register agent loop class."""

    def decorator(subclass: type[AgentLoopBase]) -> type[AgentLoopBase]:
        fqdn = f"{subclass.__module__}.{subclass.__qualname__}"
        _agent_loop_registry[agent_name] = {"_target_": fqdn}
        return subclass

    return decorator


@ray.remote
class AgentLoopWorker:
    """Agent loop worker takes a batch of messages and run each message in an agent loop."""

    def __init__(self, config: DictConfig, server_handles: list[ray.actor.ActorHandle]):
        """Initialize agent loop manager.

        Args:
            config (DictConfig): YAML config.
            server_handles (List[ray.actor.ActorHandle]): OpenAI compatible LLM server actor handles.
        """
        self.config = config
        self.server_manager = AsyncLLMServerManager(config, server_handles)

        model_path = config.actor_rollout_ref.model.path
        self.model_name = "/".join(model_path.split("/")[-2:])
        local_path = copy_to_local(config.actor_rollout_ref.model.path)
        self.tokenizer = hf_tokenizer(local_path, trust_remote_code=True)
        self.processor = hf_processor(local_path, trust_remote_code=True)

        custom_chat_template = config.actor_rollout_ref.model.get("custom_chat_template", None)
        if custom_chat_template is not None:
            if self.processor is not None:
                self.processor.chat_template = custom_chat_template
                self.processor.tokenizer.chat_template = custom_chat_template
            else:
                self.tokenizer.chat_template = custom_chat_template

        agent_loop_config_path = config.actor_rollout_ref.rollout.agent.agent_loop_config_path
        if agent_loop_config_path:
            agent_loop_configs = OmegaConf.load(agent_loop_config_path)
            for agent_loop_config in agent_loop_configs:
                _agent_loop_registry[agent_loop_config.name] = agent_loop_config

        trace_config = self.config.actor_rollout_ref.rollout.get("trace", {})
        RolloutTraceConfig.init(
            self.config.trainer.project_name,
            self.config.trainer.experiment_name,
            trace_config.get("backend"),
            trace_config.get("token2text", False),
        )

    async def generate_sequences(self, batch: DataProto) -> DataProto:
        """Generate sequences from agent loop.

        Args:
            batch (DataProto): Input batch.

        Returns:
            DataProto: Output batch.
            - prompts: [bsz, prompt_length], prompt token ids from dataset.
            - responses: [bsz, response_length], output token ids include response tokens
              from LLM generation and observation tokens from tool_calls.
            - response_mask: [bsz, response_length], 1 for LLM generated tokens, 0 for observation/padding tokens.
            - input_ids: [bsz, prompt_length + response_length], whole sequence token ids, including prompt tokens
              and response tokens.
            - attention_mask: [bsz, prompt_length + response_length], 0 for padding tokens, 1 for other tokens.
            - position_ids: [bsz, prompt_length + response_length], incremental position ids.

            For multi-turn conversations:
            responses:     |<- LLM generation ->|<- tool_calls ->|<- LLM generation ->|<- padding ->|
            response_mask: | 1, 1, 1, ..., 1, 1 | 0, 0, .., 0, 0 | 1, 1, 1, ..., 1, 1 | 0, 0, ..., 0|
        """
        config = self.config.actor_rollout_ref.rollout
        sampling_params = dict(
            temperature=config.temperature,
            top_p=config.top_p,
            repetition_penalty=1.0,
        )

        # override sampling params for validation
        if batch.meta_info.get("validate", False):
            sampling_params["top_p"] = config.val_kwargs.top_p
            sampling_params["temperature"] = config.val_kwargs.temperature

        # by default, we assume it's a single turn agent
        if "agent_name" not in batch.non_tensor_batch:
            batch.non_tensor_batch["agent_name"] = np.array(["single_turn_agent"] * len(batch), dtype=object)

        if "index" in batch.non_tensor_batch:
            index = batch.non_tensor_batch["index"]
        else:
            index = np.arange(len(batch))

        if "multi_modal_data" in batch.non_tensor_batch:
            multi_modal_data = batch.non_tensor_batch["multi_modal_data"]
        else:
            multi_modal_data = [{"image": None} for _ in range(len(raw_prompts))]

        if "tools_kwargs" in batch.non_tensor_batch:
            tools_kwargs = batch.non_tensor_batch["tools_kwargs"]
        else:
            tools_kwargs = [None for _ in range(len(raw_prompts))]

        trajectory_info = await get_trajectory_info(
            batch.meta_info.get("global_steps", -1), index, batch.meta_info.get("validate", False)
        )

<<<<<<< HEAD
        for agent_name, messages, trajectory, multi_modal, tools_kwarg in zip(agent_names, raw_prompts, trajectory_info, multi_modal_data, tools_kwargs, strict=True):
            tasks.append(
                asyncio.create_task(self._run_agent_loop(agent_name, messages.tolist(), sampling_params, trajectory, image_data=multi_modal.get("image", None), tools_kwargs=tools_kwarg))
            )
=======
        tasks = []
        for i in range(len(batch)):
            kwargs = {k: v[i] for k, v in batch.non_tensor_batch.items()}
            tasks.append(asyncio.create_task(self._run_agent_loop(sampling_params, trajectory_info[i], **kwargs)))
>>>>>>> a970718e
        outputs = await asyncio.gather(*tasks)

        output = self._postprocess(outputs)
        return output

    async def _run_agent_loop(
        self,
        sampling_params: dict[str, Any],
        trajectory: dict[str, Any],
<<<<<<< HEAD
        image_data: Optional[list[Any]] = None,
        tools_kwargs: Optional[dict[str, Any]] = None,
    ) -> AgentLoopOutput:
=======
        *,
        agent_name: str,
        **kwargs,
    ) -> _InternalAgentLoopOutput:
>>>>>>> a970718e
        with rollout_trace_attr(
            step=trajectory["step"],
            sample_index=trajectory["sample_index"],
            rollout_n=trajectory["rollout_n"],
            validate=trajectory["validate"],
            name="agent_loop",
        ):
            assert agent_name in _agent_loop_registry, (
                f"Agent loop {agent_name} not registered, registered agent loops: {_agent_loop_registry.keys()}"
            )

            agent_loop_config = _agent_loop_registry[agent_name]
            agent_loop = hydra.utils.instantiate(
                config=agent_loop_config,
                trainer_config=_DummyConfig(config=self.config),
                server_manager=self.server_manager,
                processing_class=self.processor if self.processor is not None else self.tokenizer,
            )
<<<<<<< HEAD
            output = await agent_loop.run(messages, sampling_params, image_data=image_data, tools_kwargs=tools_kwargs)
            return output

    def _postprocess(self, inputs: list[AgentLoopOutput]) -> DataProto:
        # NOTE: consistent with batch version of generate_sequences in vllm_rollout_spmd.py
        # prompts: left pad
        # responses: right pad
        # input_ids: prompt + response
        # attention_mask: [0,0,0,0,1,1,1,1, | 1,1,1,0,0,0,0,0]
        # position_ids:   [0,0,0,0,0,1,2,3, | 4,5,6,7,8,9,10,11]

        # prompts
        self.tokenizer.padding_side = "left"
        outputs = self.tokenizer.pad(
            [{"input_ids": input.prompt_ids} for input in inputs],
            padding="max_length",
            max_length=self.config.actor_rollout_ref.rollout.prompt_length,
            return_tensors="pt",
            return_attention_mask=True,
        )
        prompt_ids, prompt_attention_mask = outputs["input_ids"], outputs["attention_mask"]

        # responses
        self.tokenizer.padding_side = "right"
        outputs = self.tokenizer.pad(
            [{"input_ids": input.response_ids} for input in inputs],
            padding="max_length",
            max_length=self.config.actor_rollout_ref.rollout.response_length,
            return_tensors="pt",
            return_attention_mask=True,
        )
        response_ids, response_attention_mask = outputs["input_ids"], outputs["attention_mask"]

        # response_mask
        outputs = self.tokenizer.pad(
            [{"input_ids": input.response_mask} for input in inputs],
            padding="max_length",
            max_length=self.config.actor_rollout_ref.rollout.response_length,
            return_tensors="pt",
            return_attention_mask=False,
        )
        response_mask = outputs["input_ids"]
        assert response_ids.shape == response_mask.shape, (
            f"mismatch in response_ids and response_mask shape: {response_ids.shape} vs {response_mask.shape}"
        )
        response_mask = response_mask * response_attention_mask
=======
            output = await agent_loop.run(sampling_params, **kwargs)

            # NOTE: consistent with batch version of generate_sequences in vllm_rollout_spmd.py
            # prompt_ids: left padded with zeros (e.g., [0,0,0,0,1,2,3,4])
            # response_ids: right padded with zeros (e.g., [5,6,7,8,0,0,0,0])
            # input_ids: concatenation of prompt + response
            # Mask:
            # For example, if the prompt is [1,2,3,4] and the response is [5,6,7,(tool start)8,9(tool end),10,11,12]
            # - prompt_attention_mask: 0s for padding, 1s for tokens
            #   e.g., [0,0,0,0,1,1,1,1]
            # - response_attention_mask: 0s for padding, 1s for tokens
            #   e.g., [1,1,1,1,1,1,1,1,1,1,1,0,0,0,0]
            # attention_mask: concatenation of prompt_attention_mask and response_attention_mask
            #   e.g., [0,0,0,0,1,1,1,1(prompt),1,1,1,1,1,1,1,1,1,1,1,0,0,0,0(response)]
            # - response_mask: 1s for LLM generated tokens, 0 for tool response/padding tokens
            #   e.g., [1,1,1,1,1,1,1,(tool start),0,0(tool end),1,1,0,0,0,0]
            # - position_ids: sequential positions for tokens, starting at 0
            #   e.g., [0,0,0,0,0,1,2,3,4,5,6,7,8,9,10,11,12,13,14,0,0,0,0]

            self.tokenizer.padding_side = "left"
            prompt_output = self.tokenizer.pad(
                {"input_ids": output.prompt_ids},
                padding="max_length",
                max_length=self.config.actor_rollout_ref.rollout.prompt_length,
                return_tensors="pt",
                return_attention_mask=True,
            )
            if prompt_output["input_ids"].dim() == 1:
                prompt_output["input_ids"] = prompt_output["input_ids"].unsqueeze(0)
                prompt_output["attention_mask"] = prompt_output["attention_mask"].unsqueeze(0)

            self.tokenizer.padding_side = "right"
            response_output = self.tokenizer.pad(
                {"input_ids": output.response_ids},
                padding="max_length",
                max_length=self.config.actor_rollout_ref.rollout.response_length,
                return_tensors="pt",
                return_attention_mask=True,
            )
            if response_output["input_ids"].dim() == 1:
                response_output["input_ids"] = response_output["input_ids"].unsqueeze(0)
                response_output["attention_mask"] = response_output["attention_mask"].unsqueeze(0)

            response_mask_output = self.tokenizer.pad(
                {"input_ids": output.response_mask},
                padding="max_length",
                max_length=self.config.actor_rollout_ref.rollout.response_length,
                return_tensors="pt",
                return_attention_mask=False,
            )
            if response_mask_output["input_ids"].dim() == 1:
                response_mask_output["input_ids"] = response_mask_output["input_ids"].unsqueeze(0)

            response_mask = response_mask_output["input_ids"] * response_output["attention_mask"]

            attention_mask = torch.cat([prompt_output["attention_mask"], response_output["attention_mask"]], dim=1)

            return _InternalAgentLoopOutput(
                prompt_ids=prompt_output["input_ids"],
                response_ids=response_output["input_ids"],
                response_mask=response_mask,
                attention_mask=attention_mask,
                num_turns=output.num_turns,
                metrics=output.metrics,
            )

    def _postprocess(self, inputs: list[_InternalAgentLoopOutput]) -> DataProto:
        """Process the padded outputs from _run_agent_loop and combine them into a batch."""
        # Convert lists back to tensors and stack them to create a batch.
        prompt_ids = torch.cat([input.prompt_ids for input in inputs], dim=0)
        response_ids = torch.cat([input.response_ids for input in inputs], dim=0)
        response_mask = torch.cat([input.response_mask for input in inputs], dim=0)
        attention_mask = torch.cat([input.attention_mask for input in inputs], dim=0)
>>>>>>> a970718e

        input_ids = torch.cat([prompt_ids, response_ids], dim=1)
        position_ids = (attention_mask.cumsum(dim=1) - 1) * attention_mask

        batch = TensorDict(
            {
                "prompts": prompt_ids,  # [bsz, prompt_length]
                "responses": response_ids,  # [bsz, response_length]
                "response_mask": response_mask,  # [bsz, response_length]
                "input_ids": input_ids,  # [bsz, prompt_length + response_length]
                "attention_mask": attention_mask,  # [bsz, prompt_length + response_length]
                "position_ids": position_ids,  # [bsz, prompt_length + response_length]
            },
            batch_size=len(inputs),
        )

        num_turns = np.array([input.num_turns for input in inputs], dtype=np.int32)
        metrics = [input.metrics.model_dump() for input in inputs]
        return DataProto(batch=batch, non_tensor_batch={"__num_turns__": num_turns}, meta_info={"metrics": metrics})


async def get_trajectory_info(step, index, validate):
    """Get trajectory info.

    Args:
        step (int): global steps in the trainer.
        index (list): form datastore extra_info.index column.
        validate (bool): whether is a validate step.

    Returns:
        list: trajectory.
    """
    trajectory_info = []
    rollout_n = 0
    for i in range(len(index)):
        if i > 0 and index[i - 1] == index[i]:
            rollout_n += 1
        else:
            rollout_n = 0
        trajectory_info.append({"step": step, "sample_index": index[i], "rollout_n": rollout_n, "validate": validate})
    return trajectory_info


class AgentLoopManager:
    """Agent loop manager that manages a group of agent loop workers."""

    def __init__(self, config: DictConfig, worker_group: RayWorkerGroup):
        """Initialize agent loop manager.

        Args:
            config (DictConfig): trainer config.
            worker_group (RayWorkerGroup): ActorRolloutRef worker group.
        """
        self.config = config
        self.worker_group = worker_group

        self._initialize_llm_servers()
        self._init_agent_loop_workers()

        # Initially we're in sleep mode.
        self.sleep()

    def _initialize_llm_servers(self):
        self.rollout_tp_size = self.config.actor_rollout_ref.rollout.tensor_model_parallel_size
        self.rollout_dp_size = self.worker_group.world_size // self.rollout_tp_size

        register_center = ray.get_actor(f"{self.worker_group.name_prefix}_register_center")
        workers_info = ray.get(register_center.get_worker_info.remote())
        assert len(workers_info) == self.worker_group.world_size

        self.async_llm_servers = [None] * self.rollout_dp_size
        self.server_addresses = [None] * self.rollout_dp_size

        if self.config.actor_rollout_ref.rollout.agent.custom_async_server:
            server_class = async_server_class(
                rollout_backend=self.config.actor_rollout_ref.rollout.name,
                rollout_backend_module=self.config.actor_rollout_ref.rollout.agent.custom_async_server.path,
                rollout_backend_class=self.config.actor_rollout_ref.rollout.agent.custom_async_server.name,
            )
        else:
            server_class = async_server_class(rollout_backend=self.config.actor_rollout_ref.rollout.name)

        # Start all server instances, restart if address already in use.
        unready_dp_ranks = set(range(self.rollout_dp_size))
        while len(unready_dp_ranks) > 0:
            servers = {
                rollout_dp_rank: server_class.options(
                    # make sure AsyncvLLMServer colocates with its corresponding workers
                    scheduling_strategy=ray.util.scheduling_strategies.NodeAffinitySchedulingStrategy(
                        node_id=workers_info[rollout_dp_rank * self.rollout_tp_size],
                        soft=False,
                    ),
                    name=f"async_llm_server_{rollout_dp_rank}",
                ).remote(self.config, self.rollout_dp_size, rollout_dp_rank, self.worker_group.name_prefix)
                for rollout_dp_rank in unready_dp_ranks
            }

            for rollout_dp_rank, server in servers.items():
                try:
                    address = ray.get(server.get_server_address.remote())
                    self.server_addresses[rollout_dp_rank] = address
                    self.async_llm_servers[rollout_dp_rank] = server
                    unready_dp_ranks.remove(rollout_dp_rank)
                except Exception:
                    ray.kill(server)
                    print(f"rollout server {rollout_dp_rank} failed, maybe address already in use, restarting...")

        # All server instances are ready, init AsyncLLM engine.
        ray.get([server.init_engine.remote() for server in self.async_llm_servers])

    def _init_agent_loop_workers(self):
        self.agent_loop_workers = []
        for i in range(self.config.actor_rollout_ref.rollout.agent.num_workers):
            self.agent_loop_workers.append(
                AgentLoopWorker.options(
                    name=f"agent_loop_worker_{i}",
                ).remote(self.config, self.async_llm_servers)
            )

    def generate_sequences(self, prompts: DataProto) -> DataProto:
        """Split input batch and dispatch to agent loop workers.

        Args:
            prompts (DataProto): Input batch.

        Returns:
            DataProto: Output batch.
        """
        if self.config.actor_rollout_ref.rollout.free_cache_engine:
            self.wake_up()
        chunkes = prompts.chunk(len(self.agent_loop_workers))
        outputs = ray.get(
            [
                worker.generate_sequences.remote(chunk)
                for worker, chunk in zip(self.agent_loop_workers, chunkes, strict=True)
            ]
        )
        output = DataProto.concat(outputs)
        if self.config.actor_rollout_ref.rollout.free_cache_engine:
            self.sleep()

        # calculate performance metrics
        metrics = [output.meta_info["metrics"] for output in outputs]  # List[List[Dict[str, str]]]
        timing = self._performance_metrics(metrics, output)

        output.meta_info = {"timing": timing}
        return output

    def _performance_metrics(self, metrics: list[list[dict[str, str]]], output: DataProto) -> dict[str, float]:
        timing = {}
        t_generate_sequences = np.array([metric["generate_sequences"] for chunk in metrics for metric in chunk])
        t_tool_calls = np.array([metric["tool_calls"] for chunk in metrics for metric in chunk])
        timing["agent_loop/generate_sequences/min"] = t_generate_sequences.min()
        timing["agent_loop/generate_sequences/max"] = t_generate_sequences.max()
        timing["agent_loop/generate_sequences/mean"] = t_generate_sequences.mean()
        timing["agent_loop/tool_calls/min"] = t_tool_calls.min()
        timing["agent_loop/tool_calls/max"] = t_tool_calls.max()
        timing["agent_loop/tool_calls/mean"] = t_tool_calls.mean()

        # batch sequence generation is bounded by the slowest sample
        slowest = np.argmax(t_generate_sequences + t_tool_calls)
        attention_mask = output.batch["attention_mask"][slowest]
        prompt_length = output.batch["prompts"].shape[1]
        timing["agent_loop/slowest/generate_sequences"] = t_generate_sequences[slowest]
        timing["agent_loop/slowest/tool_calls"] = t_tool_calls[slowest]
        timing["agent_loop/slowest/prompt_length"] = attention_mask[:prompt_length].sum().item()
        timing["agent_loop/slowest/response_length"] = attention_mask[prompt_length:].sum().item()

        return timing

    def wake_up(self):
        """Wake up all rollout server instances."""
        ray.get([server.wake_up.remote() for server in self.async_llm_servers])

    def sleep(self):
        """Sleep all rollout server instances."""
        ray.get([server.sleep.remote() for server in self.async_llm_servers])<|MERGE_RESOLUTION|>--- conflicted
+++ resolved
@@ -186,7 +186,6 @@
         cls._class_initialized = True
 
     @abstractmethod
-<<<<<<< HEAD
     async def run(
         self,
         messages: list[dict[str, Any]],
@@ -194,19 +193,12 @@
         image_data: Optional[list[Any]] = None,
         tools_kwargs: Optional[dict[str, Any]] = None,
     ) -> AgentLoopOutput:
-=======
-    async def run(self, sampling_params: dict[str, Any], **kwargs) -> AgentLoopOutput:
->>>>>>> a970718e
         """Run agent loop to interact with LLM server and environment.
 
         Args:
             sampling_params (Dict[str, Any]): LLM sampling params.
-<<<<<<< HEAD
             image_data (Optional[List[Any]], optional): Optional image data for multi-modal input. Defaults to None.
             tools_kwargs (Optional[Dict[str, Any]], optional): Optional tool kwargs for tool calls.
-=======
-            **kwargs: dataset fields from `verl.utils.dataset.RLHFDataset`.
->>>>>>> a970718e
 
         Returns:
             AgentLoopOutput: Agent loop output.
@@ -331,17 +323,10 @@
             batch.meta_info.get("global_steps", -1), index, batch.meta_info.get("validate", False)
         )
 
-<<<<<<< HEAD
         for agent_name, messages, trajectory, multi_modal, tools_kwarg in zip(agent_names, raw_prompts, trajectory_info, multi_modal_data, tools_kwargs, strict=True):
             tasks.append(
                 asyncio.create_task(self._run_agent_loop(agent_name, messages.tolist(), sampling_params, trajectory, image_data=multi_modal.get("image", None), tools_kwargs=tools_kwarg))
             )
-=======
-        tasks = []
-        for i in range(len(batch)):
-            kwargs = {k: v[i] for k, v in batch.non_tensor_batch.items()}
-            tasks.append(asyncio.create_task(self._run_agent_loop(sampling_params, trajectory_info[i], **kwargs)))
->>>>>>> a970718e
         outputs = await asyncio.gather(*tasks)
 
         output = self._postprocess(outputs)
@@ -351,16 +336,9 @@
         self,
         sampling_params: dict[str, Any],
         trajectory: dict[str, Any],
-<<<<<<< HEAD
         image_data: Optional[list[Any]] = None,
         tools_kwargs: Optional[dict[str, Any]] = None,
     ) -> AgentLoopOutput:
-=======
-        *,
-        agent_name: str,
-        **kwargs,
-    ) -> _InternalAgentLoopOutput:
->>>>>>> a970718e
         with rollout_trace_attr(
             step=trajectory["step"],
             sample_index=trajectory["sample_index"],
@@ -379,56 +357,10 @@
                 server_manager=self.server_manager,
                 processing_class=self.processor if self.processor is not None else self.tokenizer,
             )
-<<<<<<< HEAD
             output = await agent_loop.run(messages, sampling_params, image_data=image_data, tools_kwargs=tools_kwargs)
             return output
 
     def _postprocess(self, inputs: list[AgentLoopOutput]) -> DataProto:
-        # NOTE: consistent with batch version of generate_sequences in vllm_rollout_spmd.py
-        # prompts: left pad
-        # responses: right pad
-        # input_ids: prompt + response
-        # attention_mask: [0,0,0,0,1,1,1,1, | 1,1,1,0,0,0,0,0]
-        # position_ids:   [0,0,0,0,0,1,2,3, | 4,5,6,7,8,9,10,11]
-
-        # prompts
-        self.tokenizer.padding_side = "left"
-        outputs = self.tokenizer.pad(
-            [{"input_ids": input.prompt_ids} for input in inputs],
-            padding="max_length",
-            max_length=self.config.actor_rollout_ref.rollout.prompt_length,
-            return_tensors="pt",
-            return_attention_mask=True,
-        )
-        prompt_ids, prompt_attention_mask = outputs["input_ids"], outputs["attention_mask"]
-
-        # responses
-        self.tokenizer.padding_side = "right"
-        outputs = self.tokenizer.pad(
-            [{"input_ids": input.response_ids} for input in inputs],
-            padding="max_length",
-            max_length=self.config.actor_rollout_ref.rollout.response_length,
-            return_tensors="pt",
-            return_attention_mask=True,
-        )
-        response_ids, response_attention_mask = outputs["input_ids"], outputs["attention_mask"]
-
-        # response_mask
-        outputs = self.tokenizer.pad(
-            [{"input_ids": input.response_mask} for input in inputs],
-            padding="max_length",
-            max_length=self.config.actor_rollout_ref.rollout.response_length,
-            return_tensors="pt",
-            return_attention_mask=False,
-        )
-        response_mask = outputs["input_ids"]
-        assert response_ids.shape == response_mask.shape, (
-            f"mismatch in response_ids and response_mask shape: {response_ids.shape} vs {response_mask.shape}"
-        )
-        response_mask = response_mask * response_attention_mask
-=======
-            output = await agent_loop.run(sampling_params, **kwargs)
-
             # NOTE: consistent with batch version of generate_sequences in vllm_rollout_spmd.py
             # prompt_ids: left padded with zeros (e.g., [0,0,0,0,1,2,3,4])
             # response_ids: right padded with zeros (e.g., [5,6,7,8,0,0,0,0])
@@ -446,62 +378,41 @@
             # - position_ids: sequential positions for tokens, starting at 0
             #   e.g., [0,0,0,0,0,1,2,3,4,5,6,7,8,9,10,11,12,13,14,0,0,0,0]
 
-            self.tokenizer.padding_side = "left"
-            prompt_output = self.tokenizer.pad(
-                {"input_ids": output.prompt_ids},
-                padding="max_length",
-                max_length=self.config.actor_rollout_ref.rollout.prompt_length,
-                return_tensors="pt",
-                return_attention_mask=True,
-            )
-            if prompt_output["input_ids"].dim() == 1:
-                prompt_output["input_ids"] = prompt_output["input_ids"].unsqueeze(0)
-                prompt_output["attention_mask"] = prompt_output["attention_mask"].unsqueeze(0)
-
-            self.tokenizer.padding_side = "right"
-            response_output = self.tokenizer.pad(
-                {"input_ids": output.response_ids},
-                padding="max_length",
-                max_length=self.config.actor_rollout_ref.rollout.response_length,
-                return_tensors="pt",
-                return_attention_mask=True,
-            )
-            if response_output["input_ids"].dim() == 1:
-                response_output["input_ids"] = response_output["input_ids"].unsqueeze(0)
-                response_output["attention_mask"] = response_output["attention_mask"].unsqueeze(0)
-
-            response_mask_output = self.tokenizer.pad(
-                {"input_ids": output.response_mask},
-                padding="max_length",
-                max_length=self.config.actor_rollout_ref.rollout.response_length,
-                return_tensors="pt",
-                return_attention_mask=False,
-            )
-            if response_mask_output["input_ids"].dim() == 1:
-                response_mask_output["input_ids"] = response_mask_output["input_ids"].unsqueeze(0)
-
-            response_mask = response_mask_output["input_ids"] * response_output["attention_mask"]
-
-            attention_mask = torch.cat([prompt_output["attention_mask"], response_output["attention_mask"]], dim=1)
-
-            return _InternalAgentLoopOutput(
-                prompt_ids=prompt_output["input_ids"],
-                response_ids=response_output["input_ids"],
-                response_mask=response_mask,
-                attention_mask=attention_mask,
-                num_turns=output.num_turns,
-                metrics=output.metrics,
-            )
-
-    def _postprocess(self, inputs: list[_InternalAgentLoopOutput]) -> DataProto:
-        """Process the padded outputs from _run_agent_loop and combine them into a batch."""
-        # Convert lists back to tensors and stack them to create a batch.
-        prompt_ids = torch.cat([input.prompt_ids for input in inputs], dim=0)
-        response_ids = torch.cat([input.response_ids for input in inputs], dim=0)
-        response_mask = torch.cat([input.response_mask for input in inputs], dim=0)
-        attention_mask = torch.cat([input.attention_mask for input in inputs], dim=0)
->>>>>>> a970718e
-
+        # prompts
+        self.tokenizer.padding_side = "left"
+        outputs = self.tokenizer.pad(
+            [{"input_ids": input.prompt_ids} for input in inputs],
+            padding="max_length",
+            max_length=self.config.actor_rollout_ref.rollout.prompt_length,
+            return_tensors="pt",
+            return_attention_mask=True,
+        )
+        prompt_ids, prompt_attention_mask = outputs["input_ids"], outputs["attention_mask"]
+
+        # responses
+        self.tokenizer.padding_side = "right"
+        outputs = self.tokenizer.pad(
+            [{"input_ids": input.response_ids} for input in inputs],
+            padding="max_length",
+            max_length=self.config.actor_rollout_ref.rollout.response_length,
+            return_tensors="pt",
+            return_attention_mask=True,
+        )
+        response_ids, response_attention_mask = outputs["input_ids"], outputs["attention_mask"]
+
+        # response_mask
+        outputs = self.tokenizer.pad(
+            [{"input_ids": input.response_mask} for input in inputs],
+            padding="max_length",
+            max_length=self.config.actor_rollout_ref.rollout.response_length,
+            return_tensors="pt",
+            return_attention_mask=False,
+        )
+        response_mask = outputs["input_ids"]
+        assert response_ids.shape == response_mask.shape, (
+            f"mismatch in response_ids and response_mask shape: {response_ids.shape} vs {response_mask.shape}"
+        )
+        response_mask = response_mask * response_attention_mask
         input_ids = torch.cat([prompt_ids, response_ids], dim=1)
         position_ids = (attention_mask.cumsum(dim=1) - 1) * attention_mask
 
