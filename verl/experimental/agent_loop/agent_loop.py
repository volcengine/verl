# Copyright 2024 Bytedance Ltd. and/or its affiliates
#
# Licensed under the Apache License, Version 2.0 (the "License");
# you may not use this file except in compliance with the License.
# You may obtain a copy of the License at
#
#     http://www.apache.org/licenses/LICENSE-2.0
#
# Unless required by applicable law or agreed to in writing, software
# distributed under the License is distributed on an "AS IS" BASIS,
# WITHOUT WARRANTIES OR CONDITIONS OF ANY KIND, either express or implied.
# See the License for the specific language governing permissions and
# limitations under the License.
import asyncio
import heapq
import logging
import os
import random
from abc import ABC, abstractmethod
from typing import Any, Optional

import hydra
import numpy as np
import ray
import torch
from cachetools import LRUCache
from omegaconf import DictConfig, OmegaConf
from pydantic import BaseModel, ConfigDict
from tensordict import TensorDict
from transformers import AutoProcessor, AutoTokenizer, PreTrainedTokenizer, PreTrainedTokenizerFast, ProcessorMixin

from verl.protocol import DataProto
from verl.single_controller.ray.base import RayWorkerGroup
from verl.utils import hf_processor, hf_tokenizer
from verl.utils.fs import copy_to_local
from verl.utils.model import compute_position_id_with_mask
from verl.utils.rollout_trace import RolloutTraceConfig, rollout_trace_attr, rollout_trace_op
from verl.workers.rollout.async_server import async_server_class

logger = logging.getLogger(__file__)
logger.setLevel(os.getenv("VERL_LOGGING_LEVEL", "WARN"))


class AsyncLLMServerManager:
    """
    A class to manage multiple OpenAI compatible LLM servers. This class provides
    - Load balance: least requests load balancing
    - Sticky session: send multi-turn chat completions to same server for automatic prefix caching
    """

    def __init__(self, config: DictConfig, server_handles: list[ray.actor.ActorHandle], max_cache_size: int = 10000):
        """Initialize the AsyncLLMServerManager.

        Args:
            config (DictConfig): YAML config.
            server_handles (List[ray.actor.ActorHandle]): OpenAI compatible LLM server actor handles.
            max_cache_size (int, optional): max cache size for request_id to server mapping. Defaults to 10000.
        """
        self.config = config
        self.server_handles = server_handles
        random.shuffle(self.server_handles)

        # Least requests load balancing
        self.weighted_serveres = [[0, (hash(server), server)] for server in server_handles]
        heapq.heapify(self.weighted_serveres)

        # LRU cache to map request_id to server
        self.request_id_to_server = LRUCache(maxsize=max_cache_size)

    def _choose_server(self, request_id: str) -> ray.actor.ActorHandle:
        # TODO: implement server pressure awareness load balancing
        if request_id in self.request_id_to_server:
            return self.request_id_to_server[request_id]

        server = self.weighted_serveres[0][1][1]
        self.weighted_serveres[0][0] += 1
        heapq.heapreplace(self.weighted_serveres, self.weighted_serveres[0])
        self.request_id_to_server[request_id] = server
        return server

    @rollout_trace_op
    async def generate(
        self,
        request_id,
        *,
        prompt_ids: list[int],
        sampling_params: dict[str, Any],
        image_data: Optional[list[Any]] = None,
    ) -> list[int]:
        """Generate tokens from prompt ids.

        Args:
            request_id (str): request id for sticky session.
            prompt_ids (List[int]): List of prompt token ids.
            sampling_params (Dict[str, Any]): Sampling parameters for the chat completion.

        Returns:
            List[int]: List of generated token ids.
        """
        server = self._choose_server(request_id)
        output = await server.generate.remote(
            request_id=request_id,
            prompt_ids=prompt_ids,
            sampling_params=sampling_params,
            image_data=image_data,
        )
        return output


class AgentLoopMetrics(BaseModel):
    """Agent loop performance metrics."""

    generate_sequences: float = 0.0
    tool_calls: float = 0.0


class AgentLoopOutput(BaseModel):
    """Agent loop output."""

    prompt_ids: list[int]
    """Prompt token ids."""
    response_ids: list[int]
    """Response token ids including LLM generated token, tool response token."""
    response_mask: list[int]
    """Response mask, 1 for LLM generated token, 0 for tool response token."""
    multi_modal_data: dict[str, Any]
    """Multi-modal data for multi-modal tools."""
    num_turns: int = 0
    """Number of chat turns, including user, assistant, tool."""
    metrics: AgentLoopMetrics
    """Auxiliary performance metrics"""


class _InternalAgentLoopOutput(AgentLoopOutput):
    """Internal agent loop output with padded sequences."""

    model_config = ConfigDict(arbitrary_types_allowed=True)

    prompt_ids: torch.Tensor
    """Padded prompt token ids."""
    response_ids: torch.Tensor
    """Padded response token ids."""
    response_mask: torch.Tensor
    """Padded response mask."""
    attention_mask: torch.Tensor
    """Padded attention mask."""


# make hydra.utils.instantiate happy
class _DummyConfig:
    def __init__(self, config: DictConfig) -> None:
        self.config = config


class AgentLoopBase(ABC):
    """An agent loop takes a input message, chat with OpenAI compatible LLM server and interact with various
    environments."""

    _class_initialized = False

    def __init__(
        self,
        trainer_config: _DummyConfig,
        server_manager: AsyncLLMServerManager,
        tokenizer: AutoTokenizer,
        processor: AutoProcessor,
        **kwargs,
    ):
        """Initialize agent loop, each sample will have its own loop instance.

        Args:
            trainer_config (_DummyConfig): trainer config.
            server_manager (AsyncLLMServerManager): OpenAI compatible LLM server manager.
            tokenizer (AutoTokenizer): Tokenizer for tokenize messages.
            processor (AutoProcessor): Processor for process messages.
        """
        self.init_class(trainer_config.config, tokenizer, processor, **kwargs)
        self.config = trainer_config.config
        self.server_manager = server_manager
        self.tokenizer = tokenizer
        self.processor = processor
        self.loop = asyncio.get_running_loop()

    @classmethod
    def init_class(cls, config: DictConfig, tokenizer: AutoTokenizer, processor: AutoProcessor, **kwargs):
        """This is used to do heavy initialization work that should shared across all instances. It's only called once.

        Args:
            config (DictConfig): trainer config.
            tokenizer (AutoTokenizer): Tokenizer for tokenize messages.
            processor (AutoProcessor): Processor for process multi_modal data.
            **kwargs: extra kwargs from config file passed in by `hydra.utils.instantiate`.
        """
        if cls._class_initialized:
            return
        cls._class_initialized = True

    @abstractmethod
<<<<<<< HEAD
    async def run(
        self, messages: list[dict[str, Any]], sampling_params: dict[str, Any], image_data: Optional[list[Any]] = None
    ) -> AgentLoopOutput:
=======
    async def run(self, sampling_params: dict[str, Any], **kwargs) -> AgentLoopOutput:
>>>>>>> 67187c4f
        """Run agent loop to interact with LLM server and environment.

        Args:
            sampling_params (Dict[str, Any]): LLM sampling params.
            **kwargs: dataset fields from `verl.utils.dataset.RLHFDataset`.

        Returns:
            AgentLoopOutput: Agent loop output.
        """
        raise NotImplementedError


"""Agent loop registry: key is agent_name, value is a dict of agent loop config
used by hydra.utils.instantiate to initialize agent loop instance.

https://hydra.cc/docs/advanced/instantiate_objects/overview/
"""
_agent_loop_registry: dict[str, dict] = {}


def register(agent_name: str):
    """Register agent loop class."""

    def decorator(subclass: type[AgentLoopBase]) -> type[AgentLoopBase]:
        fqdn = f"{subclass.__module__}.{subclass.__qualname__}"
        _agent_loop_registry[agent_name] = {"_target_": fqdn}
        return subclass

    return decorator


@ray.remote
class AgentLoopWorker:
    """Agent loop worker takes a batch of messages and run each message in an agent loop."""

    def __init__(self, config: DictConfig, server_handles: list[ray.actor.ActorHandle]):
        """Initialize agent loop manager.

        Args:
            config (DictConfig): YAML config.
            server_handles (List[ray.actor.ActorHandle]): OpenAI compatible LLM server actor handles.
        """
        self.config = config
        self.server_manager = AsyncLLMServerManager(config, server_handles)

        model_path = config.actor_rollout_ref.model.path
        self.model_name = "/".join(model_path.split("/")[-2:])
        local_path = copy_to_local(config.actor_rollout_ref.model.path)
        self.tokenizer = hf_tokenizer(local_path, trust_remote_code=True)
        self.processor = hf_processor(local_path, trust_remote_code=True)

        agent_loop_config_path = config.actor_rollout_ref.rollout.agent.agent_loop_config_path
        if agent_loop_config_path:
            agent_loop_configs = OmegaConf.load(agent_loop_config_path)
            for agent_loop_config in agent_loop_configs:
                _agent_loop_registry[agent_loop_config.name] = agent_loop_config
        if self.config.actor_rollout_ref.model.get("custom_chat_template", None) is not None:
            if self.processor is not None:
                self.processor.chat_template = self.config.actor_rollout_ref.model.custom_chat_template
            self.tokenizer.chat_template = self.config.actor_rollout_ref.model.custom_chat_template

        trace_config = self.config.actor_rollout_ref.rollout.get("trace", {})
        RolloutTraceConfig.init(
            self.config.trainer.project_name,
            self.config.trainer.experiment_name,
            trace_config.get("backend"),
            trace_config.get("token2text", False),
        )

    async def generate_sequences(self, batch: DataProto) -> DataProto:
        """Generate sequences from agent loop.

        Args:
            batch (DataProto): Input batch.

        Returns:
            DataProto: Output batch.
            - prompts: [bsz, prompt_length], prompt token ids from dataset.
            - responses: [bsz, response_length], output token ids include response tokens
              from LLM generation and observation tokens from tool_calls.
            - response_mask: [bsz, response_length], 1 for LLM generated tokens, 0 for observation/padding tokens.
            - input_ids: [bsz, prompt_length + response_length], whole sequence token ids, including prompt tokens
              and response tokens.
            - attention_mask: [bsz, prompt_length + response_length], 0 for padding tokens, 1 for other tokens.
            - position_ids: [bsz, prompt_length + response_length], incremental position ids.

            For multi-turn conversations:
            responses:     |<- LLM generation ->|<- tool_calls ->|<- LLM generation ->|<- padding ->|
            response_mask: | 1, 1, 1, ..., 1, 1 | 0, 0, .., 0, 0 | 1, 1, 1, ..., 1, 1 | 0, 0, ..., 0|
        """
        config = self.config.actor_rollout_ref.rollout
        sampling_params = dict(
            temperature=config.temperature,
            top_p=config.top_p,
            repetition_penalty=1.0,
        )

        # override sampling params for validation
        if batch.meta_info.get("validate", False):
            sampling_params["top_p"] = config.val_kwargs.top_p
            sampling_params["temperature"] = config.val_kwargs.temperature

        # by default, we assume it's a single turn agent
        if "agent_name" not in batch.non_tensor_batch:
            batch.non_tensor_batch["agent_name"] = np.array(["single_turn_agent"] * len(batch), dtype=object)

        if "index" in batch.non_tensor_batch:
            index = batch.non_tensor_batch["index"]
        else:
            index = np.arange(len(batch))

        trajectory_info = await get_trajectory_info(
            batch.meta_info.get("global_steps", -1), index, batch.meta_info.get("validate", False)
        )
        # extract multi-modal data if available
        multi_modal_data = batch.non_tensor_batch.get("multi_modal_data", [{"image": None}] * len(raw_prompts))

<<<<<<< HEAD
        for agent_name, messages, trajectory, image_data in zip(
            agent_names, raw_prompts, trajectory_info, multi_modal_data, strict=True
        ):
            tasks.append(
                asyncio.create_task(
                    self._run_agent_loop(
                        agent_name, messages.tolist(), sampling_params, trajectory, image_data=image_data["image"]
                    )
                )
            )
=======
        tasks = []
        for i in range(len(batch)):
            kwargs = {k: v[i] for k, v in batch.non_tensor_batch.items()}
            tasks.append(asyncio.create_task(self._run_agent_loop(sampling_params, trajectory_info[i], **kwargs)))
>>>>>>> 67187c4f
        outputs = await asyncio.gather(*tasks)

        output = self._postprocess(outputs)
        return output

    async def _run_agent_loop(
        self,
        sampling_params: dict[str, Any],
        trajectory: dict[str, Any],
<<<<<<< HEAD
        image_data: Optional[list[Any]] = None,
    ) -> AgentLoopOutput:
=======
        *,
        agent_name: str,
        **kwargs,
    ) -> _InternalAgentLoopOutput:
>>>>>>> 67187c4f
        with rollout_trace_attr(
            step=trajectory["step"],
            sample_index=trajectory["sample_index"],
            rollout_n=trajectory["rollout_n"],
            validate=trajectory["validate"],
            name="agent_loop",
        ):
            assert agent_name in _agent_loop_registry, (
                f"Agent loop {agent_name} not registered, registered agent loops: {_agent_loop_registry.keys()}"
            )

            agent_loop_config = _agent_loop_registry[agent_name]
            agent_loop = hydra.utils.instantiate(
                config=agent_loop_config,
                trainer_config=_DummyConfig(config=self.config),
                server_manager=self.server_manager,
                tokenizer=self.tokenizer,
                processor=self.processor,
            )
<<<<<<< HEAD
            output = await agent_loop.run(messages, sampling_params, image_data=image_data)
            return output

    def _postprocess(self, inputs: list[AgentLoopOutput]) -> DataProto:
        # NOTE: consistent with batch version of generate_sequences in vllm_rollout_spmd.py
        # prompts: left pad
        # responses: right pad
        # input_ids: prompt + response
        # attention_mask: [0,0,0,0,1,1,1,1, | 1,1,1,0,0,0,0,0]
        # position_ids:   [0,0,0,0,0,1,2,3, | 4,5,6,7,8,9,10,11]

        # prompts
        self.tokenizer.padding_side = "left"
        outputs = self.tokenizer.pad(
            [{"input_ids": input.prompt_ids} for input in inputs],
            padding="max_length",
            max_length=self.config.actor_rollout_ref.rollout.prompt_length,
            return_tensors="pt",
            return_attention_mask=True,
        )
        prompt_ids, prompt_attention_mask = outputs["input_ids"], outputs["attention_mask"]

        # responses
        self.tokenizer.padding_side = "right"
        outputs = self.tokenizer.pad(
            [{"input_ids": input.response_ids} for input in inputs],
            padding="max_length",
            max_length=self.config.actor_rollout_ref.rollout.response_length,
            return_tensors="pt",
            return_attention_mask=True,
        )
        response_ids, response_attention_mask = outputs["input_ids"], outputs["attention_mask"]

        # response_mask
        outputs = self.tokenizer.pad(
            [{"input_ids": input.response_mask} for input in inputs],
            padding="max_length",
            max_length=self.config.actor_rollout_ref.rollout.response_length,
            return_tensors="pt",
            return_attention_mask=False,
        )
        response_mask = outputs["input_ids"]
        assert response_ids.shape == response_mask.shape, (
            f"mismatch in response_ids and response_mask shape: {response_ids.shape} vs {response_mask.shape}"
        )
        response_mask = response_mask * response_attention_mask

        input_ids = torch.cat([prompt_ids, response_ids], dim=1)
        attention_mask = torch.cat([prompt_attention_mask, response_attention_mask], dim=1)

        # Process position_ids for each sample
        position_ids_list = []
        multi_modal_inputs_list = []
        for i in range(len(inputs)):
            if self.processor is not None:
                images = inputs[i].multi_modal_data.get("image", [])
                current_text = self.tokenizer.decode(input_ids[i], skip_special_tokens=True)
                multi_modal_inputs = self.processor(text=[current_text], images=images, return_tensors="pt")
                multi_modal_inputs.pop("input_ids", None)
                multi_modal_inputs.pop("attention_mask", None)

                # We must use dict(multi_modal_inputs) to convert BatchFeature values to a new dict
                # because np.array() only keeps the keys for BatchFeature.
                multi_modal_inputs = dict(multi_modal_inputs)
                multi_modal_inputs_list.append(multi_modal_inputs)
                position_ids = self._get_position_ids(
                    self.processor,
                    input_ids[i].unsqueeze(0),
                    attention_mask[i].unsqueeze(0),
                    multi_modal_inputs=multi_modal_inputs,
                )
            else:
                position_ids = self._get_position_ids(self.tokenizer, input_ids[i], attention_mask[i])
            position_ids_list.append(position_ids)

        position_ids = torch.stack(position_ids_list, dim=0)
=======
            output = await agent_loop.run(sampling_params, **kwargs)

            # NOTE: consistent with batch version of generate_sequences in vllm_rollout_spmd.py
            # prompt_ids: left padded with zeros (e.g., [0,0,0,0,1,2,3,4])
            # response_ids: right padded with zeros (e.g., [5,6,7,8,0,0,0,0])
            # input_ids: concatenation of prompt + response
            # Mask:
            # For example, if the prompt is [1,2,3,4] and the response is [5,6,7,(tool start)8,9(tool end),10,11,12]
            # - prompt_attention_mask: 0s for padding, 1s for tokens
            #   e.g., [0,0,0,0,1,1,1,1]
            # - response_attention_mask: 0s for padding, 1s for tokens
            #   e.g., [1,1,1,1,1,1,1,1,1,1,1,0,0,0,0]
            # attention_mask: concatenation of prompt_attention_mask and response_attention_mask
            #   e.g., [0,0,0,0,1,1,1,1(prompt),1,1,1,1,1,1,1,1,1,1,1,0,0,0,0(response)]
            # - response_mask: 1s for LLM generated tokens, 0 for tool response/padding tokens
            #   e.g., [1,1,1,1,1,1,1,(tool start),0,0(tool end),1,1,0,0,0,0]
            # - position_ids: sequential positions for tokens, starting at 0
            #   e.g., [0,0,0,0,0,1,2,3,4,5,6,7,8,9,10,11,12,13,14,0,0,0,0]

            self.tokenizer.padding_side = "left"
            prompt_output = self.tokenizer.pad(
                {"input_ids": output.prompt_ids},
                padding="max_length",
                max_length=self.config.actor_rollout_ref.rollout.prompt_length,
                return_tensors="pt",
                return_attention_mask=True,
            )
            if prompt_output["input_ids"].dim() == 1:
                prompt_output["input_ids"] = prompt_output["input_ids"].unsqueeze(0)
                prompt_output["attention_mask"] = prompt_output["attention_mask"].unsqueeze(0)

            self.tokenizer.padding_side = "right"
            response_output = self.tokenizer.pad(
                {"input_ids": output.response_ids},
                padding="max_length",
                max_length=self.config.actor_rollout_ref.rollout.response_length,
                return_tensors="pt",
                return_attention_mask=True,
            )
            if response_output["input_ids"].dim() == 1:
                response_output["input_ids"] = response_output["input_ids"].unsqueeze(0)
                response_output["attention_mask"] = response_output["attention_mask"].unsqueeze(0)

            response_mask_output = self.tokenizer.pad(
                {"input_ids": output.response_mask},
                padding="max_length",
                max_length=self.config.actor_rollout_ref.rollout.response_length,
                return_tensors="pt",
                return_attention_mask=False,
            )
            if response_mask_output["input_ids"].dim() == 1:
                response_mask_output["input_ids"] = response_mask_output["input_ids"].unsqueeze(0)

            response_mask = response_mask_output["input_ids"] * response_output["attention_mask"]

            attention_mask = torch.cat([prompt_output["attention_mask"], response_output["attention_mask"]], dim=1)

            return _InternalAgentLoopOutput(
                prompt_ids=prompt_output["input_ids"],
                response_ids=response_output["input_ids"],
                response_mask=response_mask,
                attention_mask=attention_mask,
                num_turns=output.num_turns,
                metrics=output.metrics,
            )

    def _postprocess(self, inputs: list[_InternalAgentLoopOutput]) -> DataProto:
        """Process the padded outputs from _run_agent_loop and combine them into a batch."""
        # Convert lists back to tensors and stack them to create a batch.
        prompt_ids = torch.cat([input.prompt_ids for input in inputs], dim=0)
        response_ids = torch.cat([input.response_ids for input in inputs], dim=0)
        response_mask = torch.cat([input.response_mask for input in inputs], dim=0)
        attention_mask = torch.cat([input.attention_mask for input in inputs], dim=0)

        input_ids = torch.cat([prompt_ids, response_ids], dim=1)
        position_ids = (attention_mask.cumsum(dim=1) - 1) * attention_mask
>>>>>>> 67187c4f

        batch = TensorDict(
            {
                "prompts": prompt_ids,  # [bsz, prompt_length]
                "responses": response_ids,  # [bsz, response_length]
                "response_mask": response_mask,  # [bsz, response_length]
                "input_ids": input_ids,  # [bsz, prompt_length + response_length]
                "attention_mask": attention_mask,  # [bsz, prompt_length + response_length]
                "position_ids": position_ids,
            },
            batch_size=len(inputs),
        )

        non_tensor_batch = {
            "__num_turns__": np.array([input.num_turns for input in inputs], dtype=np.int32),
        }
        if len(multi_modal_inputs_list) > 0:
            non_tensor_batch["multi_modal_inputs"] = np.array(multi_modal_inputs_list, dtype=object)

        metrics = [input.metrics.model_dump() for input in inputs]
        return DataProto(batch=batch, non_tensor_batch=non_tensor_batch, meta_info={"metrics": metrics})

    @staticmethod
    def _get_position_ids(
        processing_class: PreTrainedTokenizer | PreTrainedTokenizerFast | ProcessorMixin,
        input_ids: torch.Tensor,
        attention_mask: torch.Tensor,
        multi_modal_inputs: Optional[dict[str, torch.Tensor]] = None,
    ) -> torch.Tensor:
        # special case for qwen2vl
        is_qwen2vl = (
            hasattr(processing_class, "image_processor")
            and "Qwen2VLImageProcessor" in processing_class.image_processor.__class__.__name__
        )
        if is_qwen2vl:
            from verl.models.transformers.qwen2_vl import get_rope_index

            image_grid_thw = video_grid_thw = second_per_grid_ts = None
            if multi_modal_inputs:
                image_grid_thw = multi_modal_inputs.get("image_grid_thw")
                video_grid_thw = multi_modal_inputs.get("video_grid_thw")
                second_per_grid_ts = multi_modal_inputs.get("second_per_grid_ts")

            assert input_ids.dim() == 2 and input_ids.shape[0] == 1, (
                f"input_ids should be 2D with batch size 1, but got shape {input_ids.shape}"
            )
            assert attention_mask.dim() == 2 and attention_mask.shape[0] == 1, (
                f"attention_mask should be 2D with batch size 1, but got shape {attention_mask.shape}"
            )
            new_position_ids = get_rope_index(
                processing_class,
                input_ids=input_ids.squeeze(0),
                image_grid_thw=image_grid_thw,
                video_grid_thw=video_grid_thw,
                second_per_grid_ts=second_per_grid_ts,
                attention_mask=attention_mask.squeeze(0),
            )
            return new_position_ids  # (3, seq_len)
        else:
            return compute_position_id_with_mask(attention_mask)  # (1, seq_len)


async def get_trajectory_info(step, index, validate):
    """Get trajectory info.

    Args:
        step (int): global steps in the trainer.
        index (list): form datastore extra_info.index column.
        validate (bool): whether is a validate step.

    Returns:
        list: trajectory.
    """
    trajectory_info = []
    rollout_n = 0
    for i in range(len(index)):
        if i > 0 and index[i - 1] == index[i]:
            rollout_n += 1
        else:
            rollout_n = 0
        trajectory_info.append({"step": step, "sample_index": index[i], "rollout_n": rollout_n, "validate": validate})
    return trajectory_info


class AgentLoopManager:
    """Agent loop manager that manages a group of agent loop workers."""

    def __init__(self, config: DictConfig, worker_group: RayWorkerGroup):
        """Initialize agent loop manager.

        Args:
            config (DictConfig): trainer config.
            worker_group (RayWorkerGroup): ActorRolloutRef worker group.
        """
        self.config = config
        self.worker_group = worker_group

        self._initialize_llm_servers()
        self._init_agent_loop_workers()

        # Initially we're in sleep mode.
        self.sleep()

    def _initialize_llm_servers(self):
        self.rollout_tp_size = self.config.actor_rollout_ref.rollout.tensor_model_parallel_size
        self.rollout_dp_size = self.worker_group.world_size // self.rollout_tp_size

        register_center = ray.get_actor(f"{self.worker_group.name_prefix}_register_center")
        workers_info = ray.get(register_center.get_worker_info.remote())
        assert len(workers_info) == self.worker_group.world_size

        self.async_llm_servers = [None] * self.rollout_dp_size
        self.server_addresses = [None] * self.rollout_dp_size

        if self.config.actor_rollout_ref.rollout.agent.custom_async_server:
            server_class = async_server_class(
                rollout_backend=self.config.actor_rollout_ref.rollout.name,
                rollout_backend_module=self.config.actor_rollout_ref.rollout.agent.custom_async_server.path,
                rollout_backend_class=self.config.actor_rollout_ref.rollout.agent.custom_async_server.name,
            )
        else:
            server_class = async_server_class(rollout_backend=self.config.actor_rollout_ref.rollout.name)

        # Start all server instances, restart if address already in use.
        unready_dp_ranks = set(range(self.rollout_dp_size))
        while len(unready_dp_ranks) > 0:
            servers = {
                rollout_dp_rank: server_class.options(
                    # make sure AsyncvLLMServer colocates with its corresponding workers
                    scheduling_strategy=ray.util.scheduling_strategies.NodeAffinitySchedulingStrategy(
                        node_id=workers_info[rollout_dp_rank * self.rollout_tp_size],
                        soft=False,
                    ),
                    name=f"async_llm_server_{rollout_dp_rank}",
                ).remote(self.config, self.rollout_dp_size, rollout_dp_rank, self.worker_group.name_prefix)
                for rollout_dp_rank in unready_dp_ranks
            }

            for rollout_dp_rank, server in servers.items():
                try:
                    address = ray.get(server.get_server_address.remote())
                    self.server_addresses[rollout_dp_rank] = address
                    self.async_llm_servers[rollout_dp_rank] = server
                    unready_dp_ranks.remove(rollout_dp_rank)
                except Exception:
                    ray.kill(server)
                    print(f"rollout server {rollout_dp_rank} failed, maybe address already in use, restarting...")

        # All server instances are ready, init AsyncLLM engine.
        ray.get([server.init_engine.remote() for server in self.async_llm_servers])

    def _init_agent_loop_workers(self):
        self.agent_loop_workers = []
        for i in range(self.config.actor_rollout_ref.rollout.agent.num_workers):
            self.agent_loop_workers.append(
                AgentLoopWorker.options(
                    name=f"agent_loop_worker_{i}",
                ).remote(self.config, self.async_llm_servers)
            )

    def generate_sequences(self, prompts: DataProto) -> DataProto:
        """Split input batch and dispatch to agent loop workers.

        Args:
            prompts (DataProto): Input batch.

        Returns:
            DataProto: Output batch.
        """
        if self.config.actor_rollout_ref.rollout.free_cache_engine:
            self.wake_up()
        chunkes = prompts.chunk(len(self.agent_loop_workers))
        outputs = ray.get(
            [
                worker.generate_sequences.remote(chunk)
                for worker, chunk in zip(self.agent_loop_workers, chunkes, strict=True)
            ]
        )
        output = DataProto.concat(outputs)
        if self.config.actor_rollout_ref.rollout.free_cache_engine:
            self.sleep()

        # calculate performance metrics
        metrics = [output.meta_info["metrics"] for output in outputs]  # List[List[Dict[str, str]]]
        timing = self._performance_metrics(metrics, output)

        output.meta_info = {"timing": timing}
        return output

    def _performance_metrics(self, metrics: list[list[dict[str, str]]], output: DataProto) -> dict[str, float]:
        timing = {}
        t_generate_sequences = np.array([metric["generate_sequences"] for chunk in metrics for metric in chunk])
        t_tool_calls = np.array([metric["tool_calls"] for chunk in metrics for metric in chunk])
        timing["agent_loop/generate_sequences/min"] = t_generate_sequences.min()
        timing["agent_loop/generate_sequences/max"] = t_generate_sequences.max()
        timing["agent_loop/generate_sequences/mean"] = t_generate_sequences.mean()
        timing["agent_loop/tool_calls/min"] = t_tool_calls.min()
        timing["agent_loop/tool_calls/max"] = t_tool_calls.max()
        timing["agent_loop/tool_calls/mean"] = t_tool_calls.mean()

        # batch sequence generation is bounded by the slowest sample
        slowest = np.argmax(t_generate_sequences + t_tool_calls)
        attention_mask = output.batch["attention_mask"][slowest]
        prompt_length = output.batch["prompts"].shape[1]
        timing["agent_loop/slowest/generate_sequences"] = t_generate_sequences[slowest]
        timing["agent_loop/slowest/tool_calls"] = t_tool_calls[slowest]
        timing["agent_loop/slowest/prompt_length"] = attention_mask[:prompt_length].sum().item()
        timing["agent_loop/slowest/response_length"] = attention_mask[prompt_length:].sum().item()

        return timing

    def wake_up(self):
        """Wake up all rollout server instances."""
        ray.get([server.wake_up.remote() for server in self.async_llm_servers])

    def sleep(self):
        """Sleep all rollout server instances."""
        ray.get([server.sleep.remote() for server in self.async_llm_servers])<|MERGE_RESOLUTION|>--- conflicted
+++ resolved
@@ -196,13 +196,7 @@
         cls._class_initialized = True
 
     @abstractmethod
-<<<<<<< HEAD
-    async def run(
-        self, messages: list[dict[str, Any]], sampling_params: dict[str, Any], image_data: Optional[list[Any]] = None
-    ) -> AgentLoopOutput:
-=======
     async def run(self, sampling_params: dict[str, Any], **kwargs) -> AgentLoopOutput:
->>>>>>> 67187c4f
         """Run agent loop to interact with LLM server and environment.
 
         Args:
@@ -317,26 +311,11 @@
         trajectory_info = await get_trajectory_info(
             batch.meta_info.get("global_steps", -1), index, batch.meta_info.get("validate", False)
         )
-        # extract multi-modal data if available
-        multi_modal_data = batch.non_tensor_batch.get("multi_modal_data", [{"image": None}] * len(raw_prompts))
-
-<<<<<<< HEAD
-        for agent_name, messages, trajectory, image_data in zip(
-            agent_names, raw_prompts, trajectory_info, multi_modal_data, strict=True
-        ):
-            tasks.append(
-                asyncio.create_task(
-                    self._run_agent_loop(
-                        agent_name, messages.tolist(), sampling_params, trajectory, image_data=image_data["image"]
-                    )
-                )
-            )
-=======
+
         tasks = []
         for i in range(len(batch)):
             kwargs = {k: v[i] for k, v in batch.non_tensor_batch.items()}
             tasks.append(asyncio.create_task(self._run_agent_loop(sampling_params, trajectory_info[i], **kwargs)))
->>>>>>> 67187c4f
         outputs = await asyncio.gather(*tasks)
 
         output = self._postprocess(outputs)
@@ -346,15 +325,10 @@
         self,
         sampling_params: dict[str, Any],
         trajectory: dict[str, Any],
-<<<<<<< HEAD
-        image_data: Optional[list[Any]] = None,
-    ) -> AgentLoopOutput:
-=======
         *,
         agent_name: str,
         **kwargs,
     ) -> _InternalAgentLoopOutput:
->>>>>>> 67187c4f
         with rollout_trace_attr(
             step=trajectory["step"],
             sample_index=trajectory["sample_index"],
@@ -374,84 +348,6 @@
                 tokenizer=self.tokenizer,
                 processor=self.processor,
             )
-<<<<<<< HEAD
-            output = await agent_loop.run(messages, sampling_params, image_data=image_data)
-            return output
-
-    def _postprocess(self, inputs: list[AgentLoopOutput]) -> DataProto:
-        # NOTE: consistent with batch version of generate_sequences in vllm_rollout_spmd.py
-        # prompts: left pad
-        # responses: right pad
-        # input_ids: prompt + response
-        # attention_mask: [0,0,0,0,1,1,1,1, | 1,1,1,0,0,0,0,0]
-        # position_ids:   [0,0,0,0,0,1,2,3, | 4,5,6,7,8,9,10,11]
-
-        # prompts
-        self.tokenizer.padding_side = "left"
-        outputs = self.tokenizer.pad(
-            [{"input_ids": input.prompt_ids} for input in inputs],
-            padding="max_length",
-            max_length=self.config.actor_rollout_ref.rollout.prompt_length,
-            return_tensors="pt",
-            return_attention_mask=True,
-        )
-        prompt_ids, prompt_attention_mask = outputs["input_ids"], outputs["attention_mask"]
-
-        # responses
-        self.tokenizer.padding_side = "right"
-        outputs = self.tokenizer.pad(
-            [{"input_ids": input.response_ids} for input in inputs],
-            padding="max_length",
-            max_length=self.config.actor_rollout_ref.rollout.response_length,
-            return_tensors="pt",
-            return_attention_mask=True,
-        )
-        response_ids, response_attention_mask = outputs["input_ids"], outputs["attention_mask"]
-
-        # response_mask
-        outputs = self.tokenizer.pad(
-            [{"input_ids": input.response_mask} for input in inputs],
-            padding="max_length",
-            max_length=self.config.actor_rollout_ref.rollout.response_length,
-            return_tensors="pt",
-            return_attention_mask=False,
-        )
-        response_mask = outputs["input_ids"]
-        assert response_ids.shape == response_mask.shape, (
-            f"mismatch in response_ids and response_mask shape: {response_ids.shape} vs {response_mask.shape}"
-        )
-        response_mask = response_mask * response_attention_mask
-
-        input_ids = torch.cat([prompt_ids, response_ids], dim=1)
-        attention_mask = torch.cat([prompt_attention_mask, response_attention_mask], dim=1)
-
-        # Process position_ids for each sample
-        position_ids_list = []
-        multi_modal_inputs_list = []
-        for i in range(len(inputs)):
-            if self.processor is not None:
-                images = inputs[i].multi_modal_data.get("image", [])
-                current_text = self.tokenizer.decode(input_ids[i], skip_special_tokens=True)
-                multi_modal_inputs = self.processor(text=[current_text], images=images, return_tensors="pt")
-                multi_modal_inputs.pop("input_ids", None)
-                multi_modal_inputs.pop("attention_mask", None)
-
-                # We must use dict(multi_modal_inputs) to convert BatchFeature values to a new dict
-                # because np.array() only keeps the keys for BatchFeature.
-                multi_modal_inputs = dict(multi_modal_inputs)
-                multi_modal_inputs_list.append(multi_modal_inputs)
-                position_ids = self._get_position_ids(
-                    self.processor,
-                    input_ids[i].unsqueeze(0),
-                    attention_mask[i].unsqueeze(0),
-                    multi_modal_inputs=multi_modal_inputs,
-                )
-            else:
-                position_ids = self._get_position_ids(self.tokenizer, input_ids[i], attention_mask[i])
-            position_ids_list.append(position_ids)
-
-        position_ids = torch.stack(position_ids_list, dim=0)
-=======
             output = await agent_loop.run(sampling_params, **kwargs)
 
             # NOTE: consistent with batch version of generate_sequences in vllm_rollout_spmd.py
@@ -528,7 +424,6 @@
 
         input_ids = torch.cat([prompt_ids, response_ids], dim=1)
         position_ids = (attention_mask.cumsum(dim=1) - 1) * attention_mask
->>>>>>> 67187c4f
 
         batch = TensorDict(
             {
@@ -545,8 +440,6 @@
         non_tensor_batch = {
             "__num_turns__": np.array([input.num_turns for input in inputs], dtype=np.int32),
         }
-        if len(multi_modal_inputs_list) > 0:
-            non_tensor_batch["multi_modal_inputs"] = np.array(multi_modal_inputs_list, dtype=object)
 
         metrics = [input.metrics.model_dump() for input in inputs]
         return DataProto(batch=batch, non_tensor_batch=non_tensor_batch, meta_info={"metrics": metrics})
