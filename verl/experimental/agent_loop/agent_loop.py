--- conflicted
+++ resolved
@@ -321,7 +321,6 @@
             output = await agent_loop.run(messages, sampling_params)
             return output
 
-<<<<<<< HEAD
     def get_agent_loop_class(self, agent_name: str) -> type[AgentLoopBase]:
         """Get the appropriate agent loop class based on agent name.
 
@@ -354,8 +353,6 @@
 
         raise ValueError(f"Unknown agent_name: {agent_name}")
 
-=======
->>>>>>> e5f0b2aa
     def _postprocess(self, inputs: list[AgentLoopOutput]) -> DataProto:
         # NOTE: consistent with batch version of generate_sequences in vllm_rollout_spmd.py
         # prompts: left pad
