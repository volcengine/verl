--- conflicted
+++ resolved
@@ -1,271 +1,255 @@
-# Copyright 2025 Bytedance Ltd. and/or its affiliates
-#
-# Copyright 2025 The Qwen Team and The HuggingFace Inc. team
-#
-# Licensed under the Apache License, Version 2.0 (the "License");
-# you may not use this file except in compliance with the License.
-# You may obtain a copy of the License at
-#
-#     http://www.apache.org/licenses/LICENSE-2.0
-#
-# Unless required by applicable law or agreed to in writing, software
-# distributed under the License is distributed on an "AS IS" BASIS,
-# WITHOUT WARRANTIES OR CONDITIONS OF ANY KIND, either express or implied.
-# See the License for the specific language governing permissions and
-# limitations under the License.
-
-
-import torch
-import torch.nn.functional as F
-import torch_npu
-from torch import nn
-from transformers.activations import ACT2FN
-from transformers.models.qwen2 import modeling_qwen2
-from transformers.models.qwen2_5_vl import modeling_qwen2_5_vl
-from transformers.models.qwen3 import modeling_qwen3
-from transformers.models.qwen3_moe import modeling_qwen3_moe
-from transformers.models.qwen3_vl import modeling_qwen3_vl
-from transformers.models.qwen3_vl_moe import modeling_qwen3_vl_moe
-from transformers.utils import logging
-
-logger = logging.get_logger(__name__)
-
-
-def rms_norm_forward_npu(self, x):
-    """NPU optimized implementation for RMSNorm."""
-    if x.dtype != self.weight.dtype:
-        x = x.to(self.weight.dtype)
-    return torch_npu.npu_rms_norm(x, self.weight, epsilon=self.variance_epsilon)[0]
-
-
-def silu_forward_npu(self, hidden_state):
-    """NPU optimized implementation for SiLU in `forward` func in MLP layer."""
-    gate_up = torch.cat((self.gate_proj(hidden_state), self.up_proj(hidden_state)), dim=-1)
-    return self.down_proj(torch_npu.npu_swiglu(gate_up, dim=-1))
-
-
-def apply_rotary_pos_emb_npu(q, k, cos, sin, position_ids=None, unsqueeze_dim=1):
-    """NPU optimized implementation for RoPE."""
-    cos = cos.unsqueeze(unsqueeze_dim)
-    sin = sin.unsqueeze(unsqueeze_dim)
-    q_embed = torch_npu.npu_rotary_mul(q, cos, sin)
-    k_embed = torch_npu.npu_rotary_mul(k, cos, sin)
-    return q_embed.to(q.dtype), k_embed.to(k.dtype)
-
-
-class NPUGmmFunction(torch.autograd.Function):
-    @staticmethod
-    def forward(ctx, x, weight, group_list, group_list_type=1):
-        """
-        Grouped Matmul(GMM) for Ascend NPU.
-
-        Args:
-            x (torch.Tensor): Input tensor, shape (tokens_num * top_k, hidden_size)
-            weight (torch.Tensor): Expert weights, shape (n_experts, hidden_size, intermediate_size)
-            group_list (torch.Tensor): Expert token counts, shape (n_experts,)
-                - type 0: cumsum of tokens per expert
-                - type 1: direct tokens per expert (default)
-        """
-        ctx.save_for_backward(x, weight)
-        ctx.group_list = group_list
-        ctx.group_list_type = group_list_type
-
-        output = torch_npu.npu_grouped_matmul(
-            [x], [weight], bias=None, group_list=group_list, split_item=2, group_type=0, group_list_type=group_list_type
-        )[0]
-
-        return output
-
-    @staticmethod
-    def backward(ctx, grad_output):
-        x, weight = ctx.saved_tensors
-        group_list = ctx.group_list
-        group_list_type = ctx.group_list_type
-
-        dx = torch_npu.npu_grouped_matmul(
-            [grad_output],
-            [weight.transpose(1, 2)],
-            bias=None,
-            group_list=group_list,
-            split_item=2,
-            group_type=0,
-            group_list_type=group_list_type,
-        )[0]
-
-        dw = torch_npu.npu_grouped_matmul(
-            [x.transpose(0, 1)],
-            [grad_output],
-            bias=None,
-            group_list=group_list,
-            split_item=3,
-            group_type=2,
-            group_list_type=group_list_type,
-        )[0]
-
-        return dx, dw, None, None
-
-
-def qwen3_moe_sparse_moe_block_forward_npu(self, hidden_states: torch.Tensor) -> torch.Tensor:
-    """NPU optimized implementation for `forward` in Qwen3MoeSparseMoeBlock."""
-    # hidden_states: (batch_size, sequence_length, hidden_size)
-    hidden_dim = hidden_states.shape[-1]
-    hidden_states = hidden_states.view(-1, hidden_dim)
-    # router_logits: (batch * sequence_length, n_experts)
-    router_logits = self.gate(hidden_states)
-
-    routing_weights = F.softmax(router_logits, dim=1, dtype=torch.float)
-    routing_weights, selected_experts = torch.topk(routing_weights, self.top_k, dim=-1)
-    if self.norm_topk_prob:  # only diff with mixtral sparse moe block!
-        routing_weights /= routing_weights.sum(dim=-1, keepdim=True)
-    # we cast back to the input dtype
-    routing_weights = routing_weights.to(hidden_states.dtype)
-
-    # Loop over all available experts in the model and perform the computation on each expert
-    # Concat all weights
-    input_dtype = hidden_states.dtype
-    up_weight_list = [e.up_proj.weight for e in self.experts]
-    gate_weight_list = [e.gate_proj.weight for e in self.experts]
-    down_weight_list = [e.down_proj.weight for e in self.experts]
-    w1 = torch.stack(up_weight_list).transpose(1, 2).to(input_dtype)
-    w2 = torch.stack(gate_weight_list).transpose(1, 2).to(input_dtype)
-    w3 = torch.stack(down_weight_list).transpose(1, 2).to(input_dtype)
-
-    permuted_tokens, row_ids_map = torch_npu.npu_moe_token_permute(hidden_states, selected_experts.to(torch.int32))
-    tokens_per_expert = torch.histc(selected_experts, bins=self.num_experts, min=0, max=self.num_experts)
-
-    up_res = NPUGmmFunction.apply(permuted_tokens, w1, tokens_per_expert)
-    gate_res = NPUGmmFunction.apply(permuted_tokens, w2, tokens_per_expert)
-    act_res = torch_npu.npu_swiglu(torch.cat([gate_res, up_res], dim=-1))
-    down_res = NPUGmmFunction.apply(act_res, w3, tokens_per_expert)
-
-    final_hidden_states = torch_npu.npu_moe_token_unpermute(down_res, row_ids_map, probs=routing_weights)
-
-    return final_hidden_states, router_logits
-
-
-class NPUQwen3VLMoeTextExperts(nn.Module):
-    """NPU optimized implementation for Qwen3VLMoeTextExperts."""
-
-    def __init__(self, config):
-        super().__init__()
-        self.num_experts = config.num_experts
-        self.intermediate_size = config.moe_intermediate_size
-        self.hidden_size = config.hidden_size
-        self.expert_dim = self.intermediate_size
-        self.gate_up_proj = nn.Parameter(torch.empty(self.num_experts, self.hidden_size, 2 * self.expert_dim))
-        self.down_proj = nn.Parameter(torch.empty((self.num_experts, self.expert_dim, self.hidden_size)))
-        self.act_fn = ACT2FN[config.hidden_act]
-
-    def forward(
-        self, hidden_states: torch.Tensor, routing_weights: torch.Tensor, router_indices: torch.Tensor
-    ) -> torch.Tensor:
-        """
-        When training it is more efficient to just loop over the experts and compute the output for each expert
-        as otherwise the memory would explode.
-
-        For inference we can sacrifice some memory and compute the output for all experts at once.
-        By repeating the inputs.
-
-        Args:
-            hidden_states (torch.Tensor): (batch_size * token_num, hidden_size)
-            routing_weights (torch.Tensor): (batch_size * token_num, num_experts)
-            router_indices (torch.Tensor): (batch_size * token_num, top_k)
-        Returns:
-            torch.Tensor
-        """
-        batch_size = hidden_states.shape[0]
-        hidden_states = hidden_states.reshape(-1, self.hidden_size)  # (num_tokens, hidden_size)
-        if self.training:
-            permuted_hidden_states, row_ids_map = torch_npu.npu_moe_token_permute(
-                hidden_states, router_indices.to(torch.int32)
-            )
-            tokens_per_expert = torch.histc(router_indices, bins=self.num_experts, min=0, max=self.num_experts)
-            intermediate_hidden_states = NPUGmmFunction.apply(
-                permuted_hidden_states, self.gate_up_proj, tokens_per_expert
-            )
-            intermediate_activations = torch_npu.npu_swiglu(intermediate_hidden_states, dim=-1)
-            output = NPUGmmFunction.apply(intermediate_activations, self.down_proj, tokens_per_expert)
-            next_states = torch_npu.npu_moe_token_unpermute(output, row_ids_map, probs=routing_weights)
-            next_states = next_states.view(batch_size, -1, self.hidden_size)
-        else:
-            hidden_states = hidden_states.repeat(self.num_experts, 1)
-            hidden_states = hidden_states.view(self.num_experts, -1, self.hidden_size)
-            gate_up = torch.bmm(hidden_states, self.gate_up_proj)
-            gate, up = gate_up.chunk(2, dim=-1)  # not supported for DTensors
-            next_states = torch.bmm((up * self.act_fn(gate)), self.down_proj)
-            next_states = next_states.reshape(self.num_experts, batch_size, -1, self.hidden_size)
-            next_states = (
-                next_states * routing_weights.transpose(0, 1).view(self.num_experts, batch_size, -1)[..., None]
-            )
-            next_states = next_states.sum(dim=0)
-        return next_states
-
-
-class NPUQwen3VLMoeTextSparseMoeBlock(nn.Module):
-    """NPU optimized implementation for Qwen3VLMoeTextSparseMoeBlock."""
-
-    def __init__(self, config):
-        super().__init__()
-        self.hidden_size = config.hidden_size
-        self.num_experts = config.num_experts
-        self.top_k = config.num_experts_per_tok
-        self.gate = nn.Linear(config.hidden_size, config.num_experts, bias=False)
-        self.experts = NPUQwen3VLMoeTextExperts(config)
-
-    def forward(self, hidden_states: torch.Tensor) -> torch.Tensor:
-        batch_size = hidden_states.shape[0]
-        hidden_states = hidden_states.reshape(-1, self.hidden_size)
-        router_logits = self.gate(hidden_states)
-        routing_weights = torch.nn.functional.softmax(router_logits, dim=-1, dtype=torch.float)
-        routing_weights, router_indices = torch.topk(routing_weights, self.top_k, dim=-1)
-        routing_weights = routing_weights / routing_weights.sum(dim=-1, keepdim=True)
-        routing_weights = routing_weights.to(router_logits.dtype)
-        hidden_states = hidden_states.reshape(batch_size, -1, self.hidden_size)
-        if not self.training:
-            routing_weights = torch.zeros_like(router_logits).scatter_(1, router_indices, routing_weights)
-        routed_out = self.experts(hidden_states, routing_weights, router_indices)
-        return routed_out
-
-
-# Patches for Qwen2 Model
-modeling_qwen2.Qwen2RMSNorm.forward = rms_norm_forward_npu
-modeling_qwen2.Qwen2MLP.forward = silu_forward_npu
-modeling_qwen2.apply_rotary_pos_emb = apply_rotary_pos_emb_npu
-
-# Patches for Qwen2.5-VL Model
-modeling_qwen2_5_vl.Qwen2RMSNorm.forward = rms_norm_forward_npu
-modeling_qwen2_5_vl.Qwen2_5_VLMLP.forward = silu_forward_npu
-
-# Patches for Qwen3 Model
-modeling_qwen3.Qwen3RMSNorm.forward = rms_norm_forward_npu
-modeling_qwen3.Qwen3MLP.forward = silu_forward_npu
-
-# Patches for Qwen3 MoE Model
-modeling_qwen3_moe.Qwen3MoeRMSNorm.forward = rms_norm_forward_npu
-modeling_qwen3_moe.Qwen3MoeSparseMoeBlock.forward = qwen3_moe_sparse_moe_block_forward_npu
-modeling_qwen3_moe.apply_rotary_pos_emb = apply_rotary_pos_emb_npu
-<<<<<<< HEAD
-modeling_qwen3.Qwen3RMSNorm.forward = rms_norm_forward
-modeling_qwen3.Qwen3MLP.forward = silu_forward
-modeling_qwen3.apply_rotary_pos_emb = apply_rotary_pos_emb_npu
-modeling_qwen3_vl_moe.Qwen3VLMoeTextSparseMoeBlock = Qwen3VLMoeTextSparseMoeBlock
-modeling_qwen3_vl_moe.Qwen3VLMoeTextRMSNorm.forward = rms_norm_forward
-modeling_qwen3_vl_moe.apply_rotary_pos_emb = apply_rotary_pos_emb_npu
-modeling_qwen3_vl.Qwen3VLTextRMSNorm.forward = rms_norm_forward
-modeling_qwen3_vl.Qwen3VLTextMLP.forward = silu_forward
-
-if get_version("transformers") < "4.54.0":
-    PreTrainedModel._check_and_enable_flash_attn_2 = _check_and_enable_flash_attn_2
-
-=======
-
-# Patches for Qwen3 VL Model
-modeling_qwen3_vl.Qwen3VLTextRMSNorm.forward = rms_norm_forward_npu
-modeling_qwen3_vl.Qwen3VLTextMLP.forward = silu_forward_npu
-
-# Patches for Qwen3-VL MoE Model
-modeling_qwen3_vl_moe.Qwen3VLMoeTextSparseMoeBlock = NPUQwen3VLMoeTextSparseMoeBlock
-modeling_qwen3_vl_moe.Qwen3VLMoeTextRMSNorm.forward = rms_norm_forward_npu
-modeling_qwen3_vl_moe.apply_rotary_pos_emb = apply_rotary_pos_emb_npu
-
->>>>>>> a3c417ca
+# Copyright 2025 Bytedance Ltd. and/or its affiliates
+#
+# Copyright 2025 The Qwen Team and The HuggingFace Inc. team
+#
+# Licensed under the Apache License, Version 2.0 (the "License");
+# you may not use this file except in compliance with the License.
+# You may obtain a copy of the License at
+#
+#     http://www.apache.org/licenses/LICENSE-2.0
+#
+# Unless required by applicable law or agreed to in writing, software
+# distributed under the License is distributed on an "AS IS" BASIS,
+# WITHOUT WARRANTIES OR CONDITIONS OF ANY KIND, either express or implied.
+# See the License for the specific language governing permissions and
+# limitations under the License.
+
+
+import torch
+import torch.nn.functional as F
+import torch_npu
+from torch import nn
+from transformers.activations import ACT2FN
+from transformers.models.qwen2 import modeling_qwen2
+from transformers.models.qwen2_5_vl import modeling_qwen2_5_vl
+from transformers.models.qwen3 import modeling_qwen3
+from transformers.models.qwen3_moe import modeling_qwen3_moe
+from transformers.models.qwen3_vl import modeling_qwen3_vl
+from transformers.models.qwen3_vl_moe import modeling_qwen3_vl_moe
+from transformers.utils import logging
+
+logger = logging.get_logger(__name__)
+
+
+def rms_norm_forward_npu(self, x):
+    """NPU optimized implementation for RMSNorm."""
+    if x.dtype != self.weight.dtype:
+        x = x.to(self.weight.dtype)
+    return torch_npu.npu_rms_norm(x, self.weight, epsilon=self.variance_epsilon)[0]
+
+
+def silu_forward_npu(self, hidden_state):
+    """NPU optimized implementation for SiLU in `forward` func in MLP layer."""
+    gate_up = torch.cat((self.gate_proj(hidden_state), self.up_proj(hidden_state)), dim=-1)
+    return self.down_proj(torch_npu.npu_swiglu(gate_up, dim=-1))
+
+
+def apply_rotary_pos_emb_npu(q, k, cos, sin, position_ids=None, unsqueeze_dim=1):
+    """NPU optimized implementation for RoPE."""
+    cos = cos.unsqueeze(unsqueeze_dim)
+    sin = sin.unsqueeze(unsqueeze_dim)
+    q_embed = torch_npu.npu_rotary_mul(q, cos, sin)
+    k_embed = torch_npu.npu_rotary_mul(k, cos, sin)
+    return q_embed.to(q.dtype), k_embed.to(k.dtype)
+
+
+class NPUGmmFunction(torch.autograd.Function):
+    @staticmethod
+    def forward(ctx, x, weight, group_list, group_list_type=1):
+        """
+        Grouped Matmul(GMM) for Ascend NPU.
+
+        Args:
+            x (torch.Tensor): Input tensor, shape (tokens_num * top_k, hidden_size)
+            weight (torch.Tensor): Expert weights, shape (n_experts, hidden_size, intermediate_size)
+            group_list (torch.Tensor): Expert token counts, shape (n_experts,)
+                - type 0: cumsum of tokens per expert
+                - type 1: direct tokens per expert (default)
+        """
+        ctx.save_for_backward(x, weight)
+        ctx.group_list = group_list
+        ctx.group_list_type = group_list_type
+
+        output = torch_npu.npu_grouped_matmul(
+            [x], [weight], bias=None, group_list=group_list, split_item=2, group_type=0, group_list_type=group_list_type
+        )[0]
+
+        return output
+
+    @staticmethod
+    def backward(ctx, grad_output):
+        x, weight = ctx.saved_tensors
+        group_list = ctx.group_list
+        group_list_type = ctx.group_list_type
+
+        dx = torch_npu.npu_grouped_matmul(
+            [grad_output],
+            [weight.transpose(1, 2)],
+            bias=None,
+            group_list=group_list,
+            split_item=2,
+            group_type=0,
+            group_list_type=group_list_type,
+        )[0]
+
+        dw = torch_npu.npu_grouped_matmul(
+            [x.transpose(0, 1)],
+            [grad_output],
+            bias=None,
+            group_list=group_list,
+            split_item=3,
+            group_type=2,
+            group_list_type=group_list_type,
+        )[0]
+
+        return dx, dw, None, None
+
+
+def qwen3_moe_sparse_moe_block_forward_npu(self, hidden_states: torch.Tensor) -> torch.Tensor:
+    """NPU optimized implementation for `forward` in Qwen3MoeSparseMoeBlock."""
+    # hidden_states: (batch_size, sequence_length, hidden_size)
+    hidden_dim = hidden_states.shape[-1]
+    hidden_states = hidden_states.view(-1, hidden_dim)
+    # router_logits: (batch * sequence_length, n_experts)
+    router_logits = self.gate(hidden_states)
+
+    routing_weights = F.softmax(router_logits, dim=1, dtype=torch.float)
+    routing_weights, selected_experts = torch.topk(routing_weights, self.top_k, dim=-1)
+    if self.norm_topk_prob:  # only diff with mixtral sparse moe block!
+        routing_weights /= routing_weights.sum(dim=-1, keepdim=True)
+    # we cast back to the input dtype
+    routing_weights = routing_weights.to(hidden_states.dtype)
+
+    # Loop over all available experts in the model and perform the computation on each expert
+    # Concat all weights
+    input_dtype = hidden_states.dtype
+    up_weight_list = [e.up_proj.weight for e in self.experts]
+    gate_weight_list = [e.gate_proj.weight for e in self.experts]
+    down_weight_list = [e.down_proj.weight for e in self.experts]
+    w1 = torch.stack(up_weight_list).transpose(1, 2).to(input_dtype)
+    w2 = torch.stack(gate_weight_list).transpose(1, 2).to(input_dtype)
+    w3 = torch.stack(down_weight_list).transpose(1, 2).to(input_dtype)
+
+    permuted_tokens, row_ids_map = torch_npu.npu_moe_token_permute(hidden_states, selected_experts.to(torch.int32))
+    tokens_per_expert = torch.histc(selected_experts, bins=self.num_experts, min=0, max=self.num_experts)
+
+    up_res = NPUGmmFunction.apply(permuted_tokens, w1, tokens_per_expert)
+    gate_res = NPUGmmFunction.apply(permuted_tokens, w2, tokens_per_expert)
+    act_res = torch_npu.npu_swiglu(torch.cat([gate_res, up_res], dim=-1))
+    down_res = NPUGmmFunction.apply(act_res, w3, tokens_per_expert)
+
+    final_hidden_states = torch_npu.npu_moe_token_unpermute(down_res, row_ids_map, probs=routing_weights)
+
+    return final_hidden_states, router_logits
+
+
+class NPUQwen3VLMoeTextExperts(nn.Module):
+    """NPU optimized implementation for Qwen3VLMoeTextExperts."""
+
+    def __init__(self, config):
+        super().__init__()
+        self.num_experts = config.num_experts
+        self.intermediate_size = config.moe_intermediate_size
+        self.hidden_size = config.hidden_size
+        self.expert_dim = self.intermediate_size
+        self.gate_up_proj = nn.Parameter(torch.empty(self.num_experts, self.hidden_size, 2 * self.expert_dim))
+        self.down_proj = nn.Parameter(torch.empty((self.num_experts, self.expert_dim, self.hidden_size)))
+        self.act_fn = ACT2FN[config.hidden_act]
+
+    def forward(
+        self, hidden_states: torch.Tensor, routing_weights: torch.Tensor, router_indices: torch.Tensor
+    ) -> torch.Tensor:
+        """
+        When training it is more efficient to just loop over the experts and compute the output for each expert
+        as otherwise the memory would explode.
+
+        For inference we can sacrifice some memory and compute the output for all experts at once.
+        By repeating the inputs.
+
+        Args:
+            hidden_states (torch.Tensor): (batch_size * token_num, hidden_size)
+            routing_weights (torch.Tensor): (batch_size * token_num, num_experts)
+            router_indices (torch.Tensor): (batch_size * token_num, top_k)
+        Returns:
+            torch.Tensor
+        """
+        batch_size = hidden_states.shape[0]
+        hidden_states = hidden_states.reshape(-1, self.hidden_size)  # (num_tokens, hidden_size)
+        if self.training:
+            permuted_hidden_states, row_ids_map = torch_npu.npu_moe_token_permute(
+                hidden_states, router_indices.to(torch.int32)
+            )
+            tokens_per_expert = torch.histc(router_indices, bins=self.num_experts, min=0, max=self.num_experts)
+            intermediate_hidden_states = NPUGmmFunction.apply(
+                permuted_hidden_states, self.gate_up_proj, tokens_per_expert
+            )
+            intermediate_activations = torch_npu.npu_swiglu(intermediate_hidden_states, dim=-1)
+            output = NPUGmmFunction.apply(intermediate_activations, self.down_proj, tokens_per_expert)
+            next_states = torch_npu.npu_moe_token_unpermute(output, row_ids_map, probs=routing_weights)
+            next_states = next_states.view(batch_size, -1, self.hidden_size)
+        else:
+            hidden_states = hidden_states.repeat(self.num_experts, 1)
+            hidden_states = hidden_states.view(self.num_experts, -1, self.hidden_size)
+            gate_up = torch.bmm(hidden_states, self.gate_up_proj)
+            gate, up = gate_up.chunk(2, dim=-1)  # not supported for DTensors
+            next_states = torch.bmm((up * self.act_fn(gate)), self.down_proj)
+            next_states = next_states.reshape(self.num_experts, batch_size, -1, self.hidden_size)
+            next_states = (
+                next_states * routing_weights.transpose(0, 1).view(self.num_experts, batch_size, -1)[..., None]
+            )
+            next_states = next_states.sum(dim=0)
+        return next_states
+
+
+class NPUQwen3VLMoeTextSparseMoeBlock(nn.Module):
+    """NPU optimized implementation for Qwen3VLMoeTextSparseMoeBlock."""
+
+    def __init__(self, config):
+        super().__init__()
+        self.hidden_size = config.hidden_size
+        self.num_experts = config.num_experts
+        self.top_k = config.num_experts_per_tok
+        self.gate = nn.Linear(config.hidden_size, config.num_experts, bias=False)
+        self.experts = NPUQwen3VLMoeTextExperts(config)
+
+    def forward(self, hidden_states: torch.Tensor) -> torch.Tensor:
+        batch_size = hidden_states.shape[0]
+        hidden_states = hidden_states.reshape(-1, self.hidden_size)
+        router_logits = self.gate(hidden_states)
+        routing_weights = torch.nn.functional.softmax(router_logits, dim=-1, dtype=torch.float)
+        routing_weights, router_indices = torch.topk(routing_weights, self.top_k, dim=-1)
+        routing_weights = routing_weights / routing_weights.sum(dim=-1, keepdim=True)
+        routing_weights = routing_weights.to(router_logits.dtype)
+        hidden_states = hidden_states.reshape(batch_size, -1, self.hidden_size)
+        if not self.training:
+            routing_weights = torch.zeros_like(router_logits).scatter_(1, router_indices, routing_weights)
+        routed_out = self.experts(hidden_states, routing_weights, router_indices)
+        return routed_out
+
+
+# Patches for Qwen2 Model
+modeling_qwen2.Qwen2RMSNorm.forward = rms_norm_forward_npu
+modeling_qwen2.Qwen2MLP.forward = silu_forward_npu
+modeling_qwen2.apply_rotary_pos_emb = apply_rotary_pos_emb_npu
+
+# Patches for Qwen2.5-VL Model
+modeling_qwen2_5_vl.Qwen2RMSNorm.forward = rms_norm_forward_npu
+modeling_qwen2_5_vl.Qwen2_5_VLMLP.forward = silu_forward_npu
+
+# Patches for Qwen3 Model
+modeling_qwen3.Qwen3RMSNorm.forward = rms_norm_forward_npu
+modeling_qwen3.Qwen3MLP.forward = silu_forward_npu
+
+# Patches for Qwen3 MoE Model
+modeling_qwen3_moe.Qwen3MoeRMSNorm.forward = rms_norm_forward_npu
+modeling_qwen3_moe.Qwen3MoeSparseMoeBlock.forward = qwen3_moe_sparse_moe_block_forward_npu
+modeling_qwen3_moe.apply_rotary_pos_emb = apply_rotary_pos_emb_npu
+
+# Patches for Qwen3 VL Model
+modeling_qwen3_vl.Qwen3VLTextRMSNorm.forward = rms_norm_forward_npu
+modeling_qwen3_vl.Qwen3VLTextMLP.forward = silu_forward_npu
+
+# Patches for Qwen3-VL MoE Model
+modeling_qwen3_vl_moe.Qwen3VLMoeTextSparseMoeBlock = NPUQwen3VLMoeTextSparseMoeBlock
+modeling_qwen3_vl_moe.Qwen3VLMoeTextRMSNorm.forward = rms_norm_forward_npu
+modeling_qwen3_vl_moe.apply_rotary_pos_emb = apply_rotary_pos_emb_npu