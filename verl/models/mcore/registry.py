--- conflicted
+++ resolved
@@ -39,15 +39,11 @@
     init_mcore_model_qwen2_5_vl,
     init_mcore_model_qwen2_moe,
 )
-<<<<<<< HEAD
 from .weight_converter import (
     McoreToHFWeightConverterDense,
+    McoreToHFWeightConverterDpskv3,
     McoreToHFWeightConverterQwen2Moe,
-    McoreToHFWeightConverterDpskv3,
 )
-=======
-from .weight_converter import McoreToHFWeightConverterDense, McoreToHFWeightConverterQwen2Moe
->>>>>>> ea4cd319
 
 
 def hf_to_mcore_config(hf_config: PretrainedConfig, dtype: torch.dtype) -> TransformerConfig:
@@ -86,18 +82,8 @@
     assert len(hf_config.architectures) == 1, "Only one architecture is supported for now"
     arch = hf_config.architectures[0]
     if arch not in MODEL_INITIALIZER_REGISTRY:
-<<<<<<< HEAD
-        raise ValueError(
-            f"Model architectures {arch} initializer are not supported for now. "
-            f"Supported architectures: {MODEL_INITIALIZER_REGISTRY.keys()}"
-        )
-    return MODEL_INITIALIZER_REGISTRY[arch](
-        tfconfig, hf_config, pre_process, post_process, share_embeddings_and_output_weights, value, **extra_kwargs
-    )
-=======
         raise ValueError(f"Model architectures {arch} initializer are not supported for now. Supported architectures: {MODEL_INITIALIZER_REGISTRY.keys()}")
     return MODEL_INITIALIZER_REGISTRY[arch](tfconfig, hf_config, pre_process, post_process, share_embeddings_and_output_weights, value, **extra_kwargs)
->>>>>>> ea4cd319
 
 
 def get_mcore_forward_fn(hf_config: PretrainedConfig):
@@ -112,14 +98,7 @@
     assert len(hf_config.architectures) == 1, "Only one architecture is supported for now"
     arch = hf_config.architectures[0]
     if arch not in MODEL_FORWARD_REGISTRY:
-<<<<<<< HEAD
-        raise ValueError(
-            f"Model architectures {arch} forward function are not supported for now. "
-            f"Supported architectures: {MODEL_FORWARD_REGISTRY.keys()}"
-        )
-=======
         raise ValueError(f"Model architectures {arch} forward function are not supported for now. Supported architectures: {MODEL_FORWARD_REGISTRY.keys()}")
->>>>>>> ea4cd319
     return MODEL_FORWARD_REGISTRY[arch]
 
 
@@ -128,21 +107,11 @@
         "LlamaForCausalLM": McoreToHFWeightConverterDense,
         "Qwen2ForCausalLM": McoreToHFWeightConverterDense,
         "Qwen2MoeForCausalLM": McoreToHFWeightConverterQwen2Moe,
-<<<<<<< HEAD
         "DeepseekV3ForCausalLM": McoreToHFWeightConverterDpskv3,
-=======
->>>>>>> ea4cd319
     }
     assert len(hf_config.architectures) == 1, "Only one architecture is supported for now"
     arch = hf_config.architectures[0]
     if arch not in MODEL_WEIGHT_CONVERTER_REGISTRY:
-<<<<<<< HEAD
-        raise ValueError(
-            f"Model architectures {arch} weight converter are not supported for now. "
-            f"Supported architectures: {MODEL_WEIGHT_CONVERTER_REGISTRY.keys()}"
-        )
-=======
         raise ValueError(f"Model architectures {arch} weight converter are not supported for now. Supported architectures: {MODEL_WEIGHT_CONVERTER_REGISTRY.keys()}")
->>>>>>> ea4cd319
     tfconfig = hf_to_mcore_config(hf_config, dtype)
     return MODEL_WEIGHT_CONVERTER_REGISTRY[arch](hf_config, tfconfig)