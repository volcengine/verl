# Copyright 2025 Bytedance Ltd. and/or its affiliates
# Copyright (c) 2025, NVIDIA CORPORATION. All rights reserved.
# Copyright Amazon.com, Inc. or its affiliates. All Rights Reserved.
#
# Licensed under the Apache License, Version 2.0 (the "License");
# you may not use this file except in compliance with the License.
# You may obtain a copy of the License at
#
#     http://www.apache.org/licenses/LICENSE-2.0
#
# Unless required by applicable law or agreed to in writing, software
# distributed under the License is distributed on an "AS IS" BASIS,
# WITHOUT WARRANTIES OR CONDITIONS OF ANY KIND, either express or implied.
# See the License for the specific language governing permissions and
# limitations under the License.

# online convert mcore weight to pure huggingface weight, no any fusion
# including format conversion and name mapping
# not including resharding
import torch
from megatron.core.transformer import TransformerConfig
from transformers import PretrainedConfig


class McoreToHFWeightConverterBase:
    def __init__(self, hf_config: PretrainedConfig, mcore_config: TransformerConfig):
        self.hf_config = hf_config
        self.mcore_config = mcore_config

    def convert_param(self, name: str, params_one_group: list[torch.Tensor]) -> torch.Tensor:
        raise NotImplementedError


class McoreToHFWeightConverterDense(McoreToHFWeightConverterBase):
    def _convert_attention_param(self, name: str, params: list[torch.Tensor]) -> tuple[list[str], list[torch.Tensor]]:
        # 'decoder.layers.0.self_attention.linear_proj.weight'
        # 'decoder.layers.0.self_attention.linear_qkv.layer_norm_weight'
        # 'decoder.layers.0.self_attention.linear_qkv.weight'
        # 'decoder.layers.0.self_attention.linear_qkv.bias'
        layer_number = name.split(".")[2]
        convert_names = []
        if "self_attention.linear_qkv.bias" in name or "self_attention.linear_qkv.weight" in name:
            param_type = name.split(".")[-1]
            assert param_type == "bias" or param_type == "weight"
            convert_names.append(f"model.layers.{layer_number}.self_attn.q_proj.{param_type}")
            convert_names.append(f"model.layers.{layer_number}.self_attn.k_proj.{param_type}")
            convert_names.append(f"model.layers.{layer_number}.self_attn.v_proj.{param_type}")
            assert len(params) == 3
        elif "self_attention.linear_proj.weight" in name:
            convert_names.append(f"model.layers.{layer_number}.self_attn.o_proj.weight")
            assert len(params) == 1
        elif "self_attention.linear_qkv.layer_norm_weight" in name:
            convert_names.append(f"model.layers.{layer_number}.input_layernorm.weight")
            assert len(params) == 1
        elif "self_attention.q_layernorm.weight" in name:
            convert_names.append(f"model.layers.{layer_number}.self_attn.q_norm.weight")
            assert len(params) == 1
        elif "self_attention.k_layernorm.weight" in name:
            convert_names.append(f"model.layers.{layer_number}.self_attn.k_norm.weight")
            assert len(params) == 1
        else:
            raise NotImplementedError(f"Unsupported parameter name: {name}")
        return convert_names, params

    def _convert_mlp_param(self, name: str, params: list[torch.Tensor]) -> tuple[list[str], list[torch.Tensor]]:
        # 'decoder.layers.0.mlp.linear_fc1.layer_norm_weight'
        # 'decoder.layers.0.mlp.linear_fc1.weight'
        # 'decoder.layers.0.mlp.linear_fc2.weight'
        layer_number = name.split(".")[2]
        convert_names = []
        if "mlp.linear_fc1.weight" in name:
            # split gate_proj and up_proj
            convert_names.append(f"model.layers.{layer_number}.mlp.gate_proj.weight")
            convert_names.append(f"model.layers.{layer_number}.mlp.up_proj.weight")
            assert len(params) == 2
        elif "mlp.linear_fc1.layer_norm_weight" in name:
            convert_names.append(f"model.layers.{layer_number}.post_attention_layernorm.weight")
            assert len(params) == 1
        elif "mlp.linear_fc2.weight" in name:
            convert_names.append(f"model.layers.{layer_number}.mlp.down_proj.weight")
            assert len(params) == 1
        else:
            raise NotImplementedError(f"Unsupported parameter name: {name}")
        return convert_names, params

    def convert_param(self, name: str, params_one_group: list[torch.Tensor]) -> tuple[list[str], list[torch.Tensor]]:
        direct_name_mapping = {
            "embedding.word_embeddings.weight": "model.embed_tokens.weight",
            "decoder.final_layernorm.weight": "model.norm.weight",
            "output_layer.weight": "lm_head.weight",
        }
        if name in direct_name_mapping:
            return [direct_name_mapping[name]], [params_one_group[0]]

        if "self_attention" in name:
            return self._convert_attention_param(name, params_one_group)
        elif "mlp" in name:
            return self._convert_mlp_param(name, params_one_group)
        else:
            raise NotImplementedError(f"Unsupported parameter name: {name}")


class McoreToHFWeightConverterQwen2Moe(McoreToHFWeightConverterDense):
    def _convert_mlp_param(self, name: str, params: list[torch.Tensor]) -> tuple[list[str], list[torch.Tensor]]:
        # 'decoder.layers.0.pre_mlp_layernorm.weight',
        # 'decoder.layers.0.mlp.router.weight',
        # 'decoder.layers.0.mlp.shared_experts.gate_weight',
        # 'decoder.layers.0.mlp.shared_experts.linear_fc1.weight',
        # 'decoder.layers.0.mlp.shared_experts.linear_fc2.weight'
        # moe1
        # 'decoder.layers.0.mlp.experts.linear_fc1.weight0',
        # 'decoder.layers.0.mlp.experts.linear_fc1.weight1',
        # 'decoder.layers.0.mlp.experts.linear_fc1.weight2',
        # 'decoder.layers.0.mlp.experts.linear_fc1.weight3',
        # moe2
        # 'decoder.layers.0.mlp.experts.linear_fc2.weight0',
        # 'decoder.layers.0.mlp.experts.linear_fc2.weight1',
        layer_number = name.split(".")[2]
        convert_names = []
        if "pre_mlp_layernorm" in name:
            convert_names.append(f"model.layers.{layer_number}.post_attention_layernorm.weight")
            assert len(params) == 1
        elif "mlp.router.weight" in name:
            convert_names.append(f"model.layers.{layer_number}.mlp.gate.weight")
            assert len(params) == 1
        elif "shared_experts.gate_weight" in name:
            convert_names.append(f"model.layers.{layer_number}.mlp.shared_expert_gate.weight")
            assert len(params) == 1
        elif "shared_experts.linear_fc1.weight" in name:  # split gate_proj and up_proj
            convert_names.append(f"model.layers.{layer_number}.mlp.shared_expert.gate_proj.weight")
            convert_names.append(f"model.layers.{layer_number}.mlp.shared_expert.up_proj.weight")
            assert len(params) == 2
        elif "shared_experts.linear_fc2.weight" in name:
            convert_names.append(f"model.layers.{layer_number}.mlp.shared_expert.down_proj.weight")
            assert len(params) == 1
        elif "mlp.experts.linear_fc1" in name:  # split gate_proj and up_proj
            expert_id = name.split("weight")[-1]
            convert_names.append(f"model.layers.{layer_number}.mlp.experts.{expert_id}.gate_proj.weight")
            convert_names.append(f"model.layers.{layer_number}.mlp.experts.{expert_id}.up_proj.weight")
            assert len(params) == 2
        elif "mlp.experts.linear_fc2" in name:
            expert_id = name.split("weight")[-1]
            convert_names.append(f"model.layers.{layer_number}.mlp.experts.{expert_id}.down_proj.weight")
            assert len(params) == 1
        else:
            raise NotImplementedError(f"Unsupported parameter name: {name}")
        return convert_names, params


<<<<<<< HEAD
class McoreToHFWeightConverterQwen3Moe(McoreToHFWeightConverterDense):
    def _convert_mlp_param(self, name: str, params: list[torch.Tensor]) -> tuple[list[str], list[torch.Tensor]]:
        # qwen3 moe no share expert

        # 'decoder.layers.0.pre_mlp_layernorm.weight',
        # 'decoder.layers.0.mlp.router.weight',
        # moe1
        # 'decoder.layers.0.mlp.experts.linear_fc1.weight0',
        # 'decoder.layers.0.mlp.experts.linear_fc1.weight1',
        # 'decoder.layers.0.mlp.experts.linear_fc1.weight2',
        # 'decoder.layers.0.mlp.experts.linear_fc1.weight3',
        # moe2
        # 'decoder.layers.0.mlp.experts.linear_fc2.weight0',
        # 'decoder.layers.0.mlp.experts.linear_fc2.weight1',
=======
class McoreToHFWeightConverterMixtral(McoreToHFWeightConverterDense):
    def _convert_mlp_param(self, name: str, params: list[torch.Tensor]) -> tuple[list[str], list[torch.Tensor]]:
        # decoder.layers.0.mlp.router.weight
        # decoder.layers.0.mlp.experts.linear_fc1.weight0 - weight7
        # decoder.layers.0.mlp.experts.linear_fc2.weight0 - weight7

>>>>>>> 76084d36
        layer_number = name.split(".")[2]
        convert_names = []
        if "pre_mlp_layernorm" in name:
            convert_names.append(f"model.layers.{layer_number}.post_attention_layernorm.weight")
<<<<<<< HEAD
            assert len(params) == 1
        elif "mlp.router.weight" in name:
            convert_names.append(f"model.layers.{layer_number}.mlp.gate.weight")
            assert len(params) == 1
        elif "mlp.experts.linear_fc1" in name:  # split gate_proj and up_proj
            expert_id = name.split("weight")[-1]
            convert_names.append(f"model.layers.{layer_number}.mlp.experts.{expert_id}.gate_proj.weight")
            convert_names.append(f"model.layers.{layer_number}.mlp.experts.{expert_id}.up_proj.weight")
            assert len(params) == 2
        elif "mlp.experts.linear_fc2" in name:
            expert_id = name.split("weight")[-1]
            convert_names.append(f"model.layers.{layer_number}.mlp.experts.{expert_id}.down_proj.weight")
            assert len(params) == 1
=======
        elif "mlp.router.weight" in name:
            convert_names.append(f"model.layers.{layer_number}.block_sparse_moe.gate.weight")
        elif "mlp.experts.linear_fc1.weight" in name:
            expert_id = name.split("weight")[-1]
            convert_names.append(f"model.layers.{layer_number}.block_sparse_moe.experts.{expert_id}.w1.weight")
            convert_names.append(f"model.layers.{layer_number}.block_sparse_moe.experts.{expert_id}.w3.weight")
        elif "mlp.experts.linear_fc2.weight" in name:
            expert_id = name.split("weight")[-1]
            convert_names.append(f"model.layers.{layer_number}.block_sparse_moe.experts.{expert_id}.w2.weight")
>>>>>>> 76084d36
        else:
            raise NotImplementedError(f"Unsupported parameter name: {name}")
        return convert_names, params<|MERGE_RESOLUTION|>--- conflicted
+++ resolved
@@ -147,7 +147,30 @@
         return convert_names, params
 
 
-<<<<<<< HEAD
+class McoreToHFWeightConverterMixtral(McoreToHFWeightConverterDense):
+    def _convert_mlp_param(self, name: str, params: list[torch.Tensor]) -> tuple[list[str], list[torch.Tensor]]:
+        # decoder.layers.0.mlp.router.weight
+        # decoder.layers.0.mlp.experts.linear_fc1.weight0 - weight7
+        # decoder.layers.0.mlp.experts.linear_fc2.weight0 - weight7
+
+        layer_number = name.split(".")[2]
+        convert_names = []
+        if "pre_mlp_layernorm" in name:
+            convert_names.append(f"model.layers.{layer_number}.post_attention_layernorm.weight")
+        elif "mlp.router.weight" in name:
+            convert_names.append(f"model.layers.{layer_number}.block_sparse_moe.gate.weight")
+        elif "mlp.experts.linear_fc1.weight" in name:
+            expert_id = name.split("weight")[-1]
+            convert_names.append(f"model.layers.{layer_number}.block_sparse_moe.experts.{expert_id}.w1.weight")
+            convert_names.append(f"model.layers.{layer_number}.block_sparse_moe.experts.{expert_id}.w3.weight")
+        elif "mlp.experts.linear_fc2.weight" in name:
+            expert_id = name.split("weight")[-1]
+            convert_names.append(f"model.layers.{layer_number}.block_sparse_moe.experts.{expert_id}.w2.weight")
+        else:
+            raise NotImplementedError(f"Unsupported parameter name: {name}")
+        return convert_names, params
+
+
 class McoreToHFWeightConverterQwen3Moe(McoreToHFWeightConverterDense):
     def _convert_mlp_param(self, name: str, params: list[torch.Tensor]) -> tuple[list[str], list[torch.Tensor]]:
         # qwen3 moe no share expert
@@ -162,19 +185,10 @@
         # moe2
         # 'decoder.layers.0.mlp.experts.linear_fc2.weight0',
         # 'decoder.layers.0.mlp.experts.linear_fc2.weight1',
-=======
-class McoreToHFWeightConverterMixtral(McoreToHFWeightConverterDense):
-    def _convert_mlp_param(self, name: str, params: list[torch.Tensor]) -> tuple[list[str], list[torch.Tensor]]:
-        # decoder.layers.0.mlp.router.weight
-        # decoder.layers.0.mlp.experts.linear_fc1.weight0 - weight7
-        # decoder.layers.0.mlp.experts.linear_fc2.weight0 - weight7
-
->>>>>>> 76084d36
         layer_number = name.split(".")[2]
         convert_names = []
         if "pre_mlp_layernorm" in name:
             convert_names.append(f"model.layers.{layer_number}.post_attention_layernorm.weight")
-<<<<<<< HEAD
             assert len(params) == 1
         elif "mlp.router.weight" in name:
             convert_names.append(f"model.layers.{layer_number}.mlp.gate.weight")
@@ -188,17 +202,6 @@
             expert_id = name.split("weight")[-1]
             convert_names.append(f"model.layers.{layer_number}.mlp.experts.{expert_id}.down_proj.weight")
             assert len(params) == 1
-=======
-        elif "mlp.router.weight" in name:
-            convert_names.append(f"model.layers.{layer_number}.block_sparse_moe.gate.weight")
-        elif "mlp.experts.linear_fc1.weight" in name:
-            expert_id = name.split("weight")[-1]
-            convert_names.append(f"model.layers.{layer_number}.block_sparse_moe.experts.{expert_id}.w1.weight")
-            convert_names.append(f"model.layers.{layer_number}.block_sparse_moe.experts.{expert_id}.w3.weight")
-        elif "mlp.experts.linear_fc2.weight" in name:
-            expert_id = name.split("weight")[-1]
-            convert_names.append(f"model.layers.{layer_number}.block_sparse_moe.experts.{expert_id}.w2.weight")
->>>>>>> 76084d36
         else:
             raise NotImplementedError(f"Unsupported parameter name: {name}")
         return convert_names, params