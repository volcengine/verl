# Copyright 2025 Bytedance Ltd. and/or its affiliates
# Copyright (c) 2025, NVIDIA CORPORATION. All rights reserved.
#
# Licensed under the Apache License, Version 2.0 (the "License");
# you may not use this file except in compliance with the License.
# You may obtain a copy of the License at
#
#     http://www.apache.org/licenses/LICENSE-2.0
#
# Unless required by applicable law or agreed to in writing, software
# distributed under the License is distributed on an "AS IS" BASIS,
# WITHOUT WARRANTIES OR CONDITIONS OF ANY KIND, either express or implied.
# See the License for the specific language governing permissions and
# limitations under the License.

# convert huggingface config to mcore transformer config

import torch
import torch.nn.functional as F
<<<<<<< HEAD
from megatron.core.transformer import TransformerConfig, MLATransformerConfig
from megatron.core.transformer.enums import AttnBackend
=======
from megatron.core.transformer import TransformerConfig
>>>>>>> ea4cd319
from transformers import PretrainedConfig


def hf_to_mcore_config_dense(hf_config: PretrainedConfig, dtype: torch.dtype) -> TransformerConfig:
    # for LlamaForCausalLM or Qwen2ForCausalLM
    from megatron.core import parallel_state as mpu

    qkv_bias = True if "Qwen2ForCausalLM" in hf_config.architectures else getattr(hf_config, "attention_bias", False)
    overlap_p2p_comm = mpu.get_virtual_pipeline_model_parallel_world_size() is not None and mpu.get_virtual_pipeline_model_parallel_world_size() > 1
    batch_p2p_comm = False
    transformer_config = TransformerConfig(
        num_layers=hf_config.num_hidden_layers,
        hidden_size=hf_config.hidden_size,
        num_attention_heads=hf_config.num_attention_heads,
        num_query_groups=hf_config.num_key_value_heads,
        ffn_hidden_size=hf_config.intermediate_size,
        activation_func=F.silu,
        normalization="RMSNorm",
        gated_linear_unit=True,
        use_cpu_initialization=True,
        add_bias_linear=False,
        tensor_model_parallel_size=mpu.get_tensor_model_parallel_world_size(),
        pipeline_model_parallel_size=mpu.get_pipeline_model_parallel_world_size(),
        virtual_pipeline_model_parallel_size=mpu.get_virtual_pipeline_model_parallel_world_size(),
        context_parallel_size=mpu.get_context_parallel_world_size(),
        overlap_p2p_comm=overlap_p2p_comm,
        batch_p2p_comm=batch_p2p_comm,
        pipeline_dtype=dtype,
        params_dtype=dtype,
        sequence_parallel=mpu.get_tensor_model_parallel_world_size() > 1,
        variable_seq_lengths=True,
        masked_softmax_fusion=True,
        moe_token_dispatcher_type="alltoall",
        attention_dropout=hf_config.attention_dropout,
        hidden_dropout=getattr(hf_config, "hidden_dropout", 0.0),
        add_qkv_bias=qkv_bias,
        bf16=dtype is torch.bfloat16,
    )

    return transformer_config


def hf_to_mcore_config_qwen2moe(hf_config: PretrainedConfig, dtype: torch.dtype) -> TransformerConfig:
    from megatron.core import parallel_state as mpu

<<<<<<< HEAD
    overlap_p2p_comm = (
        mpu.get_virtual_pipeline_model_parallel_world_size() is not None
        and mpu.get_virtual_pipeline_model_parallel_world_size() > 1
    )
=======
    overlap_p2p_comm = mpu.get_virtual_pipeline_model_parallel_world_size() is not None and mpu.get_virtual_pipeline_model_parallel_world_size() > 1
>>>>>>> ea4cd319
    batch_p2p_comm = False
    transformer_config = TransformerConfig(
        num_layers=hf_config.num_hidden_layers,
        hidden_size=hf_config.hidden_size,
        num_attention_heads=hf_config.num_attention_heads,
        num_query_groups=hf_config.num_key_value_heads,
        attention_dropout=hf_config.attention_dropout,
        hidden_dropout=getattr(hf_config, "hidden_dropout", 0.0),
        activation_func=F.silu,
        normalization="RMSNorm",
        gated_linear_unit=True,
        use_cpu_initialization=False,
        add_bias_linear=False,
        pipeline_dtype=dtype,
        params_dtype=dtype,
        variable_seq_lengths=True,
        masked_softmax_fusion=True,
<<<<<<< HEAD
        attention_backend=AttnBackend.flash,
        # attention_backend=AttnBackend.fused,
        bf16=dtype is torch.bfloat16,
        layernorm_epsilon=hf_config.rms_norm_eps,
        ffn_hidden_size=hf_config.intermediate_size,

=======
        bf16=dtype is torch.bfloat16,
        layernorm_epsilon=hf_config.rms_norm_eps,
        ffn_hidden_size=hf_config.intermediate_size,
>>>>>>> ea4cd319
        # parallel config
        tensor_model_parallel_size=mpu.get_tensor_model_parallel_world_size(),
        pipeline_model_parallel_size=mpu.get_pipeline_model_parallel_world_size(),
        virtual_pipeline_model_parallel_size=mpu.get_virtual_pipeline_model_parallel_world_size(),
        context_parallel_size=mpu.get_context_parallel_world_size(),
        overlap_p2p_comm=overlap_p2p_comm,
        batch_p2p_comm=batch_p2p_comm,
        sequence_parallel=mpu.get_tensor_model_parallel_world_size() > 1,
<<<<<<< HEAD

=======
>>>>>>> ea4cd319
        # moe specific
        moe_ffn_hidden_size=hf_config.moe_intermediate_size,
        moe_token_dispatcher_type="alltoall",
        moe_router_bias_update_rate=0.001,
        moe_router_topk=hf_config.num_experts_per_tok,
        num_moe_experts=hf_config.num_experts,
        moe_shared_expert_intermediate_size=hf_config.shared_expert_intermediate_size,
        moe_aux_loss_coeff=hf_config.router_aux_loss_coef,
        # moe_aux_loss_coeff=0.0,
        moe_router_load_balancing_type="aux_loss",
        moe_shared_expert_overlap=True,
        # moe_permute_fusion=True, # need TE 2.1+
        moe_grouped_gemm=True,
        moe_router_score_function="softmax",
<<<<<<< HEAD

        # # mcore 0.12 moe
        # moe_router_dtype="fp64",
        # disable_bf16_reduced_precision_matmul=True,

=======
        # # mcore 0.12 moe
        # moe_router_dtype="fp64",
        # disable_bf16_reduced_precision_matmul=True,
>>>>>>> ea4cd319
        # other
        # deallocate_pipeline_outputs=True,
        # gradient_accumulation_fusion=True,
        persist_layer_norm=True,
        bias_activation_fusion=True,
        bias_dropout_fusion=True,
<<<<<<< HEAD
        
=======
>>>>>>> ea4cd319
        # qwen specific
        moe_router_pre_softmax=True,
        add_qkv_bias=True,
    )
    return transformer_config


def hf_to_mcore_config_dpskv3(hf_config: PretrainedConfig, dtype: torch.dtype) -> MLATransformerConfig:
    # DeepseekV3ForCausalLM
    from megatron.core import parallel_state as mpu

    overlap_p2p_comm = (
        mpu.get_virtual_pipeline_model_parallel_world_size() is not None
        and mpu.get_virtual_pipeline_model_parallel_world_size() > 1
    )
    batch_p2p_comm = False

    mla_rope_config = {
        "beta_fast": 32,
        "beta_slow": 1,
        "factor": 1,
        "mscale": 1.0,
        "mscale_all_dim": 1.0,
        "original_max_position_embeddings": 4096,
        "type": "rope",
    }
    if "rope_scaling" in hf_config and hf_config.rope_scaling is not None:
        mla_rope_config.update(hf_config.rope_scaling)
    moe_layer_freq = [1] * hf_config.num_hidden_layers
    for i in range(hf_config.first_k_dense_replace):
        moe_layer_freq[i] = 0
    transformer_config = MLATransformerConfig(
        num_layers=hf_config.num_hidden_layers,
        hidden_size=hf_config.hidden_size,
        num_attention_heads=hf_config.num_attention_heads,
        num_query_groups=hf_config.num_key_value_heads,
        attention_dropout=hf_config.attention_dropout,
        hidden_dropout=getattr(hf_config, "hidden_dropout", 0.0),
        activation_func=F.silu,
        normalization="RMSNorm",
        gated_linear_unit=True,
        use_cpu_initialization=False,
        add_bias_linear=False,
        pipeline_dtype=dtype,
        params_dtype=dtype,
        variable_seq_lengths=True,
        masked_softmax_fusion=True,
        # attention_backend=AttnBackend.flash,
        attention_backend=AttnBackend.fused,
        bf16=dtype is torch.bfloat16,
        layernorm_epsilon=hf_config.rms_norm_eps,
        ffn_hidden_size=hf_config.intermediate_size,
        qk_layernorm=True,

        # parallel config
        tensor_model_parallel_size=mpu.get_tensor_model_parallel_world_size(),
        pipeline_model_parallel_size=mpu.get_pipeline_model_parallel_world_size(),
        virtual_pipeline_model_parallel_size=mpu.get_virtual_pipeline_model_parallel_world_size(),
        context_parallel_size=mpu.get_context_parallel_world_size(),
        overlap_p2p_comm=overlap_p2p_comm,
        batch_p2p_comm=batch_p2p_comm,
        sequence_parallel=mpu.get_tensor_model_parallel_world_size() > 1,

        # moe specific
        moe_ffn_hidden_size=hf_config.moe_intermediate_size,
        moe_token_dispatcher_type="alltoall",
        moe_router_bias_update_rate=0.001,
        moe_router_enable_expert_bias=True,
        moe_router_topk=hf_config.num_experts_per_tok,
        num_moe_experts=hf_config.n_routed_experts,
        moe_shared_expert_intermediate_size=hf_config.moe_intermediate_size * hf_config.n_shared_experts,
        moe_aux_loss_coeff=getattr(hf_config, "aux_loss_alpha", 0.001),
        moe_router_load_balancing_type="seq_aux_loss",
        moe_shared_expert_overlap=True,
        # moe_permute_fusion=True, # need TE 2.1+
        moe_grouped_gemm=True,
        moe_router_score_function="sigmoid",
        moe_router_pre_softmax=True,
        moe_router_topk_scaling_factor=hf_config.routed_scaling_factor,
        moe_layer_freq=moe_layer_freq,

        # MLA
        q_lora_rank=hf_config.q_lora_rank,
        kv_lora_rank=hf_config.kv_lora_rank,
        qk_head_dim=hf_config.qk_nope_head_dim,
        qk_pos_emb_head_dim=hf_config.qk_rope_head_dim,
        v_head_dim=hf_config.v_head_dim,
        rotary_base=hf_config.rope_theta,
        rotary_scaling_factor=mla_rope_config["factor"],
        rope_type=mla_rope_config["type"],
        mscale=mla_rope_config["mscale"],
        mscale_all_dim=mla_rope_config["mscale_all_dim"],
        max_position_embeddings=mla_rope_config["original_max_position_embeddings"],
        beta_fast=mla_rope_config["beta_fast"],
        beta_slow=mla_rope_config["beta_slow"],

        # mcore 0.12 moe
        # moe_router_dtype="fp64",
        # disable_bf16_reduced_precision_matmul=True,

        # other
        # deallocate_pipeline_outputs=True,
        # gradient_accumulation_fusion=True,
        persist_layer_norm=True,
        bias_activation_fusion=True,
        bias_dropout_fusion=True,
    )
    return transformer_config


def hf_to_mcore_config_qwen2_5_vl(hf_config: PretrainedConfig, dtype: torch.dtype) -> TransformerConfig:
    # Qwen2_5_VLForConditionalGeneration
    raise NotImplementedError("Qwen2_5_VLForConditionalGeneration is not supported yet")


def hf_to_mcore_config_llama4(hf_config: PretrainedConfig, dtype: torch.dtype) -> TransformerConfig:
    # Llama4ForConditionalGeneration
    raise NotImplementedError("Llama4ForConditionalGeneration is not supported yet")<|MERGE_RESOLUTION|>--- conflicted
+++ resolved
@@ -17,12 +17,8 @@
 
 import torch
 import torch.nn.functional as F
-<<<<<<< HEAD
-from megatron.core.transformer import TransformerConfig, MLATransformerConfig
+from megatron.core.transformer import MLATransformerConfig, TransformerConfig
 from megatron.core.transformer.enums import AttnBackend
-=======
-from megatron.core.transformer import TransformerConfig
->>>>>>> ea4cd319
 from transformers import PretrainedConfig
 
 
@@ -68,14 +64,7 @@
 def hf_to_mcore_config_qwen2moe(hf_config: PretrainedConfig, dtype: torch.dtype) -> TransformerConfig:
     from megatron.core import parallel_state as mpu
 
-<<<<<<< HEAD
-    overlap_p2p_comm = (
-        mpu.get_virtual_pipeline_model_parallel_world_size() is not None
-        and mpu.get_virtual_pipeline_model_parallel_world_size() > 1
-    )
-=======
     overlap_p2p_comm = mpu.get_virtual_pipeline_model_parallel_world_size() is not None and mpu.get_virtual_pipeline_model_parallel_world_size() > 1
->>>>>>> ea4cd319
     batch_p2p_comm = False
     transformer_config = TransformerConfig(
         num_layers=hf_config.num_hidden_layers,
@@ -93,18 +82,10 @@
         params_dtype=dtype,
         variable_seq_lengths=True,
         masked_softmax_fusion=True,
-<<<<<<< HEAD
         attention_backend=AttnBackend.flash,
-        # attention_backend=AttnBackend.fused,
         bf16=dtype is torch.bfloat16,
         layernorm_epsilon=hf_config.rms_norm_eps,
         ffn_hidden_size=hf_config.intermediate_size,
-
-=======
-        bf16=dtype is torch.bfloat16,
-        layernorm_epsilon=hf_config.rms_norm_eps,
-        ffn_hidden_size=hf_config.intermediate_size,
->>>>>>> ea4cd319
         # parallel config
         tensor_model_parallel_size=mpu.get_tensor_model_parallel_world_size(),
         pipeline_model_parallel_size=mpu.get_pipeline_model_parallel_world_size(),
@@ -113,10 +94,6 @@
         overlap_p2p_comm=overlap_p2p_comm,
         batch_p2p_comm=batch_p2p_comm,
         sequence_parallel=mpu.get_tensor_model_parallel_world_size() > 1,
-<<<<<<< HEAD
-
-=======
->>>>>>> ea4cd319
         # moe specific
         moe_ffn_hidden_size=hf_config.moe_intermediate_size,
         moe_token_dispatcher_type="alltoall",
@@ -131,27 +108,15 @@
         # moe_permute_fusion=True, # need TE 2.1+
         moe_grouped_gemm=True,
         moe_router_score_function="softmax",
-<<<<<<< HEAD
-
         # # mcore 0.12 moe
         # moe_router_dtype="fp64",
         # disable_bf16_reduced_precision_matmul=True,
-
-=======
-        # # mcore 0.12 moe
-        # moe_router_dtype="fp64",
-        # disable_bf16_reduced_precision_matmul=True,
->>>>>>> ea4cd319
         # other
         # deallocate_pipeline_outputs=True,
         # gradient_accumulation_fusion=True,
         persist_layer_norm=True,
         bias_activation_fusion=True,
         bias_dropout_fusion=True,
-<<<<<<< HEAD
-        
-=======
->>>>>>> ea4cd319
         # qwen specific
         moe_router_pre_softmax=True,
         add_qkv_bias=True,
@@ -163,10 +128,7 @@
     # DeepseekV3ForCausalLM
     from megatron.core import parallel_state as mpu
 
-    overlap_p2p_comm = (
-        mpu.get_virtual_pipeline_model_parallel_world_size() is not None
-        and mpu.get_virtual_pipeline_model_parallel_world_size() > 1
-    )
+    overlap_p2p_comm = mpu.get_virtual_pipeline_model_parallel_world_size() is not None and mpu.get_virtual_pipeline_model_parallel_world_size() > 1
     batch_p2p_comm = False
 
     mla_rope_config = {
@@ -205,7 +167,6 @@
         layernorm_epsilon=hf_config.rms_norm_eps,
         ffn_hidden_size=hf_config.intermediate_size,
         qk_layernorm=True,
-
         # parallel config
         tensor_model_parallel_size=mpu.get_tensor_model_parallel_world_size(),
         pipeline_model_parallel_size=mpu.get_pipeline_model_parallel_world_size(),
@@ -214,7 +175,6 @@
         overlap_p2p_comm=overlap_p2p_comm,
         batch_p2p_comm=batch_p2p_comm,
         sequence_parallel=mpu.get_tensor_model_parallel_world_size() > 1,
-
         # moe specific
         moe_ffn_hidden_size=hf_config.moe_intermediate_size,
         moe_token_dispatcher_type="alltoall",
@@ -232,7 +192,6 @@
         moe_router_pre_softmax=True,
         moe_router_topk_scaling_factor=hf_config.routed_scaling_factor,
         moe_layer_freq=moe_layer_freq,
-
         # MLA
         q_lora_rank=hf_config.q_lora_rank,
         kv_lora_rank=hf_config.kv_lora_rank,
@@ -247,11 +206,9 @@
         max_position_embeddings=mla_rope_config["original_max_position_embeddings"],
         beta_fast=mla_rope_config["beta_fast"],
         beta_slow=mla_rope_config["beta_slow"],
-
         # mcore 0.12 moe
         # moe_router_dtype="fp64",
         # disable_bf16_reduced_precision_matmul=True,
-
         # other
         # deallocate_pipeline_outputs=True,
         # gradient_accumulation_fusion=True,
