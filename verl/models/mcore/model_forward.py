# Copyright 2025 Bytedance Ltd. and/or its affiliates
# Copyright (c) 2025, NVIDIA CORPORATION. All rights reserved.
# Copyright Amazon.com, Inc. or its affiliates. All Rights Reserved.
#
# Licensed under the Apache License, Version 2.0 (the "License");
# you may not use this file except in compliance with the License.
# You may obtain a copy of the License at
#
#     http://www.apache.org/licenses/LICENSE-2.0
#
# Unless required by applicable law or agreed to in writing, software
# distributed under the License is distributed on an "AS IS" BASIS,
# WITHOUT WARRANTIES OR CONDITIONS OF ANY KIND, either express or implied.
# See the License for the specific language governing permissions and
# limitations under the License.

from verl.utils.megatron_utils import unwrap_model

from .util import postprocess_packed_seqs, preprocess_packed_seqs, recover_left_padding, remove_left_padding


def gptmodel_forward(model, input_ids, attention_mask, position_ids, sequence_parallel, value_model=False, pack_seqs=True):
    """Default forward pass for GPT models with optional sequence packing."""
    pre_process = unwrap_model(model).pre_process
    post_process = unwrap_model(model).post_process
    if pack_seqs:
        batch_size, seq_len = attention_mask.shape[:2]
        input_ids_rmpad, packed_seq_params = preprocess_packed_seqs(input_ids, attention_mask, pre_process=pre_process)
        input_ids_rmpad = input_ids_rmpad.contiguous()
        output_orig = model(
            input_ids=input_ids_rmpad,
            attention_mask=None,
            position_ids=position_ids,
            packed_seq_params=packed_seq_params,
        )

        output = postprocess_packed_seqs(output_orig, packed_seq_params, attention_mask, batch_size, seq_len, post_process=post_process)
    else:
        batch_size, sequence_length = attention_mask.shape
        new_input_ids, new_attention_mask, new_position_ids = remove_left_padding(input_ids, attention_mask, position_ids, sequence_parallel, pre_process=pre_process)
        output = model(input_ids=new_input_ids, attention_mask=new_attention_mask, position_ids=new_position_ids)
        output = recover_left_padding(output, new_attention_mask, attention_mask, sequence_length, post_process=post_process)
    if value_model and post_process:
        output = output[..., 0]
    return output


<<<<<<< HEAD
def gptmodel_forward_qwen2_moe(
    model, input_ids, attention_mask, position_ids, sequence_parallel, value_model=False, pack_seqs=True
):
    return gptmodel_forward_dense(
        model, input_ids, attention_mask, position_ids, sequence_parallel, value_model, pack_seqs
    )


def gptmodel_forward_llama4(
    model, input_ids, attention_mask, position_ids, sequence_parallel, value_model=False, pack_seqs=True
):
    return gptmodel_forward_dense(
        model, input_ids, attention_mask, position_ids, sequence_parallel, value_model, pack_seqs
    )


def gptmodel_forward_dpskv3(
    model, input_ids, attention_mask, position_ids, sequence_parallel, value_model=False, pack_seqs=True
):
    return gptmodel_forward_dense(
        model, input_ids, attention_mask, position_ids, sequence_parallel, value_model, pack_seqs
    )


def gptmodel_forward_qwen2_5_vl(
    model, input_ids, attention_mask, position_ids, sequence_parallel, value_model=False, pack_seqs=True,
    multi_modal_inputs=None,
):
    pre_process = unwrap_model(model).pre_process
    post_process = unwrap_model(model).post_process
    if pack_seqs:
        batch_size, seq_len = attention_mask.shape[:2]
        input_ids_rmpad, packed_seq_params = preprocess_packed_seqs(input_ids, attention_mask, pre_process=True)
        input_ids_rmpad = input_ids_rmpad.contiguous()
        output_orig = model(
            input_ids=input_ids_rmpad,
            attention_mask=None,
            position_ids=position_ids,
            packed_seq_params=packed_seq_params,
            pixel_values=multi_modal_inputs["pixel_values"].to(input_ids.device),
            image_grid_thw=multi_modal_inputs["image_grid_thw"].to(input_ids.device),
        )

        output = postprocess_packed_seqs(
            output_orig, packed_seq_params, attention_mask, batch_size, seq_len, post_process=post_process
        )
    else:
        batch_size, sequence_length = attention_mask.shape
        new_input_ids, new_attention_mask, new_position_ids = remove_left_padding(
            input_ids, attention_mask, position_ids, sequence_parallel, pre_process=pre_process
        )
        output = model(
            input_ids=new_input_ids,
            position_ids=new_position_ids,
            attention_mask=new_attention_mask,
            pixel_values=multi_modal_inputs["pixel_values"].to(input_ids.device),
            image_grid_thw=multi_modal_inputs["image_grid_thw"].to(input_ids.device),
        )
        output = recover_left_padding(
            output, new_attention_mask, attention_mask, sequence_length, post_process=post_process
        )
    if value_model and post_process:
        output = output[..., 0]
    return output
=======
def gptmodel_forward_qwen2_5_vl(*args, **kwargs):
    """Forward pass for Qwen2.5 VL model (not implemented)."""
    raise NotImplementedError("VLM is not supported yet")
>>>>>>> 867d3024
<|MERGE_RESOLUTION|>--- conflicted
+++ resolved
@@ -19,7 +19,18 @@
 from .util import postprocess_packed_seqs, preprocess_packed_seqs, recover_left_padding, remove_left_padding
 
 
-def gptmodel_forward(model, input_ids, attention_mask, position_ids, sequence_parallel, value_model=False, pack_seqs=True):
+def gptmodel_forward(
+    model,
+    input_ids,
+    attention_mask,
+    position_ids,
+    sequence_parallel,
+    value_model=False,
+    pack_seqs=True,
+    logits_processor=None,
+    logits_processor_args: dict = None,
+    **kwargs,
+):
     """Default forward pass for GPT models with optional sequence packing."""
     pre_process = unwrap_model(model).pre_process
     post_process = unwrap_model(model).post_process
@@ -33,9 +44,14 @@
             position_ids=position_ids,
             packed_seq_params=packed_seq_params,
         )
-
-        output = postprocess_packed_seqs(output_orig, packed_seq_params, attention_mask, batch_size, seq_len, post_process=post_process)
+        if post_process and logits_processor is not None:
+            args = {k: preprocess_packed_seqs(v, attention_mask, pre_process=True)[0] for k, v in logits_processor_args.items()}
+            output_dict = logits_processor(output_orig, **args)
+            output = {k: postprocess_packed_seqs(v, packed_seq_params, attention_mask, batch_size, seq_len, post_process=post_process) for k, v in output_dict.items()}
+        else:
+            output = postprocess_packed_seqs(output_orig, packed_seq_params, attention_mask, batch_size, seq_len, post_process=post_process)
     else:
+        assert logits_processor is None, "logits_processor is not supported for non-packed sequence"
         batch_size, sequence_length = attention_mask.shape
         new_input_ids, new_attention_mask, new_position_ids = remove_left_padding(input_ids, attention_mask, position_ids, sequence_parallel, pre_process=pre_process)
         output = model(input_ids=new_input_ids, attention_mask=new_attention_mask, position_ids=new_position_ids)
@@ -44,35 +60,12 @@
         output = output[..., 0]
     return output
 
-
-<<<<<<< HEAD
-def gptmodel_forward_qwen2_moe(
-    model, input_ids, attention_mask, position_ids, sequence_parallel, value_model=False, pack_seqs=True
-):
-    return gptmodel_forward_dense(
-        model, input_ids, attention_mask, position_ids, sequence_parallel, value_model, pack_seqs
-    )
-
-
-def gptmodel_forward_llama4(
-    model, input_ids, attention_mask, position_ids, sequence_parallel, value_model=False, pack_seqs=True
-):
-    return gptmodel_forward_dense(
-        model, input_ids, attention_mask, position_ids, sequence_parallel, value_model, pack_seqs
-    )
-
-
-def gptmodel_forward_dpskv3(
-    model, input_ids, attention_mask, position_ids, sequence_parallel, value_model=False, pack_seqs=True
-):
-    return gptmodel_forward_dense(
-        model, input_ids, attention_mask, position_ids, sequence_parallel, value_model, pack_seqs
-    )
-
-
 def gptmodel_forward_qwen2_5_vl(
     model, input_ids, attention_mask, position_ids, sequence_parallel, value_model=False, pack_seqs=True,
     multi_modal_inputs=None,
+    logits_processor=None,
+    logits_processor_args: dict = None,
+    **kwargs,
 ):
     pre_process = unwrap_model(model).pre_process
     post_process = unwrap_model(model).post_process
@@ -89,9 +82,12 @@
             image_grid_thw=multi_modal_inputs["image_grid_thw"].to(input_ids.device),
         )
 
-        output = postprocess_packed_seqs(
-            output_orig, packed_seq_params, attention_mask, batch_size, seq_len, post_process=post_process
-        )
+        if post_process and logits_processor is not None:
+            args = {k: preprocess_packed_seqs(v, attention_mask, pre_process=True)[0] for k, v in logits_processor_args.items()}
+            output_dict = logits_processor(output_orig, **args)
+            output = {k: postprocess_packed_seqs(v, packed_seq_params, attention_mask, batch_size, seq_len, post_process=post_process) for k, v in output_dict.items()}
+        else:
+            output = postprocess_packed_seqs(output_orig, packed_seq_params, attention_mask, batch_size, seq_len, post_process=post_process)
     else:
         batch_size, sequence_length = attention_mask.shape
         new_input_ids, new_attention_mask, new_position_ids = remove_left_padding(
@@ -109,9 +105,4 @@
         )
     if value_model and post_process:
         output = output[..., 0]
-    return output
-=======
-def gptmodel_forward_qwen2_5_vl(*args, **kwargs):
-    """Forward pass for Qwen2.5 VL model (not implemented)."""
-    raise NotImplementedError("VLM is not supported yet")
->>>>>>> 867d3024
+    return output