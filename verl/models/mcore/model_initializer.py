--- conflicted
+++ resolved
@@ -26,13 +26,8 @@
     **extra_kwargs,
 ):
     # for LlamaForCausalLM, Qwen2ForCausalLM
-<<<<<<< HEAD
     from megatron.core.models.gpt.gpt_layer_specs import get_gpt_decoder_block_spec
     from megatron.core.models.gpt.gpt_model import GPTModel
-=======
-    from megatron.core.models.gpt.gpt_layer_specs import get_gpt_decoder_block_spec
-    from megatron.core.models.gpt.gpt_model import GPTModel
-
     use_te = True
     assert tfconfig.normalization == "RMSNorm", "only RMSNorm is supported for now"
     transformer_layer_spec = get_gpt_decoder_block_spec(tfconfig, use_transformer_engine=use_te)
@@ -72,7 +67,6 @@
     from megatron.core.models.gpt.gpt_layer_specs import get_gpt_decoder_block_spec
     from megatron.core.models.gpt.gpt_model import GPTModel
 
->>>>>>> 4fa7ed6c
     use_te = True
     if freeze_moe_router:
         tfconfig.moe_router_load_balancing_type = "none"
