# Copyright 2024 Bytedance Ltd. and/or its affiliates
#
# Licensed under the Apache License, Version 2.0 (the "License");
# you may not use this file except in compliance with the License.
# You may obtain a copy of the License at
#
#     http://www.apache.org/licenses/LICENSE-2.0
#
# Unless required by applicable law or agreed to in writing, software
# distributed under the License is distributed on an "AS IS" BASIS,
# WITHOUT WARRANTIES OR CONDITIONS OF ANY KIND, either express or implied.
# See the License for the specific language governing permissions and
# limitations under the License.

import argparse
import os
from abc import ABC, abstractmethod
from dataclasses import dataclass, field
from typing import Optional

import torch
from accelerate import init_empty_weights
from transformers import (
    AutoConfig,
    AutoModelForCausalLM,
    AutoModelForImageTextToText,
    AutoModelForTokenClassification,
    GenerationConfig,
)

from verl.utils import hf_processor, hf_tokenizer


def parse_args():
    parser = argparse.ArgumentParser(description="verl model merger")
    subparsers = parser.add_subparsers(dest="operation", required=True, help="Specify 'merge' or 'test' operation.")

    base_op_parser = argparse.ArgumentParser(add_help=False)
    base_op_parser.add_argument(
        "--backend", type=str, required=True, choices=["fsdp", "megatron"], help="The backend of the model"
    )
    base_op_parser.add_argument("--local_dir", type=str, default=None, help="Path to the saved model checkpoints.")
    base_op_parser.add_argument(
        "--tie-word-embedding",
        action="store_true",
        help="Whether to tie word embedding weights (currently only Megatron supported)",
    )
    base_op_parser.add_argument("--trust-remote-code", action="store_true", help="Whether to trust remote code")
    base_op_parser.add_argument(
        "--is-value-model",
        action="store_true",
        help="Whether the model is a value model (currently only Megatron supported)",
    )
    base_op_parser.add_argument(
        "--use_cpu_initialization",
        action="store_true",
        help="Whether to use CPU initialization for the model. This is useful for large models that cannot "
        "fit into GPU memory during initialization.",
    )

    merge_parser = subparsers.add_parser("merge", parents=[base_op_parser], help="Merge model checkpoints and save.")
    merge_parser.add_argument(
        "--target_dir", default="tmp", type=str, help="Directory to save the merged huggingface model"
    )
    merge_parser.add_argument(
        "--hf_upload_path", default=None, type=str, help="Hugging Face repository ID to upload the model"
    )
    merge_parser.add_argument(
        "--private", action="store_true", help="Whether to upload the model to a private Hugging Face repository"
    )

    test_parser = subparsers.add_parser(
        "test", parents=[base_op_parser], help="Test merged model against a reference Hugging Face model"
    )
    test_parser.add_argument(
        "--test_hf_dir", type=str, required=True, help="Path to the reference Hugging Face model directory for testing"
    )

    args = parser.parse_args()
    return args


@dataclass
class ModelMergerConfig:
    """Configuration for model merger operations.

    Args:
        operation (str): Operation type - 'merge' or 'test'.
        backend (str): Backend type for the model ('fsdp' or 'megatron').
        target_dir (Optional[str]): Directory to save the merged huggingface model. Defaults to "tmp".
        hf_upload_path (Optional[str]): Hugging Face repository ID to upload the model. Defaults to None.
        private (bool): Whether to upload the model to a private Hugging Face repository. Defaults to False.
        test_hf_dir (Optional[str]): Path to the reference Hugging Face model directory for testing. Defaults to None.
        tie_word_embedding (bool): Whether to tie word embedding weights (currently only Megatron
            supported). Defaults to False.
        trust_remote_code (bool): Whether to trust remote code. Defaults to False.
        is_value_model (bool): Whether the model is a value model (currently only Megatron
            supported). Defaults to False.
        local_dir (Optional[str]): Path to the saved model checkpoints. Defaults to None.
        hf_model_config_path (Optional[str]): Path to HuggingFace model configuration files. Defaults to None.
        hf_upload (bool): Whether to upload to HuggingFace (computed automatically). Not for initialization.
        use_cpu_initialization (bool): Whether to use CPU initialization for large models. Defaults to False.
    """

    operation: str  # 'merge' or 'test'
    backend: str
    target_dir: Optional[str] = "tmp"
    hf_upload_path: Optional[str] = None
    private: bool = False
    test_hf_dir: Optional[str] = None
    tie_word_embedding: bool = False
    trust_remote_code: bool = False
    is_value_model: bool = False
    local_dir: Optional[str] = None
    hf_model_config_path: Optional[str] = None
    hf_upload: bool = field(init=False)
    use_cpu_initialization: bool = False

    def __post_init__(self):
        self.hf_upload = self.operation == "merge" and bool(self.hf_upload_path)
        if self.operation == "test":
            self.target_dir = None
            self.hf_upload_path = None
            self.private = False


def generate_config_from_args(args: argparse.Namespace) -> ModelMergerConfig:
    common_config_args = {
        "operation": args.operation,
        "backend": args.backend,
        "tie_word_embedding": args.tie_word_embedding,
        "trust_remote_code": args.trust_remote_code,
        "is_value_model": args.is_value_model,
        "local_dir": args.local_dir,
        "hf_model_config_path": os.path.join(args.local_dir, "huggingface"),
        "use_cpu_initialization": args.use_cpu_initialization,
    }

    if args.operation == "merge":
        config = ModelMergerConfig(
            **common_config_args,
            target_dir=args.target_dir,
            hf_upload_path=args.hf_upload_path,
            private=args.private,
            test_hf_dir=None,
        )
        os.makedirs(config.target_dir, exist_ok=True)
    elif args.operation == "test":
        config = ModelMergerConfig(
            **common_config_args,
            test_hf_dir=args.test_hf_dir,
            # the following args are not used by test operation
            target_dir=None,
            hf_upload_path=None,
            private=False,
        )
    else:
        raise NotImplementedError(f"Unknown operation: {args.operation}")
    return config


class BaseModelMerger(ABC):
    """
    Abstract base class for merging distributed model checkpoints into HuggingFace format.

    This class provides common functionality for converting model checkpoints from different
    distributed training backends (FSDP, Megatron) into standard HuggingFace format that
    can be easily loaded and used for inference or further training.

    The merger supports two main operations:
    - merge: Convert and save checkpoints to HuggingFace format
    - test: Validate merged checkpoints against a reference model

    Args:
        config (ModelMergerConfig): Configuration object containing paths, backend type,
            and operation parameters.

    Attributes:
        config (ModelMergerConfig): The configuration object passed during initialization.
        hf_model_config_path (str): Path to the HuggingFace model configuration files.
        model_config (PretrainedConfig): Loaded HuggingFace model configuration.
    """

    def __init__(self, config: ModelMergerConfig):
        self.config = config
        self.hf_model_config_path = config.hf_model_config_path
        self.model_config = AutoConfig.from_pretrained(
            self.hf_model_config_path, trust_remote_code=self.config.trust_remote_code
        )

    def get_transformers_auto_model_class(self):
<<<<<<< HEAD
        if "ForTokenClassification" in self.model_config.architectures[0]:
            return AutoModelForTokenClassification
        elif "ForCausalLM" in self.model_config.architectures[0]:
            return AutoModelForCausalLM
        elif "ForConditionalGeneration" in self.model_config.architectures[0]:
            return AutoModelForImageTextToText

        raise NotImplementedError(f"Unknown architecture {self.model_config.architectures}")
=======
        has_remote_code = hasattr(self.model_config, "auto_map") and any(
            self.model_config.architectures[0] in val for val in self.model_config.auto_map.values()
        )
        if has_remote_code:
            auto_class = next(
                k for k, v in self.model_config.auto_map.items() if self.model_config.architectures[0] in v
            )
            match auto_class:
                case "AutoModelForCausalLM":
                    return AutoModelForCausalLM
                case "AutoModelForTokenClassification":
                    return AutoModelForTokenClassification
                case "AutoModelForVision2Seq":
                    return AutoModelForVision2Seq
                case _:
                    raise NotImplementedError(f"Unknown auto class {auto_class}")
        else:
            if "ForTokenClassification" in self.model_config.architectures[0]:
                return AutoModelForTokenClassification
            elif "ForCausalLM" in self.model_config.architectures[0]:
                return AutoModelForCausalLM
            elif "ForConditionalGeneration" in self.model_config.architectures[0]:
                return AutoModelForVision2Seq

            raise NotImplementedError(f"Unknown architecture {self.model_config.architectures}")
>>>>>>> 2d6c6dbb

    def patch_model_generation_config(self, model):
        """
        The generation_config created from model config may be different to the pretrained model,
        this may lead to error when generating: https://github.com/volcengine/verl/issues/1246

        This function patch the generation_config created from model config to the pretrained model.
        """
        if model.can_generate():
            try:
                model.generation_config = GenerationConfig.from_pretrained(self.hf_model_config_path)
            except OSError:
                print(
                    f"Warning: Generation config file not found in {self.hf_model_config_path}, using a "
                    f"generation config created from the model config."
                )
        return model

    def save_lora_adapter(self, state_dict: dict[str, torch.Tensor]):
        """
        Save lora adapter to safetensors.

        Returns:
            lora_path: str, the path to the lora adapter. None if no lora adapter found.

        Note:
            This function change the 'state_dict' in place.
        """
        lora_params_names = [name for name in state_dict.keys() if "lora_" in name]

        if len(lora_params_names) == 0:
            return None

        import json
        from typing import OrderedDict

        import peft
        from safetensors.torch import save_file

        lora_params = OrderedDict()
        target_modules = set()
        lora_key = None

        for name in lora_params_names:
            lora_key = name.replace(".default.weight", ".weight")
            target_modules.add(lora_key.split(".")[-3])
            lora_params[lora_key] = state_dict.pop(name)

        lora_rank = min(lora_params[lora_key].shape[0], lora_params[lora_key].shape[1])
        peft_dict = {
            "r": lora_rank,
            "lora_alpha": 0,  # lora_alpha is not set. An error should be raised to inform the user to set it manually.
            "target_modules": list(target_modules),
        }
        peft_config = peft.LoraConfig(**peft_dict).to_dict()
        peft_config["task_type"] = peft_config["task_type"].value if peft_config["task_type"] else None
        peft_config["peft_type"] = peft_config["peft_type"].value if peft_config["peft_type"] else None
        peft_config["target_modules"] = list(peft_config["target_modules"])

        lora_path = os.path.join(self.config.target_dir, "lora_adapter")
        os.makedirs(lora_path, exist_ok=True)
        with open(os.path.join(lora_path, "adapter_config.json"), "w", encoding="utf-8") as f:
            json.dump(peft_config, f, ensure_ascii=False, indent=4)
        save_file(lora_params, os.path.join(lora_path, "adapter_model.safetensors"))

        for name in list(state_dict.keys()):
            key = (
                name.replace("base_model.model.", "")
                .replace(".base_layer.weight", ".weight")
                .replace(".base_layer.bias", ".bias")
            )
            state_dict[key] = state_dict.pop(name)

        return lora_path

    def save_hf_model_and_tokenizer(self, state_dict: dict[str, torch.Tensor]):
        auto_model_class = self.get_transformers_auto_model_class()
        with init_empty_weights():
            model = auto_model_class.from_config(
                self.model_config, torch_dtype=torch.bfloat16, trust_remote_code=self.config.trust_remote_code
            )
        model.to_empty(device="cpu")
        model = self.patch_model_generation_config(model)

        lora_path = self.save_lora_adapter(state_dict)
        if lora_path:
            print(f"Saving lora adapter to {lora_path}")

        print(f"Saving model to {self.config.target_dir}")
        model.save_pretrained(self.config.target_dir, state_dict=state_dict)
        del state_dict
        del model

        processor = hf_processor(self.hf_model_config_path, trust_remote_code=self.config.trust_remote_code)
        tokenizer = hf_tokenizer(self.hf_model_config_path, trust_remote_code=self.config.trust_remote_code)
        if processor is not None:
            print(f"Saving processor to {self.config.target_dir}")
            processor.save_pretrained(self.config.target_dir)
        if tokenizer is not None:
            print(f"Saving tokenizer to {self.config.target_dir}")
            tokenizer.save_pretrained(self.config.target_dir)

    def upload_to_huggingface(self):
        import requests
        from huggingface_hub import HfApi
        from huggingface_hub.utils import HfHubHTTPError, RepositoryNotFoundError

        api = HfApi()
        try:
            # Attempt to create repository
            api.create_repo(repo_id=self.config.hf_upload_path, private=self.config.private, exist_ok=True)
        except HfHubHTTPError as e:
            # Handle authentication/API errors
            if e.response.status_code == 401:
                raise PermissionError(
                    "Hugging Face authentication failed. Verify your token is valid and has write permissions."
                ) from e
            elif e.response.status_code == 404:
                raise RepositoryNotFoundError(f"Repository path not found: {self.config.hf_upload_path}") from e
            else:
                raise ConnectionError(f"Failed to create repository ({e.response.status_code}): {e}") from e
        except requests.exceptions.ConnectionError as e:
            raise ConnectionError("Network connection failed. Check your internet connection.") from e

        try:
            # Attempt folder upload
            api.upload_folder(folder_path=self.config.target_dir, repo_id=self.config.hf_upload_path, repo_type="model")
        except HfHubHTTPError as e:
            if e.response.status_code == 401:
                raise PermissionError("Authentication failed during upload. Token may have expired.") from e
            else:
                raise RuntimeError(f"Upload failed ({e.response.status_code}): {e}") from e
        except requests.exceptions.ConnectionError as e:
            raise ConnectionError("Network interruption during upload. Try again with stable connection.") from e
        except OSError as e:
            raise FileNotFoundError(f"Local folder error: {self.config.target_dir} - {str(e)}") from e
        except Exception as e:
            raise RuntimeError(f"Unexpected error during upload: {str(e)}") from e

    @abstractmethod
    def merge_and_save(self):
        raise NotImplementedError("Subclasses should implement this method")

    @abstractmethod
    def cleanup(self):
        raise NotImplementedError("Subclasses should implement this method to clean up resources if needed")<|MERGE_RESOLUTION|>--- conflicted
+++ resolved
@@ -189,16 +189,6 @@
         )
 
     def get_transformers_auto_model_class(self):
-<<<<<<< HEAD
-        if "ForTokenClassification" in self.model_config.architectures[0]:
-            return AutoModelForTokenClassification
-        elif "ForCausalLM" in self.model_config.architectures[0]:
-            return AutoModelForCausalLM
-        elif "ForConditionalGeneration" in self.model_config.architectures[0]:
-            return AutoModelForImageTextToText
-
-        raise NotImplementedError(f"Unknown architecture {self.model_config.architectures}")
-=======
         has_remote_code = hasattr(self.model_config, "auto_map") and any(
             self.model_config.architectures[0] in val for val in self.model_config.auto_map.values()
         )
@@ -211,8 +201,8 @@
                     return AutoModelForCausalLM
                 case "AutoModelForTokenClassification":
                     return AutoModelForTokenClassification
-                case "AutoModelForVision2Seq":
-                    return AutoModelForVision2Seq
+                case "AutoModelForImageTextToText":
+                    return AutoModelForImageTextToText
                 case _:
                     raise NotImplementedError(f"Unknown auto class {auto_class}")
         else:
@@ -221,10 +211,9 @@
             elif "ForCausalLM" in self.model_config.architectures[0]:
                 return AutoModelForCausalLM
             elif "ForConditionalGeneration" in self.model_config.architectures[0]:
-                return AutoModelForVision2Seq
+                return AutoModelForImageTextToText
 
             raise NotImplementedError(f"Unknown architecture {self.model_config.architectures}")
->>>>>>> 2d6c6dbb
 
     def patch_model_generation_config(self, model):
         """
