# Copyright 2024 Bytedance Ltd. and/or its affiliates
#
# Licensed under the Apache License, Version 2.0 (the "License");
# you may not use this file except in compliance with the License.
# You may obtain a copy of the License at
#
#     http://www.apache.org/licenses/LICENSE-2.0
#
# Unless required by applicable law or agreed to in writing, software
# distributed under the License is distributed on an "AS IS" BASIS,
# WITHOUT WARRANTIES OR CONDITIONS OF ANY KIND, either express or implied.
# See the License for the specific language governing permissions and
# limitations under the License.
"""
A unified tracking interface that supports logging data to different backend
"""

import dataclasses
from enum import Enum
from functools import partial
from pathlib import Path
<<<<<<< HEAD
from typing import List, Union, Dict, Any, Optional
import os


class Tracking(object):
    supported_backend = ["wandb", "mlflow", "swanlab", "vemlp_wandb", "tensorboard", "console", "database"]
=======
from typing import Any, Dict, List, Union


class Tracking:
    supported_backend = ["wandb", "mlflow", "swanlab", "vemlp_wandb", "tensorboard", "console"]
>>>>>>> 99fdbf69

    def __init__(self, project_name, experiment_name, default_backend: Union[str, List[str]] = "console", config=None):
        if isinstance(default_backend, str):
            default_backend = [default_backend]
        for backend in default_backend:
            if backend == "tracking":
                import warnings

                warnings.warn("`tracking` logger is deprecated. use `wandb` instead.", DeprecationWarning)
            else:
                assert backend in self.supported_backend, f"{backend} is not supported"

        self.logger = {}

        if "tracking" in default_backend or "wandb" in default_backend:
            import wandb

            wandb.init(project=project_name, name=experiment_name, config=config)
            self.logger["wandb"] = wandb

        if "mlflow" in default_backend:
            import os

            import mlflow

            MLFLOW_TRACKING_URI = os.environ.get("MLFLOW_TRACKING_URI", None)
            if MLFLOW_TRACKING_URI:
                mlflow.set_tracking_uri(MLFLOW_TRACKING_URI)

            # Project_name is actually experiment_name in MLFlow
            # If experiment does not exist, will create a new experiment
            experiment = mlflow.set_experiment(project_name)
            mlflow.start_run(experiment_id=experiment.experiment_id, run_name=experiment_name)
            mlflow.log_params(_compute_mlflow_params_from_objects(config))
            self.logger["mlflow"] = _MlflowLoggingAdapter()

        if "swanlab" in default_backend:
            import os

            import swanlab

            SWANLAB_API_KEY = os.environ.get("SWANLAB_API_KEY", None)
            SWANLAB_LOG_DIR = os.environ.get("SWANLAB_LOG_DIR", "swanlog")
            SWANLAB_MODE = os.environ.get("SWANLAB_MODE", "cloud")
            if SWANLAB_API_KEY:
                swanlab.login(SWANLAB_API_KEY)  # NOTE: previous login information will be overwritten
            swanlab.init(
                project=project_name,
                experiment_name=experiment_name,
                config={"FRAMEWORK": "veRL", **config},
                logdir=SWANLAB_LOG_DIR,
                mode=SWANLAB_MODE,
            )
            self.logger["swanlab"] = swanlab

        if "vemlp_wandb" in default_backend:
            import os

            import volcengine_ml_platform
            from volcengine_ml_platform import wandb as vemlp_wandb

            volcengine_ml_platform.init(
                ak=os.environ["VOLC_ACCESS_KEY_ID"],
                sk=os.environ["VOLC_SECRET_ACCESS_KEY"],
                region=os.environ["MLP_TRACKING_REGION"],
            )

            vemlp_wandb.init(
                project=project_name,
                name=experiment_name,
                config=config,
                sync_tensorboard=True,
            )
            self.logger["vemlp_wandb"] = vemlp_wandb

        if "tensorboard" in default_backend:
            self.logger["tensorboard"] = _TensorboardAdapter()

        if "console" in default_backend:
            from verl.utils.logger.aggregate_logger import LocalLogger

            self.console_logger = LocalLogger(print_to_console=True)
            self.logger["console"] = self.console_logger

    def log(self, data, step, backend=None):
        for default_backend, logger_instance in self.logger.items():
            if backend is None or default_backend in backend:
                logger_instance.log(data=data, step=step)

    def __del__(self):
        if "wandb" in self.logger:
            self.logger["wandb"].finish(exit_code=0)
        if "swanlab" in self.logger:
            self.logger["swanlab"].finish()
        if "vemlp_wandb" in self.logger:
            self.logger["vemlp_wandb"].finish(exit_code=0)
        if "tensorboard" in self.logger:
            self.logger["tensorboard"].finish()


class _TensorboardAdapter:
    def __init__(self):
        import os

        from torch.utils.tensorboard import SummaryWriter

        tensorboard_dir = os.environ.get("TENSORBOARD_DIR", "tensorboard_log")
        os.makedirs(tensorboard_dir, exist_ok=True)
        print(f"Saving tensorboard log to {tensorboard_dir}.")
        self.writer = SummaryWriter(tensorboard_dir)

    def log(self, data, step):
        for key in data:
            self.writer.add_scalar(key, data[key], step)

    def finish(self):
        self.writer.close()


class _MlflowLoggingAdapter:
    def log(self, data, step):
        import mlflow

        results = {k.replace("@", "_at_"): v for k, v in data.items()}
        mlflow.log_metrics(metrics=results, step=step)


def _compute_mlflow_params_from_objects(params) -> Dict[str, Any]:
    if params is None:
        return {}

    return _flatten_dict(_transform_params_to_json_serializable(params, convert_list_to_dict=True), sep="/")


def _transform_params_to_json_serializable(x, convert_list_to_dict: bool):
    _transform = partial(_transform_params_to_json_serializable, convert_list_to_dict=convert_list_to_dict)

    if dataclasses.is_dataclass(x):
        return _transform(dataclasses.asdict(x))
    if isinstance(x, dict):
        return {k: _transform(v) for k, v in x.items()}
    if isinstance(x, list):
        if convert_list_to_dict:
            return {"list_len": len(x)} | {f"{i}": _transform(v) for i, v in enumerate(x)}
        else:
            return [_transform(v) for v in x]
    if isinstance(x, Path):
        return str(x)
    if isinstance(x, Enum):
        return x.value

    return x


def _flatten_dict(raw: Dict[str, Any], *, sep: str) -> Dict[str, Any]:
    import pandas as pd

    ans = pd.json_normalize(raw, sep=sep).to_dict(orient="records")[0]
    assert isinstance(ans, dict)
    return ans


@dataclasses.dataclass
class ValidationGenerationsLogger:
<<<<<<< HEAD
    data_dir: Optional[str] = None

    def __post_init__(self):
        if self.data_dir:
            os.makedirs(self.data_dir, exist_ok=True)

    def log(self, loggers, samples, step, epoch=None):
        if 'wandb' in loggers:
=======
    def log(self, loggers, samples, step):
        if "wandb" in loggers:
>>>>>>> 99fdbf69
            self.log_generations_to_wandb(samples, step)
        if "swanlab" in loggers:
            self.log_generations_to_swanlab(samples, step)
        if "mlflow" in loggers:
            self.log_generations_to_mlflow(samples, step)
        if 'database' in loggers:
            if self.data_dir is None:
                raise ValueError("data_dir must be provided during initialization for database logging")
            self.log_generations_to_database(samples, step, epoch)

    def log_generations_to_wandb(self, samples, step):
        """Log samples to wandb as a table"""
        import wandb

        # Create column names for all samples
        columns = ["step"] + sum(
            [[f"input_{i + 1}", f"output_{i + 1}", f"score_{i + 1}"] for i in range(len(samples))], []
        )

        if not hasattr(self, "validation_table"):
            # Initialize the table on first call
            self.validation_table = wandb.Table(columns=columns)

        # Create a new table with same columns and existing data
        # Workaround for https://github.com/wandb/wandb/issues/2981#issuecomment-1997445737
        new_table = wandb.Table(columns=columns, data=self.validation_table.data)

        # Add new row with all data
        row_data = []
        row_data.append(step)
        for sample in samples:
            row_data.extend(sample)

        new_table.add_data(*row_data)

        # Update reference and log
        wandb.log({"val/generations": new_table}, step=step)
        self.validation_table = new_table

    def log_generations_to_swanlab(self, samples, step):
        """Log samples to swanlab as text"""
        import swanlab

        swanlab_text_list = []
        for i, sample in enumerate(samples):
            row_text = f"""
            input: {sample[0]}
            
            ---
            
            output: {sample[1]}
            
            ---
            
            score: {sample[2]}
            """
            swanlab_text_list.append(swanlab.Text(row_text, caption=f"sample {i + 1}"))

        # Log to swanlab
        swanlab.log({"val/generations": swanlab_text_list}, step=step)

    def log_generations_to_mlflow(self, samples, step):
        """Log validation generation to mlflow as artifacts"""
        # https://mlflow.org/docs/latest/api_reference/python_api/mlflow.html?highlight=log_artifact#mlflow.log_artifact

        import json
        import tempfile

        import mlflow

        try:
            with tempfile.TemporaryDirectory() as tmp_dir:
                validation_gen_step_file = Path(tmp_dir, f"val_step{step}.json")
                row_data = []
                for sample in samples:
                    data = {"input": sample[0], "output": sample[1], "score": sample[2]}
                    row_data.append(data)
                with open(validation_gen_step_file, "w") as file:
                    json.dump(row_data, file)
                mlflow.log_artifact(validation_gen_step_file)
        except Exception as e:
            print(f"WARNING: save validation generation file to mlflow failed with error {e}")

    def log_generations_to_database(self, samples, step, epoch):
        """Log the rollout samples to a parquet file at data_dir"""
        import os
        from datasets import Dataset

        num_samples = len(samples)

        # Create a Dataset from the samples
        data = {
            "input": [sample[0] for sample in samples],
            "output": [sample[1] for sample in samples],
            "score": [sample[2] for sample in samples],
            "epoch": [epoch] * num_samples,
            "step": [step] * num_samples
        }
        dataset = Dataset.from_dict(data)

        # Define the path for the parquet file
        file_path = os.path.join(self.data_dir, f"validation_step_{step}.parquet")

        # Write the Dataset to a parquet file
        dataset.to_parquet(file_path)


@dataclasses.dataclass
class RolloutLogger:
    data_dir: Optional[str] = None

    def __post_init__(self):
        if self.data_dir:
            os.makedirs(self.data_dir, exist_ok=True)

    def log(self, loggers, samples, step, epoch=None):
        if 'database' in loggers:
            if self.data_dir is None:
                raise ValueError("Data directory must be provided during initialization for database logging")
            if epoch is None:
                raise ValueError("Epoch number must be provided for database logging")
            self.log_generations_to_database(samples, step, epoch)

    def log_generations_to_database(self, samples, step, epoch):
        """Log the rollout samples to a parquet file at data_dir"""
        import os
        from datasets import Dataset

        num_samples = len(samples)
        # Create a Dataset from the samples
        data = {
            "input": [sample[0] for sample in samples],
            "output": [sample[1] for sample in samples],
            "score": [sample[2] for sample in samples],
            "epoch": [epoch] * num_samples,
            "step": [step] * num_samples
        }
        dataset = Dataset.from_dict(data)

        # Define the path for the parquet file
        file_path = os.path.join(self.data_dir, f"rollout_step_{step}.parquet")

        # Write the Dataset to a parquet file
        dataset.to_parquet(file_path)<|MERGE_RESOLUTION|>--- conflicted
+++ resolved
@@ -19,20 +19,12 @@
 from enum import Enum
 from functools import partial
 from pathlib import Path
-<<<<<<< HEAD
-from typing import List, Union, Dict, Any, Optional
+from typing import Any, Dict, List, Union, Optional
 import os
 
 
 class Tracking(object):
     supported_backend = ["wandb", "mlflow", "swanlab", "vemlp_wandb", "tensorboard", "console", "database"]
-=======
-from typing import Any, Dict, List, Union
-
-
-class Tracking:
-    supported_backend = ["wandb", "mlflow", "swanlab", "vemlp_wandb", "tensorboard", "console"]
->>>>>>> 99fdbf69
 
     def __init__(self, project_name, experiment_name, default_backend: Union[str, List[str]] = "console", config=None):
         if isinstance(default_backend, str):
@@ -197,7 +189,6 @@
 
 @dataclasses.dataclass
 class ValidationGenerationsLogger:
-<<<<<<< HEAD
     data_dir: Optional[str] = None
 
     def __post_init__(self):
@@ -206,10 +197,6 @@
 
     def log(self, loggers, samples, step, epoch=None):
         if 'wandb' in loggers:
-=======
-    def log(self, loggers, samples, step):
-        if "wandb" in loggers:
->>>>>>> 99fdbf69
             self.log_generations_to_wandb(samples, step)
         if "swanlab" in loggers:
             self.log_generations_to_swanlab(samples, step)
