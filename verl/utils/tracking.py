--- conflicted
+++ resolved
@@ -23,7 +23,6 @@
 
 
 class Tracking:
-<<<<<<< HEAD
     """A unified tracking interface for logging experiment data to multiple backends.
 
     This class provides a centralized way to log experiment metrics, parameters, and artifacts
@@ -34,10 +33,7 @@
         logger: Dictionary of initialized logger instances for each backend.
     """
 
-    supported_backend = ["wandb", "mlflow", "swanlab", "vemlp_wandb", "tensorboard", "console"]
-=======
     supported_backend = ["wandb", "mlflow", "swanlab", "vemlp_wandb", "tensorboard", "console", "clearml"]
->>>>>>> 3eaaf24d
 
     def __init__(self, project_name, experiment_name, default_backend: Union[str, List[str]] = "console", config=None):
         if isinstance(default_backend, str):
@@ -161,7 +157,7 @@
             output_uri=False,
         )
 
-        self._task.connect_configuration(config, name='Hyperparameters')
+        self._task.connect_configuration(config, name="Hyperparameters")
 
     def _get_logger(self):
         return self._task.get_logger()
@@ -173,7 +169,7 @@
         # logs = self._rewrite_logs(data)
         logger = self._get_logger()
         for k, v in data.items():
-            title, series = k.split('/', 1)
+            title, series = k.split("/", 1)
 
             if isinstance(v, (int, float, np.floating, np.integer)):
                 logger.report_scalar(
@@ -190,12 +186,7 @@
                     iteration=step,
                 )
             else:
-                logger.warning(
-                    'Trainer is attempting to log a value of '
-                    f'"{v}" of type {type(v)} for key "{k}". '
-                    "This invocation of ClearML logger's function "
-                    'is incorrect so this attribute was dropped. '
-                )
+                logger.warning(f'Trainer is attempting to log a value of "{v}" of type {type(v)} for key "{k}". This invocation of ClearML logger\'s function is incorrect so this attribute was dropped. ')
 
     def finish(self):
         self._task.mark_completed()
@@ -348,7 +339,7 @@
             print(f"WARNING: save validation generation file to mlflow failed with error {e}")
 
     def log_generation_to_clearml(self, samples, step):
-        """ Log validation generation to clearml as table"""
+        """Log validation generation to clearml as table"""
 
         import clearml
         import pandas as pd
