# Copyright 2024 Bytedance Ltd. and/or its affiliates
#
# Licensed under the Apache License, Version 2.0 (the "License");
# you may not use this file except in compliance with the License.
# You may obtain a copy of the License at
#
#     http://www.apache.org/licenses/LICENSE-2.0
#
# Unless required by applicable law or agreed to in writing, software
# distributed under the License is distributed on an "AS IS" BASIS,
# WITHOUT WARRANTIES OR CONDITIONS OF ANY KIND, either express or implied.
# See the License for the specific language governing permissions and
# limitations under the License.
"""Utilities for distributed training."""

import os
from verl.utils.device import is_cuda_available, get_torch_device


def initialize_global_process_group(timeout_second=36000):
    from datetime import timedelta
<<<<<<< HEAD
    torch.distributed.init_process_group('nccl' if is_cuda_available else 'hccl',
                                         timeout=timedelta(seconds=timeout_second))
=======

    import torch.distributed

    torch.distributed.init_process_group("nccl", timeout=timedelta(seconds=timeout_second))
>>>>>>> e12edc7f
    local_rank = int(os.environ["LOCAL_RANK"])
    rank = int(os.environ["RANK"])
    world_size = int(os.environ["WORLD_SIZE"])

    if torch.distributed.is_initialized():
        get_torch_device().set_device(local_rank)
    return local_rank, rank, world_size<|MERGE_RESOLUTION|>--- conflicted
+++ resolved
@@ -19,15 +19,10 @@
 
 def initialize_global_process_group(timeout_second=36000):
     from datetime import timedelta
-<<<<<<< HEAD
-    torch.distributed.init_process_group('nccl' if is_cuda_available else 'hccl',
-                                         timeout=timedelta(seconds=timeout_second))
-=======
 
     import torch.distributed
 
-    torch.distributed.init_process_group("nccl", timeout=timedelta(seconds=timeout_second))
->>>>>>> e12edc7f
+    torch.distributed.init_process_group("nccl" if is_cuda_available else "hccl", timeout=timedelta(seconds=timeout_second))
     local_rank = int(os.environ["LOCAL_RANK"])
     rank = int(os.environ["RANK"])
     world_size = int(os.environ["WORLD_SIZE"])
