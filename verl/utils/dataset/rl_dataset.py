# Copyright 2024 Bytedance Ltd. and/or its affiliates
# Copyright 2023-2024 SGLang Team
# Copyright 2025 ModelBest Inc. and/or its affiliates
#
# Licensed under the Apache License, Version 2.0 (the "License");
# you may not use this file except in compliance with the License.
# You may obtain a copy of the License at
#
#     http://www.apache.org/licenses/LICENSE-2.0
#
# Unless required by applicable law or agreed to in writing, software
# distributed under the License is distributed on an "AS IS" BASIS,
# WITHOUT WARRANTIES OR CONDITIONS OF ANY KIND, either express or implied.
# See the License for the specific language governing permissions and
# limitations under the License.

import copy
import logging
import os
import re
import traceback
from collections import defaultdict
from typing import Optional

import datasets
import numpy as np
import torch
from omegaconf import DictConfig, ListConfig
from torch.utils.data import Dataset
from transformers import PreTrainedTokenizer, ProcessorMixin

import verl.utils.torch_functional as verl_F
from verl.tools.utils.tool_registry import initialize_tools_from_config
from verl.utils.model import compute_position_id_with_mask

logger = logging.getLogger(__name__)


def collate_fn(data_list: list[dict]) -> dict:
    """
    Collate a batch of sample dicts into batched tensors and arrays.

    Args:
        data_list: List of dicts mapping feature names to torch.Tensor or other values.

    Returns:
        Dict where tensor entries are stacked into a torch.Tensor of shape
        (batch_size, \*dims) and non-tensor entries are converted to
        np.ndarray of dtype object with shape (batch_size,).
    """
    tensors = defaultdict(list)
    non_tensors = defaultdict(list)

    for data in data_list:
        for key, val in data.items():
            if isinstance(val, torch.Tensor):
                tensors[key].append(val)
            else:
                non_tensors[key].append(val)

    for key, val in tensors.items():
        tensors[key] = torch.stack(val, dim=0)

    for key, val in non_tensors.items():
        non_tensors[key] = np.fromiter(val, dtype=object, count=len(val))

    return {**tensors, **non_tensors}


class RLHFDataset(Dataset):
    """
    Load and preprocess RLHF data from Parquet files.

    - Caches files locally.
    - Reads into a HuggingFace Dataset and tokenizes prompts.
    - Optionally handles images/videos via a ProcessorMixin.
    - Filters prompts over a max length.
    - Supports resuming from checkpoints.

    Args:
        data_files (str or list): Path(s) to Parquet file(s).
        tokenizer (PreTrainedTokenizer): For the tokenization of text to token IDs.
        config (DictConfig): Options like cache_dir, prompt_key, max_prompt_length, truncation, etc.
        exp_config (DictConfig): Config for experimental setup.
        processor (ProcessorMixin, optional): Multimodal preprocessor for images/videos.
    """

    def __init__(
        self,
        data_files: str | list[str],
        tokenizer: PreTrainedTokenizer,
        data_config: DictConfig,
        exp_config: DictConfig,
        processor: Optional[ProcessorMixin] = None,
        max_samples: int = -1,
    ):
        if not isinstance(data_files, list | ListConfig):
            data_files = [data_files]

        self.data_files = copy.deepcopy(data_files)
        self.original_data_files = copy.deepcopy(data_files)  # use for resume
        self.tokenizer = tokenizer
        self.processor = processor
        self.max_samples = max_samples
<<<<<<< HEAD
        self.config = data_config
        self.exp_config = exp_config

        self.cache_dir = os.path.expanduser(data_config.get("cache_dir", "~/.cache/verl/rlhf"))
        self.prompt_key = data_config.get("prompt_key", "prompt")
        self.image_key = data_config.get("image_key", "images")
        self.video_key = data_config.get("video_key", "videos")
        self.max_prompt_length = data_config.get("max_prompt_length", 1024)
        self.return_raw_chat = data_config.get("return_raw_chat", False)
        self.return_full_prompt = data_config.get("return_full_prompt", False)
        self.truncation = data_config.get("truncation", "error")
        self.filter_overlong_prompts = data_config.get("filter_overlong_prompts", True)
        self.apply_chat_template_kwargs = data_config.get("apply_chat_template_kwargs", {})

        self.num_workers = data_config.get("filter_overlong_prompts_workers", max(1, os.cpu_count() // 4))
=======
        self.config = config

        self.cache_dir = os.path.expanduser(config.get("cache_dir", "~/.cache/verl/rlhf"))
        self.prompt_key = config.get("prompt_key", "prompt")
        self.image_key = config.get("image_key", "images")
        self.video_key = config.get("video_key", "videos")
        self.image_patch_size = config.get("image_patch_size", 14)
        self.max_prompt_length = config.get("max_prompt_length", 1024)
        self.return_raw_chat = config.get("return_raw_chat", False)
        self.return_full_prompt = config.get("return_full_prompt", False)
        self.truncation = config.get("truncation", "error")
        self.filter_overlong_prompts = config.get("filter_overlong_prompts", True)
        self.apply_chat_template_kwargs = config.get("apply_chat_template_kwargs", {})

        self.num_workers = config.get("filter_overlong_prompts_workers", max(1, os.cpu_count() // 4))
>>>>>>> c9910c26
        self.num_workers = min(self.num_workers, os.cpu_count())
        self.use_shm = data_config.get("use_shm", False)
        self.chat_template_func = data_config.get("chat_template_func", None)
        self.tool_schemas = [
            tool.get_openai_tool_schema().model_dump()
            for tool in initialize_tools_from_config(
                self.exp_config.actor_rollout_ref.rollout.multi_turn.tool_config_path
            )
        ]
        self.need_tools_kwargs = data_config.get("need_tools_kwargs", False)
        self.filter_prompts = data_config.get("filter_prompts", True)
        self.serialize_dataset = False
        self.return_multi_modal_inputs = data_config.get("return_multi_modal_inputs", True)
        self.shuffle = data_config.get("shuffle", False)
        self.seed = data_config.get("seed")

        self._download()
        self._read_files_and_tokenize()

    def _download(self, use_origin_parquet=False):
        from verl.utils.fs import copy_to_local

        data_files = self.data_files if not use_origin_parquet else self.original_data_files
        for i, parquet_file in enumerate(data_files):
            self.data_files[i] = copy_to_local(src=parquet_file, cache_dir=self.cache_dir, use_shm=self.use_shm)

    def _read_files_and_tokenize(self):
        dataframes = []
        for parquet_file in self.data_files:
            # read parquet files and cache
            dataframe = datasets.load_dataset("parquet", data_files=parquet_file)["train"]
            dataframes.append(dataframe)
        self.dataframe: datasets.Dataset = datasets.concatenate_datasets(dataframes)

        total = len(self.dataframe)
        print(f"dataset len: {len(self.dataframe)}")

        if self.max_samples > 0 and self.max_samples < total:
            if self.shuffle:
                rngs_args = (self.seed,) if self.seed is not None else ()
                rng = np.random.default_rng(*rngs_args)
                indices = rng.choice(total, size=self.max_samples, replace=False)
            else:
                indices = np.arange(self.max_samples)
            self.dataframe = self.dataframe.select(indices.tolist())
            print(f"selected {self.max_samples} random samples out of {total}")

        self.dataframe = self.maybe_filter_out_long_prompts(self.dataframe)

    def maybe_filter_out_long_prompts(self, dataframe: datasets.Dataset = None):
        # filter out too long prompts
        if self.filter_overlong_prompts:
            tokenizer = self.tokenizer
            processor = self.processor
            prompt_key = self.prompt_key
            image_key = self.image_key
            video_key = self.video_key

            if processor is not None:
                from verl.utils.dataset.vision_utils import process_image, process_video

                def doc2len(doc) -> int:
                    try:
                        messages = self._build_messages(doc)
                        raw_prompt = self.processor.apply_chat_template(
                            messages,
                            add_generation_prompt=True,
                            tokenize=False,
                            tools=self.tool_schemas,
                            **self.apply_chat_template_kwargs,
                        )
                        if image_key in doc and doc[image_key]:
                            images = [
                                process_image(image, image_patch_size=self.image_patch_size) for image in doc[image_key]
                            ]
                        else:
                            images = None

                        if video_key in doc and doc[video_key]:
                            videos, video_metadata = zip(
                                *[
                                    process_video(
                                        video, image_patch_size=self.image_patch_size, return_video_metadata=True
                                    )
                                    for video in doc[video_key]
                                ],
                                strict=True,
                            )
                            videos = list(videos)
                            video_metadata = list(video_metadata)
                            videos_kwargs = {"video_metadata": video_metadata, "do_sample_frames": False}
                        else:
                            videos = None
                            videos_kwargs = {}

                        return len(
                            processor(text=[raw_prompt], images=images, videos=videos, videos_kwargs=videos_kwargs)[
                                "input_ids"
                            ][0]
                        )
                    except Exception:
                        print("Error processing one of the samples, skipping...")
                        traceback.print_exc()
                        return self.max_prompt_length + 1

            else:

                def doc2len(doc) -> int:
                    try:
                        return len(
                            tokenizer.apply_chat_template(
                                doc[prompt_key],
                                add_generation_prompt=True,
                                tools=self.tool_schemas,
                                **self.apply_chat_template_kwargs,
                            )
                        )
                    except Exception:
                        print("Error processing one of the samples, skipping...")
                        traceback.print_exc()
                        return self.max_prompt_length + 1

            dataframe = dataframe.filter(
                lambda doc: doc2len(doc) <= self.max_prompt_length,
                num_proc=self.num_workers,
                desc=f"Filtering prompts longer than {self.max_prompt_length} tokens",
            )

            print(f"filter dataset len: {len(dataframe)}")
        return dataframe

    def resume_dataset_state(self):
        self.serialize_dataset = not hasattr(self, "original_data_files")
        # resume dataframe if not it's serialized in data.pt
        if not self.serialize_dataset:
            self._download(use_origin_parquet=True)  # download and resume from original parquet files
            self._read_files_and_tokenize()
        else:
            print(r"old dataloader ckpt file is used, please train from scratch for better ckpt performance")

    def __len__(self):
        return len(self.dataframe)

    def _build_messages(self, example: dict):
        messages: list = example.pop(self.prompt_key)

        if self.image_key in example or self.video_key in example:
            for message in messages:
                content = message["content"]
                content_list = []
                segments = re.split("(<image>|<video>)", content)
                segments = [item for item in segments if item != ""]
                for segment in segments:
                    if segment == "<image>":
                        content_list.append({"type": "image"})
                    elif segment == "<video>":
                        content_list.append({"type": "video"})
                    else:
                        content_list.append({"type": "text", "text": segment})

                message["content"] = content_list

        return messages

    def __getitem__(self, item):
        """
        Note that we also return the raw_input_ids so that it can be combined with other chat template
        """
        row_dict: dict = self.dataframe[item]
        messages = self._build_messages(row_dict)
        model_inputs = {}

        if self.processor is not None:
            from verl.utils.dataset.vision_utils import process_image, process_video

            raw_prompt = self.processor.apply_chat_template(
                messages, add_generation_prompt=True, tokenize=False, **self.apply_chat_template_kwargs
            )
            raw_prompt_with_tools = self.tokenizer.apply_chat_template(
                messages,
                add_generation_prompt=True,
                tokenize=False,
                tools=self.tool_schemas,
                **self.apply_chat_template_kwargs,
            )
            multi_modal_data = {}

            images = None
            row_dict_images = row_dict.pop(self.image_key, None)
            if row_dict_images:
                images = [process_image(image, image_patch_size=self.image_patch_size) for image in row_dict_images]

                # due to the image key is "image" instead of "images" in vllm, we need to use "image" here
                # link: https://github.com/vllm-project/vllm/blob/3c545c0c3b98ee642373a308197d750d0e449403/vllm/multimodal/parse.py#L205
                multi_modal_data["image"] = images

            videos = None
            videos_kwargs = {}
            row_dict_videos = row_dict.pop(self.video_key, None)
            if row_dict_videos:
                videos, video_metadata = zip(
                    *[
                        process_video(video, image_patch_size=self.image_patch_size, return_video_metadata=True)
                        for video in row_dict_videos
                    ],
                    strict=True,
                )
                videos = list(videos)
                video_metadata = list(video_metadata)
                videos_kwargs = {"video_metadata": video_metadata, "do_sample_frames": False}

                # due to the video key is "video" instead of "videos" in vllm, we need to use "video" here
                # link: https://github.com/vllm-project/vllm/blob/3c545c0c3b98ee642373a308197d750d0e449403/vllm/multimodal/parse.py#L205
                multi_modal_data["video"] = [
                    (video.numpy(), metadata) for video, metadata in zip(videos, video_metadata, strict=True)
                ]

            model_inputs = self.processor(
                text=[raw_prompt], images=images, videos=videos, videos_kwargs=videos_kwargs, return_tensors="pt"
            )

            input_ids = model_inputs.pop("input_ids")
            attention_mask = model_inputs.pop("attention_mask")

            if "second_per_grid_ts" in model_inputs:
                model_inputs.pop("second_per_grid_ts")

            # There's a trap here, multi_modal_inputs has to be a dict, not BatchFeature
            row_dict["multi_modal_data"] = multi_modal_data

            # We will do batch.union() in the trainer,
            # so we cannot have "multi_modal_inputs" in row_dict if rollout generates new multi_modal_inputs
            if self.return_multi_modal_inputs:
                row_dict["multi_modal_inputs"] = dict(model_inputs)

                # second_per_grid_ts isn't used for training, just for mrope
                row_dict["multi_modal_inputs"].pop("second_per_grid_ts", None)

        else:
            if self.apply_chat_template_kwargs.get("chat_template") is None:
                assert hasattr(self.tokenizer, "chat_template"), (
                    "chat_template should be provided in apply_chat_template_kwargs or tokenizer config, "
                    "models like GLM can copy chat_template.jinja from instruct models"
                )
            raw_prompt = self.tokenizer.apply_chat_template(
                messages, add_generation_prompt=True, tokenize=False, **self.apply_chat_template_kwargs
            )
            raw_prompt_with_tools = self.tokenizer.apply_chat_template(
                messages,
                add_generation_prompt=True,
                tokenize=False,
                tools=self.tool_schemas,
                **self.apply_chat_template_kwargs,
            )
            model_inputs = self.tokenizer(raw_prompt, return_tensors="pt", add_special_tokens=False)
            input_ids = model_inputs.pop("input_ids")
            attention_mask = model_inputs.pop("attention_mask")

        input_ids, attention_mask = verl_F.postprocess_data(
            input_ids=input_ids,
            attention_mask=attention_mask,
            max_length=self.max_prompt_length,
            pad_token_id=self.tokenizer.pad_token_id,
            left_pad=True,
            truncation=self.truncation,
        )

        if self.processor is not None and "Qwen2VLImageProcessor" in self.processor.image_processor.__class__.__name__:
            # qwen-vl mrope
            if "Qwen3VLProcessor" in self.processor.__class__.__name__:
                from verl.models.transformers.qwen3_vl import get_rope_index
            else:
                from verl.models.transformers.qwen2_vl import get_rope_index

            vision_position_ids = get_rope_index(
                self.processor,
                input_ids=input_ids[0],
                image_grid_thw=model_inputs.get("image_grid_thw"),
                video_grid_thw=model_inputs.get("video_grid_thw"),
                second_per_grid_ts=model_inputs.get("second_per_grid_ts"),
                attention_mask=attention_mask[0],
            )  # (3, seq_length)
            valid_mask = attention_mask[0].bool()
            text_position_ids = torch.ones((1, len(input_ids[0])), dtype=torch.long)
            text_position_ids[0, valid_mask] = torch.arange(valid_mask.sum().item())
            position_ids = [torch.cat((text_position_ids, vision_position_ids), dim=0)]  # (1, 4, seq_length)
        elif self.processor is not None and "Glm4vImageProcessor" in self.processor.image_processor.__class__.__name__:
            from verl.models.transformers.glm4v import get_rope_index

            vision_position_ids = get_rope_index(
                self.processor,
                input_ids=input_ids[0],
                image_grid_thw=model_inputs.get("image_grid_thw"),
                video_grid_thw=model_inputs.get("video_grid_thw"),
                attention_mask=attention_mask[0],
            )  # (3, seq_length)
            valid_mask = attention_mask[0].bool()
            text_position_ids = torch.ones((1, len(input_ids[0])), dtype=torch.long)
            text_position_ids[0, valid_mask] = torch.arange(valid_mask.sum().item())
            position_ids = [torch.cat((text_position_ids, vision_position_ids), dim=0)]  # (1, 4, seq_length)
        else:
            position_ids = compute_position_id_with_mask(attention_mask)

        row_dict["input_ids"] = input_ids[0]
        row_dict["attention_mask"] = attention_mask[0]
        row_dict["position_ids"] = position_ids[0]

        raw_prompt_ids = self.tokenizer.encode(raw_prompt, add_special_tokens=False)
        raw_prompt_with_tools_ids = self.tokenizer.encode(raw_prompt_with_tools, add_special_tokens=False)

        if len(raw_prompt_with_tools_ids) > self.max_prompt_length:
            tools_diff_len = len(raw_prompt_with_tools_ids) - len(raw_prompt_ids)
            num_to_truncate = self.max_prompt_length - tools_diff_len
            if self.truncation == "left":
                raw_prompt_ids = raw_prompt_ids[-num_to_truncate:]
            elif self.truncation == "right":
                raw_prompt_ids = raw_prompt_ids[:num_to_truncate]
            elif self.truncation == "middle":
                left_half = num_to_truncate // 2
                right_half = num_to_truncate - left_half
                raw_prompt_ids = raw_prompt_ids[:left_half] + raw_prompt_ids[-right_half:]
            elif self.truncation == "error":
                raise RuntimeError(f"Prompt length {len(raw_prompt_with_tools_ids)} is longer than {num_to_truncate}.")

        row_dict["raw_prompt_ids"] = raw_prompt_ids
        # encode prompts without chat template
        if self.return_raw_chat:
            row_dict["raw_prompt"] = messages

        # get prompts with chat template
        if self.return_full_prompt:
            row_dict["full_prompts"] = raw_prompt  # array of strings

        # add index for each prompt
        if "extra_info" not in row_dict or row_dict["extra_info"] is None:
            row_dict["extra_info"] = dict()
        index = row_dict.get("extra_info", {}).get("index", 0)
        tools_kwargs = row_dict.get("extra_info", {}).get("tools_kwargs", {})
        interaction_kwargs = row_dict.get("extra_info", {}).get("interaction_kwargs", {})
        need_tools_kwargs = row_dict.get("extra_info", {}).get("need_tools_kwargs", self.need_tools_kwargs)
        if need_tools_kwargs and not tools_kwargs:
            logger.warning("tools_kwargs is empty for index {}, data source: {}", index, row_dict["data_source"])
        row_dict["index"] = index
        row_dict["tools_kwargs"] = tools_kwargs
        row_dict["interaction_kwargs"] = interaction_kwargs
        return row_dict

    def __getstate__(self):
        if not self.serialize_dataset:
            state = self.__dict__.copy()

            if "dataframe" in state:
                del state["dataframe"]
            return state

        return self.__dict__.copy()<|MERGE_RESOLUTION|>--- conflicted
+++ resolved
@@ -102,7 +102,6 @@
         self.tokenizer = tokenizer
         self.processor = processor
         self.max_samples = max_samples
-<<<<<<< HEAD
         self.config = data_config
         self.exp_config = exp_config
 
@@ -110,6 +109,7 @@
         self.prompt_key = data_config.get("prompt_key", "prompt")
         self.image_key = data_config.get("image_key", "images")
         self.video_key = data_config.get("video_key", "videos")
+        self.image_patch_size = data_config.get("image_patch_size", 14)
         self.max_prompt_length = data_config.get("max_prompt_length", 1024)
         self.return_raw_chat = data_config.get("return_raw_chat", False)
         self.return_full_prompt = data_config.get("return_full_prompt", False)
@@ -118,23 +118,6 @@
         self.apply_chat_template_kwargs = data_config.get("apply_chat_template_kwargs", {})
 
         self.num_workers = data_config.get("filter_overlong_prompts_workers", max(1, os.cpu_count() // 4))
-=======
-        self.config = config
-
-        self.cache_dir = os.path.expanduser(config.get("cache_dir", "~/.cache/verl/rlhf"))
-        self.prompt_key = config.get("prompt_key", "prompt")
-        self.image_key = config.get("image_key", "images")
-        self.video_key = config.get("video_key", "videos")
-        self.image_patch_size = config.get("image_patch_size", 14)
-        self.max_prompt_length = config.get("max_prompt_length", 1024)
-        self.return_raw_chat = config.get("return_raw_chat", False)
-        self.return_full_prompt = config.get("return_full_prompt", False)
-        self.truncation = config.get("truncation", "error")
-        self.filter_overlong_prompts = config.get("filter_overlong_prompts", True)
-        self.apply_chat_template_kwargs = config.get("apply_chat_template_kwargs", {})
-
-        self.num_workers = config.get("filter_overlong_prompts_workers", max(1, os.cpu_count() // 4))
->>>>>>> c9910c26
         self.num_workers = min(self.num_workers, os.cpu_count())
         self.use_shm = data_config.get("use_shm", False)
         self.chat_template_func = data_config.get("chat_template_func", None)
