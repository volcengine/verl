--- conflicted
+++ resolved
@@ -19,11 +19,9 @@
 import os
 import re
 from collections import defaultdict
-from dataclasses import dataclass, field
-from enum import Enum
-from typing import Any, Optional
-
-import datasets  # type: ignore
+from typing import Optional
+
+import datasets
 import numpy as np
 import torch
 from omegaconf import DictConfig, ListConfig
@@ -36,77 +34,6 @@
 logger = logging.getLogger(__name__)
 
 
-class TruncationStrategy(Enum):
-    LEFT = "left"
-    RIGHT = "right"
-    MIDDLE = "middle"
-    ERROR = "error"
-
-
-@dataclass
-class ProcessingContext:
-    raw_row: dict
-    messages: list[dict]
-    raw_prompt: str
-    model_inputs: dict[str, Any]
-    multi_modal_data: Optional[dict[str, Any]] = None
-    extra_info: dict[str, Any] = field(default_factory=dict)
-
-
-@dataclass
-class CoreTensors:
-    input_ids: torch.Tensor
-    attention_mask: torch.Tensor
-    position_ids: torch.Tensor
-    raw_prompt_ids: list[int]
-
-
-@dataclass
-class ItemMetadata:
-    index: int = 0
-    tools_kwargs: dict[str, Any] = field(default_factory=dict)
-    interaction_kwargs: dict[str, Any] = field(default_factory=dict)
-
-
-@dataclass
-class OptionalOutputs:
-    raw_prompt: Optional[list[dict]] = None
-    full_prompts: Optional[str] = None
-    multi_modal_data: Optional[dict[str, Any]] = None
-    multi_modal_inputs: Optional[dict[str, Any]] = None
-
-
-@dataclass
-class ProcessedDataItem:
-    core: CoreTensors
-    metadata: ItemMetadata
-    optional: OptionalOutputs
-
-    def to_dict(self) -> dict[str, Any]:
-        """Convert to the dict format expected by the rest of the system."""
-        result = {
-            "input_ids": self.core.input_ids,
-            "attention_mask": self.core.attention_mask,
-            "position_ids": self.core.position_ids,
-            "raw_prompt_ids": self.core.raw_prompt_ids,
-            "index": self.metadata.index,
-            "tools_kwargs": self.metadata.tools_kwargs,
-            "interaction_kwargs": self.metadata.interaction_kwargs,
-        }
-
-        # Add optional fields only if they exist
-        if self.optional.raw_prompt is not None:
-            result["raw_prompt"] = self.optional.raw_prompt
-        if self.optional.full_prompts is not None:
-            result["full_prompts"] = self.optional.full_prompts
-        if self.optional.multi_modal_data is not None:
-            result["multi_modal_data"] = self.optional.multi_modal_data
-        if self.optional.multi_modal_inputs is not None:
-            result["multi_modal_inputs"] = self.optional.multi_modal_inputs
-
-        return result
-
-
 def collate_fn(data_list: list[dict]) -> dict:
     """
     Collate a batch of sample dicts into batched tensors and arrays.
@@ -116,7 +43,7 @@
 
     Returns:
         Dict where tensor entries are stacked into a torch.Tensor of shape
-        (batch_size, \\*dims) and non-tensor entries are converted to
+        (batch_size, \*dims) and non-tensor entries are converted to
         np.ndarray of dtype object with shape (batch_size,).
     """
     tensors = defaultdict(list)
@@ -181,8 +108,7 @@
         self.truncation = config.get("truncation", "error")
         self.filter_overlong_prompts = config.get("filter_overlong_prompts", True)
 
-        cpu_count = os.cpu_count() or 1
-        self.num_workers = config.get("filter_overlong_prompts_workers", max(1, cpu_count // 4))
+        self.num_workers = config.get("filter_overlong_prompts_workers", max(1, os.cpu_count() // 4))
         self.num_workers = min(self.num_workers, os.cpu_count())
         self.use_shm = config.get("use_shm", False)
         self.chat_template_func = config.get("chat_template_func", None)
@@ -201,7 +127,7 @@
         for i, parquet_file in enumerate(data_files):
             self.data_files[i] = copy_to_local(src=parquet_file, cache_dir=self.cache_dir, use_shm=self.use_shm)
 
-    def _read_files_and_tokenize(self) -> None:
+    def _read_files_and_tokenize(self):
         dataframes = []
         for parquet_file in self.data_files:
             # read parquet files and cache
@@ -227,21 +153,11 @@
 
                 def doc2len(doc) -> int:
                     messages = self._build_messages(doc)
-<<<<<<< HEAD
-                    raw_prompt = processor.apply_chat_template(messages, add_generation_prompt=True, tokenize=False)
-                    images = (
-                        [process_image(image) for image in messages.pop(image_key)] if image_key in messages else None
-                    )
-                    videos = (
-                        [process_video(video) for video in messages.pop(video_key)] if video_key in messages else None
-                    )
-=======
                     raw_prompt = self.processor.apply_chat_template(
                         messages, add_generation_prompt=True, tokenize=False
                     )
                     images = [process_image(image) for image in doc[image_key]] if image_key in doc else None
                     videos = [process_video(video) for video in doc[video_key]] if video_key in doc else None
->>>>>>> 5d52d15f
 
                     return len(processor(text=[raw_prompt], images=images, videos=videos)["input_ids"][0])
 
@@ -292,104 +208,60 @@
 
         return messages
 
-    def __getitem__(self, item: int) -> dict[str, Any]:
+    def __getitem__(self, item):
         """
-        Note: We return raw_input_ids so it can be combined with other chat templates.
+        Note that we also return the raw_input_ids so that it can be combined with other chat template
         """
-
-        raw_row: dict = self.dataframe[item]
-        context = self._create_processing_context(raw_row)
+        row_dict: dict = self.dataframe[item]
+        messages = self._build_messages(row_dict)
+        model_inputs = {}
 
         if self.processor is not None:
-            self._process_multimodal_inputs(context)
+            from verl.utils.dataset.vision_utils import process_image, process_video
+
+            raw_prompt = self.processor.apply_chat_template(messages, add_generation_prompt=True, tokenize=False)
+            multi_modal_data = {}
+
+            images = None
+            if self.image_key in row_dict and row_dict.get(self.image_key, None) is not None:
+                images = [process_image(image) for image in row_dict.pop(self.image_key)]
+
+                # due to the image key is "image" instead of "images" in vllm, we need to use "image" here
+                # link: https://github.com/vllm-project/vllm/blob/3c545c0c3b98ee642373a308197d750d0e449403/vllm/multimodal/parse.py#L205
+                multi_modal_data["image"] = images
+
+            videos = None
+            if self.video_key in row_dict and row_dict.get(self.video_key, None) is not None:
+                videos = [process_video(video) for video in row_dict.pop(self.video_key)]
+
+                # due to the video key is "video" instead of "videos" in vllm, we need to use "video" here
+                # link: https://github.com/vllm-project/vllm/blob/3c545c0c3b98ee642373a308197d750d0e449403/vllm/multimodal/parse.py#L205
+                multi_modal_data["video"] = [video.numpy() for video in videos]
+
+            model_inputs = self.processor(text=[raw_prompt], images=images, videos=videos, return_tensors="pt")
+
+            input_ids = model_inputs.pop("input_ids")
+            attention_mask = model_inputs.pop("attention_mask")
+
+            if "second_per_grid_ts" in model_inputs:
+                model_inputs.pop("second_per_grid_ts")
+
+            # There's a trap here, multi_modal_inputs has to be a dict, not BatchFeature
+            row_dict["multi_modal_data"] = multi_modal_data
+
+            # We will do batch.union() in the trainer,
+            # so we cannot have "multi_modal_inputs" in row_dict if rollout generates new multi_modal_inputs
+            if self.return_multi_modal_inputs:
+                row_dict["multi_modal_inputs"] = dict(model_inputs)
+
+                # second_per_grid_ts isn't used for training, just for mrope
+                row_dict["multi_modal_inputs"].pop("second_per_grid_ts", None)
+
         else:
-            self._process_text_only_inputs(context)
-
-        self._create_core_tensors(context)
-        self._compute_position_ids(context)
-        self._process_raw_prompt_ids(context)
-
-        processed_item = self._build_processed_item(context)
-        return processed_item.to_dict()
-
-    def _create_processing_context(self, raw_row: dict) -> ProcessingContext:
-        """Create processing context from raw data row."""
-        # Make a copy to avoid modifying the original
-        row_copy = dict(raw_row)
-        messages = self._build_messages(row_copy)
-        extra_info = self._extract_extra_info(raw_row)
-
-        return ProcessingContext(
-            raw_row=row_copy,  # type: ignore[arg-type]
-            messages=messages,
-            raw_prompt="",  # Will be set in processing steps
-            model_inputs={},
-            extra_info=extra_info,
-        )
-
-    def _extract_extra_info(self, raw_row: dict) -> dict[str, Any]:
-        """Safely extract extra_info with defaults."""
-        extra_info_raw = raw_row.get("extra_info")
-        if extra_info_raw is None:
-            extra_info_raw = {}
-
-        return {
-            "index": extra_info_raw.get("index", 0),
-            "tools_kwargs": extra_info_raw.get("tools_kwargs", {}),
-            "interaction_kwargs": extra_info_raw.get("interaction_kwargs", {}),
-            "need_tools_kwargs": extra_info_raw.get("need_tools_kwargs", self.need_tools_kwargs),
-        }
-
-    def _process_multimodal_inputs(self, context: ProcessingContext) -> None:
-        """Process multimodal inputs using the processor."""
-        from verl.utils.dataset.vision_utils import process_image, process_video
-
-        if self.processor is not None:
-            context.raw_prompt = self.processor.apply_chat_template(
-                context.messages, add_generation_prompt=True, tokenize=False
-            )
-
-            multi_modal_data = {}
-            images = None
-            videos = None
-
-            # Process images
-            if self.image_key in context.raw_row and context.raw_row.get(self.image_key) is not None:
-                images_data = context.raw_row.pop(self.image_key, None)  # type: ignore[misc]
-                if images_data is not None:
-                    images = [process_image(image) for image in images_data]
-                    # due to the image key is "image" instead of "images" in vllm, we need to use "image" here
-                    # link: https://github.com/vllm-project/vllm/blob/3c545c0c3b98ee642373a308197d750d0e449403/vllm/multimodal/parse.py#L205
-                    multi_modal_data["image"] = images
-
-            # Process videos
-            if self.video_key in context.raw_row and context.raw_row.get(self.video_key) is not None:
-                videos_data = context.raw_row.pop(self.video_key, None)  # type: ignore[misc]
-                if videos_data is not None:
-                    videos = [process_video(video) for video in videos_data]
-                    # due to the video key is "video" instead of "videos" in vllm, we need to use "video" here
-                    # link: https://github.com/vllm-project/vllm/blob/3c545c0c3b98ee642373a308197d750d0e449403/vllm/multimodal/parse.py#L205
-                    multi_modal_data["video"] = [video.numpy() for video in videos]
-
-            context.model_inputs = self.processor(
-                text=[context.raw_prompt], images=images, videos=videos, return_tensors="pt"
-            )
-            context.multi_modal_data = multi_modal_data
-
-    def _process_text_only_inputs(self, context: ProcessingContext) -> None:
-        """Process text-only inputs using the tokenizer."""
-        context.raw_prompt = self.tokenizer.apply_chat_template(
-            context.messages, add_generation_prompt=True, tokenize=False
-        )
-        context.model_inputs = self.tokenizer(context.raw_prompt, return_tensors="pt", add_special_tokens=False)
-
-    def _create_core_tensors(self, context: ProcessingContext) -> None:
-        """Create and postprocess core tensors."""
-        input_ids = context.model_inputs.pop("input_ids")
-        attention_mask = context.model_inputs.pop("attention_mask")
-
-        # Remove unused fields
-        context.model_inputs.pop("second_per_grid_ts", None)
+            raw_prompt = self.tokenizer.apply_chat_template(messages, add_generation_prompt=True, tokenize=False)
+            model_inputs = self.tokenizer(raw_prompt, return_tensors="pt", add_special_tokens=False)
+            input_ids = model_inputs.pop("input_ids")
+            attention_mask = model_inputs.pop("attention_mask")
 
         input_ids, attention_mask = verl_F.postprocess_data(
             input_ids=input_ids,
@@ -400,113 +272,60 @@
             truncation=self.truncation,
         )
 
-        # Store processed tensors back in model_inputs for easy access
-        context.model_inputs["input_ids"] = input_ids[0]
-        context.model_inputs["attention_mask"] = attention_mask[0]
-
-    def _compute_position_ids(self, context: ProcessingContext) -> None:
-        """Compute position IDs, with special handling for Qwen2VL."""
         if self.processor is not None and "Qwen2VLImageProcessor" in self.processor.image_processor.__class__.__name__:
             from verl.models.transformers.qwen2_vl import get_rope_index
 
-            position_ids = get_rope_index(
-                self.processor,
-                input_ids=context.model_inputs["input_ids"],
-                image_grid_thw=context.model_inputs.get("image_grid_thw"),
-                video_grid_thw=context.model_inputs.get("video_grid_thw"),
-                second_per_grid_ts=context.model_inputs.get("second_per_grid_ts"),
-                attention_mask=context.model_inputs["attention_mask"],
-            )
+            position_ids = [
+                get_rope_index(
+                    self.processor,
+                    input_ids=input_ids[0],
+                    image_grid_thw=model_inputs.get("image_grid_thw"),
+                    video_grid_thw=model_inputs.get("video_grid_thw"),
+                    second_per_grid_ts=model_inputs.get("second_per_grid_ts"),
+                    attention_mask=attention_mask[0],
+                )
+            ]  # (1, 3, seq_len)
+
         else:
-            position_ids = compute_position_id_with_mask(context.model_inputs["attention_mask"].unsqueeze(0))[0]
-
-        context.model_inputs["position_ids"] = position_ids
-
-    def _process_raw_prompt_ids(self, context: ProcessingContext) -> None:
-        """Process raw prompt IDs with truncation."""
-        raw_prompt_ids = self.tokenizer.encode(context.raw_prompt, add_special_tokens=False)
-
+            position_ids = compute_position_id_with_mask(attention_mask)
+
+        row_dict["input_ids"] = input_ids[0]
+        row_dict["attention_mask"] = attention_mask[0]
+        row_dict["position_ids"] = position_ids[0]
+
+        raw_prompt_ids = self.tokenizer.encode(raw_prompt, add_special_tokens=False)
         if len(raw_prompt_ids) > self.max_prompt_length:
-            try:
-                strategy = TruncationStrategy(self.truncation)
-            except ValueError as err:
-                raise ValueError(
-                    f"Invalid truncation strategy: '{self.truncation}'. "
-                    f"Valid options are: {[s.value for s in TruncationStrategy]}"
-                ) from err
-
-            raw_prompt_ids = self._apply_truncation(raw_prompt_ids, strategy)
-
-        context.model_inputs["raw_prompt_ids"] = raw_prompt_ids
-
-    def _apply_truncation(self, raw_prompt_ids: list[int], strategy: TruncationStrategy) -> list[int]:
-        """Apply truncation strategy to prompt IDs."""
-        max_length = self.max_prompt_length
-        if max_length is None:
-            return raw_prompt_ids
-
-        # Ensure max_length is an int for mypy
-        assert isinstance(max_length, int)
-
-        if strategy == TruncationStrategy.LEFT:
-            return raw_prompt_ids[-max_length:]
-        elif strategy == TruncationStrategy.RIGHT:
-            return raw_prompt_ids[:max_length]
-        elif strategy == TruncationStrategy.MIDDLE:
-            left_half = max_length // 2
-            right_half = max_length - left_half
-            return raw_prompt_ids[:left_half] + raw_prompt_ids[-right_half:]
-        elif strategy == TruncationStrategy.ERROR:
-            raise RuntimeError(f"Prompt length {len(raw_prompt_ids)} exceeds max length {max_length}")
-
-    def _build_processed_item(self, context: ProcessingContext) -> ProcessedDataItem:
-        """Build the structured ProcessedDataItem from context."""
-        # Create core tensors
-        core = CoreTensors(
-            input_ids=context.model_inputs["input_ids"],
-            attention_mask=context.model_inputs["attention_mask"],
-            position_ids=context.model_inputs["position_ids"],
-            raw_prompt_ids=context.model_inputs["raw_prompt_ids"],
-        )
-
-        # Create metadata
-        metadata = ItemMetadata(
-            index=context.extra_info["index"],
-            tools_kwargs=context.extra_info["tools_kwargs"],
-            interaction_kwargs=context.extra_info["interaction_kwargs"],
-        )
-
-        # Create optional outputs
-        optional = OptionalOutputs()
-
+            if self.truncation == "left":
+                raw_prompt_ids = raw_prompt_ids[-self.max_prompt_length :]
+            elif self.truncation == "right":
+                raw_prompt_ids = raw_prompt_ids[: self.max_prompt_length]
+            elif self.truncation == "middle":
+                left_half = self.max_prompt_length // 2
+                right_half = self.max_prompt_length - left_half
+                raw_prompt_ids = raw_prompt_ids[:left_half] + raw_prompt_ids[-right_half:]
+            elif self.truncation == "error":
+                raise RuntimeError(f"Prompt length {len(raw_prompt_ids)} is longer than {self.max_prompt_length}.")
+
+        row_dict["raw_prompt_ids"] = raw_prompt_ids
+        # encode prompts without chat template
         if self.return_raw_chat:
-            optional.raw_prompt = context.messages
-
+            row_dict["raw_prompt"] = messages
+
+        # get prompts with chat template
         if self.return_full_prompt:
-            optional.full_prompts = context.raw_prompt
-
-        if context.multi_modal_data is not None:
-            optional.multi_modal_data = context.multi_modal_data
-
-            # We will do batch.union() in the trainer,
-            # so we cannot have "multi_modal_inputs" in row_dict if rollout generates new multi_modal_inputs
-            if self.return_multi_modal_inputs:
-                multi_modal_inputs = dict(context.model_inputs)
-
-                # second_per_grid_ts isn't used for training, just for mrope
-                multi_modal_inputs.pop("second_per_grid_ts", None)
-
-                optional.multi_modal_inputs = multi_modal_inputs
-
-        # Validate tools_kwargs if needed
-        if context.extra_info.get("need_tools_kwargs", False) and not context.extra_info.get("tools_kwargs", {}):
-            logger.warning(
-                "tools_kwargs is empty for index %s, data source: %s",
-                context.extra_info.get("index", 0),
-                context.raw_row.get("data_source", "unknown"),
-            )
-
-        return ProcessedDataItem(core=core, metadata=metadata, optional=optional)
+            row_dict["full_prompts"] = raw_prompt  # array of strings
+
+        # add index for each prompt
+        index = row_dict.get("extra_info", {}).get("index", 0)
+        tools_kwargs = row_dict.get("extra_info", {}).get("tools_kwargs", {})
+        interaction_kwargs = row_dict.get("extra_info", {}).get("interaction_kwargs", {})
+        need_tools_kwargs = row_dict.get("extra_info", {}).get("need_tools_kwargs", self.need_tools_kwargs)
+        if need_tools_kwargs and not tools_kwargs:
+            logger.warning("tools_kwargs is empty for index {}, data source: {}", index, row_dict["data_source"])
+        row_dict["index"] = index
+        row_dict["tools_kwargs"] = tools_kwargs
+        row_dict["interaction_kwargs"] = interaction_kwargs
+        return row_dict
 
     def __getstate__(self):
         if not self.serialize_dataset:
