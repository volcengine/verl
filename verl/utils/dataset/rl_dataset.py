--- conflicted
+++ resolved
@@ -117,7 +117,6 @@
         self.filter_prompts = config.get("filter_prompts", True)
         self.serialize_dataset = False
         self.return_multi_modal_inputs = config.get("return_multi_modal_inputs", True)
-        self.enable_thinking = config.get("enable_thinking", False)
 
         self._download()
         self._read_files_and_tokenize()
@@ -300,32 +299,6 @@
         if self.processor is not None and "Qwen2VLImageProcessor" in self.processor.image_processor.__class__.__name__:
             from verl.models.transformers.qwen2_vl import get_rope_index
 
-<<<<<<< HEAD
-            position_ids = [
-                get_rope_index(
-                    self.processor,
-                    input_ids=input_ids[0],
-                    image_grid_thw=model_inputs.get("image_grid_thw"),
-                    video_grid_thw=model_inputs.get("video_grid_thw"),
-                    second_per_grid_ts=model_inputs.get("second_per_grid_ts"),
-                    attention_mask=attention_mask[0],
-                )
-            ]  # (1, 3, seq_len)
-
-        elif self.processor is not None and "Glm4vImageProcessor" in self.processor.image_processor.__class__.__name__:
-            from verl.models.transformers.glm4v import get_rope_index
-
-            position_ids = [
-                get_rope_index(
-                    self.processor,
-                    input_ids=input_ids[0],
-                    image_grid_thw=model_inputs.get("image_grid_thw"),
-                    video_grid_thw=model_inputs.get("video_grid_thw"),
-                    attention_mask=attention_mask[0],
-                )
-            ]  # (1, 3, seq_len)
-
-=======
             vision_position_ids = get_rope_index(
                 self.processor,
                 input_ids=input_ids[0],
@@ -338,7 +311,21 @@
             text_position_ids = torch.ones((1, len(input_ids[0])), dtype=torch.long)
             text_position_ids[0, valid_mask] = torch.arange(valid_mask.sum().item())
             position_ids = [torch.cat((text_position_ids, vision_position_ids), dim=0)]  # (1, 4, seq_length)
->>>>>>> 1985eb14
+        elif self.processor is not None and "Glm4vImageProcessor" in self.processor.image_processor.__class__.__name__:
+            from verl.models.transformers.glm4v import get_rope_index
+
+            vision_position_ids = get_rope_index(
+                self.processor,
+                input_ids=input_ids[0],
+                image_grid_thw=model_inputs.get("image_grid_thw"),
+                video_grid_thw=model_inputs.get("video_grid_thw"),
+                second_per_grid_ts=model_inputs.get("second_per_grid_ts"),
+                attention_mask=attention_mask[0],
+            )  # (3, seq_length)
+            valid_mask = attention_mask[0].bool()
+            text_position_ids = torch.ones((1, len(input_ids[0])), dtype=torch.long)
+            text_position_ids[0, valid_mask] = torch.arange(valid_mask.sum().item())
+            position_ids = [torch.cat((text_position_ids, vision_position_ids), dim=0)]  # (1, 4, seq_length)
         else:
             position_ids = compute_position_id_with_mask(attention_mask)
 
@@ -380,9 +367,6 @@
         row_dict["index"] = index
         row_dict["tools_kwargs"] = tools_kwargs
         row_dict["interaction_kwargs"] = interaction_kwargs
-        if self.enable_thinking:
-            row_dict["enable_thinking"] = True
-        
         return row_dict
 
     def __getstate__(self):
