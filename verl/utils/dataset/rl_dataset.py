# Copyright 2024 Bytedance Ltd. and/or its affiliates
# Copyright 2023-2024 SGLang Team
# Copyright 2025 ModelBest Inc. and/or its affiliates
#
# Licensed under the Apache License, Version 2.0 (the "License");
# you may not use this file except in compliance with the License.
# You may obtain a copy of the License at
#
#     http://www.apache.org/licenses/LICENSE-2.0
#
# Unless required by applicable law or agreed to in writing, software
# distributed under the License is distributed on an "AS IS" BASIS,
# WITHOUT WARRANTIES OR CONDITIONS OF ANY KIND, either express or implied.
# See the License for the specific language governing permissions and
# limitations under the License.

import copy
import logging
import os
import re
from collections import defaultdict
<<<<<<< HEAD
from dataclasses import dataclass, field
from enum import Enum
from typing import Any, Dict, List, Optional, Union
=======
from typing import Optional
>>>>>>> 2c407f23

import datasets  # type: ignore
import numpy as np
import torch
from omegaconf import DictConfig, ListConfig
from torch.utils.data import Dataset
from transformers import PreTrainedTokenizer, ProcessorMixin

import verl.utils.torch_functional as verl_F
from verl.utils.model import compute_position_id_with_mask

logger = logging.getLogger(__name__)


class TruncationStrategy(Enum):
    LEFT = "left"
    RIGHT = "right"
    MIDDLE = "middle"
    ERROR = "error"


@dataclass
class ProcessingContext:
    raw_row: dict
    messages: list[dict]
    raw_prompt: str
    model_inputs: Dict[str, Any]
    multi_modal_data: Optional[Dict[str, Any]] = None
    extra_info: Dict[str, Any] = field(default_factory=dict)


@dataclass
class CoreTensors:
    input_ids: torch.Tensor
    attention_mask: torch.Tensor
    position_ids: torch.Tensor
    raw_prompt_ids: List[int]


@dataclass
class ItemMetadata:
    index: int = 0
    tools_kwargs: Dict[str, Any] = field(default_factory=dict)
    interaction_kwargs: Dict[str, Any] = field(default_factory=dict)


@dataclass
class OptionalOutputs:
    raw_prompt: Optional[list[dict]] = None
    full_prompts: Optional[str] = None
    multi_modal_data: Optional[Dict[str, Any]] = None
    multi_modal_inputs: Optional[Dict[str, Any]] = None


@dataclass
class ProcessedDataItem:
    core: CoreTensors
    metadata: ItemMetadata
    optional: OptionalOutputs

    def to_dict(self) -> Dict[str, Any]:
        """Convert to the dict format expected by the rest of the system."""
        result = {
            "input_ids": self.core.input_ids,
            "attention_mask": self.core.attention_mask,
            "position_ids": self.core.position_ids,
            "raw_prompt_ids": self.core.raw_prompt_ids,
            "index": self.metadata.index,
            "tools_kwargs": self.metadata.tools_kwargs,
            "interaction_kwargs": self.metadata.interaction_kwargs,
        }

        # Add optional fields only if they exist
        if self.optional.raw_prompt is not None:
            result["raw_prompt"] = self.optional.raw_prompt
        if self.optional.full_prompts is not None:
            result["full_prompts"] = self.optional.full_prompts
        if self.optional.multi_modal_data is not None:
            result["multi_modal_data"] = self.optional.multi_modal_data
        if self.optional.multi_modal_inputs is not None:
            result["multi_modal_inputs"] = self.optional.multi_modal_inputs

        return result


def collate_fn(data_list: list[dict]) -> dict:
    """
    Collate a batch of sample dicts into batched tensors and arrays.

    Args:
        data_list: List of dicts mapping feature names to torch.Tensor or other values.

    Returns:
        Dict where tensor entries are stacked into a torch.Tensor of shape
        (batch_size, \\*dims) and non-tensor entries are converted to
        np.ndarray of dtype object with shape (batch_size,).
    """
    tensors = defaultdict(list)
    non_tensors = defaultdict(list)

    for data in data_list:
        for key, val in data.items():
            if isinstance(val, torch.Tensor):
                tensors[key].append(val)
            else:
                non_tensors[key].append(val)

    for key, val in tensors.items():
        tensors[key] = torch.stack(val, dim=0)

    for key, val in non_tensors.items():
        non_tensors[key] = np.array(val, dtype=object)

    return {**tensors, **non_tensors}


class RLHFDataset(Dataset):
    """
    Load and preprocess RLHF data from Parquet files.

    - Caches files locally.
    - Reads into a HuggingFace Dataset and tokenizes prompts.
    - Optionally handles images/videos via a ProcessorMixin.
    - Filters prompts over a max length.
    - Supports resuming from checkpoints.

    Args:
        data_files (str or list): Path(s) to Parquet file(s).
        tokenizer (PreTrainedTokenizer): For the tokenization of text to token IDs.
        config (DictConfig): Options like cache_dir, prompt_key, max_prompt_length, truncation, etc.
        processor (ProcessorMixin, optional): Multimodal preprocessor for images/videos.
    """

    def __init__(
        self,
        data_files: str | list[str],
        tokenizer: PreTrainedTokenizer,
        config: DictConfig,
        processor: Optional[ProcessorMixin] = None,
    ):
        if not isinstance(data_files, list | ListConfig):
            data_files = [data_files]

        self.data_files = copy.deepcopy(data_files)
        self.original_data_files = copy.deepcopy(data_files)  # use for resume
        self.tokenizer = tokenizer
        self.processor = processor
        self.config = config

        self.cache_dir = os.path.expanduser(config.get("cache_dir", "~/.cache/verl/rlhf"))
        self.prompt_key = config.get("prompt_key", "prompt")
        self.image_key = config.get("image_key", "images")
        self.video_key = config.get("video_key", "videos")
        self.max_prompt_length = config.get("max_prompt_length", 1024)
        self.return_raw_chat = config.get("return_raw_chat", False)
        self.return_full_prompt = config.get("return_full_prompt", False)
        self.truncation = config.get("truncation", "error")
        self.filter_overlong_prompts = config.get("filter_overlong_prompts", True)

        cpu_count = os.cpu_count() or 1
        self.num_workers = config.get("filter_overlong_prompts_workers", max(1, cpu_count // 4))
        self.num_workers = min(self.num_workers, os.cpu_count())
        self.use_shm = config.get("use_shm", False)
        self.chat_template_func = config.get("chat_template_func", None)
        self.need_tools_kwargs = config.get("need_tools_kwargs", False)
        self.filter_prompts = config.get("filter_prompts", True)
        self.serialize_dataset = False
        self.return_multi_modal_inputs = config.get("return_multi_modal_inputs", True)

        self._download()
        self._read_files_and_tokenize()

    def _download(self, use_origin_parquet=False):
        from verl.utils.fs import copy_to_local

        data_files = self.data_files if not use_origin_parquet else self.original_data_files
        for i, parquet_file in enumerate(data_files):
            self.data_files[i] = copy_to_local(src=parquet_file, cache_dir=self.cache_dir, use_shm=self.use_shm)

    def _read_files_and_tokenize(self) -> None:
        dataframes = []
        for parquet_file in self.data_files:
            # read parquet files and cache
            dataframe = datasets.load_dataset("parquet", data_files=parquet_file)["train"]
            dataframes.append(dataframe)
        self.dataframe: datasets.Dataset = datasets.concatenate_datasets(dataframes)

        print(f"dataset len: {len(self.dataframe)}")

        self.dataframe = self.maybe_filter_out_long_prompts(self.dataframe)

    def maybe_filter_out_long_prompts(self, dataframe: datasets.Dataset = None):
        # filter out too long prompts
        if self.filter_overlong_prompts:
            tokenizer = self.tokenizer
            processor = self.processor
            prompt_key = self.prompt_key
            image_key = self.image_key
            video_key = self.video_key

            if processor is not None:
                from verl.utils.dataset.vision_utils import process_image, process_video

                def doc2len(doc) -> int:
                    messages = self._build_messages(doc)
                    raw_prompt = processor.apply_chat_template(messages, add_generation_prompt=True, tokenize=False)
                    images = (
                        [process_image(image) for image in messages.pop(image_key)] if image_key in messages else None
                    )
                    videos = (
                        [process_video(video) for video in messages.pop(video_key)] if video_key in messages else None
                    )

                    return len(processor(text=[raw_prompt], images=images, videos=videos)["input_ids"][0])

            else:

                def doc2len(doc) -> int:
                    return len(tokenizer.apply_chat_template(doc[prompt_key], add_generation_prompt=True))

            dataframe = dataframe.filter(
                lambda doc: doc2len(doc) <= self.max_prompt_length,
                num_proc=self.num_workers,
                desc=f"Filtering prompts longer than {self.max_prompt_length} tokens",
            )

            print(f"filter dataset len: {len(dataframe)}")
        return dataframe

    def resume_dataset_state(self):
        self.serialize_dataset = not hasattr(self, "original_data_files")
        # resume dataframe if not it's serialized in data.pt
        if not self.serialize_dataset:
            self._download(use_origin_parquet=True)  # download and resume from original parquet files
            self._read_files_and_tokenize()
        else:
            print(r"old dataloader ckpt file is used, please train from scratch for better ckpt performance")

    def __len__(self):
        return len(self.dataframe)

    def _build_messages(self, example: dict):
        messages: list = example.pop(self.prompt_key)

        if self.image_key in example or self.video_key in example:
            for message in messages:
                content = message["content"]
                content_list = []
                segments = re.split("(<image>|<video>)", content)
                segments = [item for item in segments if item != ""]
                for segment in segments:
                    if segment == "<image>":
                        content_list.append({"type": "image"})
                    elif segment == "<video>":
                        content_list.append({"type": "video"})
                    else:
                        content_list.append({"type": "text", "text": segment})

                message["content"] = content_list

        return messages

    def __getitem__(self, item: int) -> Dict[str, Any]:
        """
        Note: We return raw_input_ids so it can be combined with other chat templates.
        """

        raw_row: dict = self.dataframe[item]
        context = self._create_processing_context(raw_row)

        if self.processor is not None:
            self._process_multimodal_inputs(context)
        else:
            self._process_text_only_inputs(context)

        self._create_core_tensors(context)
        self._compute_position_ids(context)
        self._process_raw_prompt_ids(context)

        processed_item = self._build_processed_item(context)
        return processed_item.to_dict()

    def _create_processing_context(self, raw_row: dict) -> ProcessingContext:
        """Create processing context from raw data row."""
        # Make a copy to avoid modifying the original
        row_copy = dict(raw_row)
        messages = self._build_messages(row_copy)
        extra_info = self._extract_extra_info(raw_row)

        return ProcessingContext(
            raw_row=row_copy,  # type: ignore[arg-type]
            messages=messages,
            raw_prompt="",  # Will be set in processing steps
            model_inputs={},
            extra_info=extra_info,
        )

    def _extract_extra_info(self, raw_row: dict) -> Dict[str, Any]:
        """Safely extract extra_info with defaults."""
        extra_info_raw = raw_row.get("extra_info")
        if extra_info_raw is None:
            extra_info_raw = {}

        return {
            "index": extra_info_raw.get("index", 0),
            "tools_kwargs": extra_info_raw.get("tools_kwargs", {}),
            "interaction_kwargs": extra_info_raw.get("interaction_kwargs", {}),
            "need_tools_kwargs": extra_info_raw.get("need_tools_kwargs", self.need_tools_kwargs),
        }

    def _process_multimodal_inputs(self, context: ProcessingContext) -> None:
        """Process multimodal inputs using the processor."""
        from verl.utils.dataset.vision_utils import process_image, process_video

        if self.processor is not None:
            context.raw_prompt = self.processor.apply_chat_template(
                context.messages, add_generation_prompt=True, tokenize=False
            )

            multi_modal_data = {}
            images = None
            videos = None

            # Process images
            if self.image_key in context.raw_row and context.raw_row.get(self.image_key) is not None:
                images_data = context.raw_row.pop(self.image_key, None)  # type: ignore[misc]
                if images_data is not None:
                    images = [process_image(image) for image in images_data]
                    # Use "image" key for vllm compatibility
                    multi_modal_data["image"] = images

            # Process videos
            if self.video_key in context.raw_row and context.raw_row.get(self.video_key) is not None:
                videos_data = context.raw_row.pop(self.video_key, None)  # type: ignore[misc]
                if videos_data is not None:
                    videos = [process_video(video) for video in videos_data]
                    # Use "video" key for vllm compatibility
                    multi_modal_data["video"] = [video.numpy() for video in videos]

            context.model_inputs = self.processor(
                text=[context.raw_prompt], images=images, videos=videos, return_tensors="pt"
            )
            context.multi_modal_data = multi_modal_data

    def _process_text_only_inputs(self, context: ProcessingContext) -> None:
        """Process text-only inputs using the tokenizer."""
        context.raw_prompt = self.tokenizer.apply_chat_template(
            context.messages, add_generation_prompt=True, tokenize=False
        )
        context.model_inputs = self.tokenizer(context.raw_prompt, return_tensors="pt", add_special_tokens=False)

    def _create_core_tensors(self, context: ProcessingContext) -> None:
        """Create and postprocess core tensors."""
        input_ids = context.model_inputs.pop("input_ids")
        attention_mask = context.model_inputs.pop("attention_mask")

        # Remove unused fields
        context.model_inputs.pop("second_per_grid_ts", None)

        input_ids, attention_mask = verl_F.postprocess_data(
            input_ids=input_ids,
            attention_mask=attention_mask,
            max_length=self.max_prompt_length,
            pad_token_id=self.tokenizer.pad_token_id,
            left_pad=True,
            truncation=self.truncation,
        )

        # Store processed tensors back in model_inputs for easy access
        context.model_inputs["input_ids"] = input_ids[0]
        context.model_inputs["attention_mask"] = attention_mask[0]

    def _compute_position_ids(self, context: ProcessingContext) -> None:
        """Compute position IDs, with special handling for Qwen2VL."""
        if self.processor is not None and "Qwen2VLImageProcessor" in self.processor.image_processor.__class__.__name__:
            from verl.models.transformers.qwen2_vl import get_rope_index

            position_ids = get_rope_index(
                self.processor,
                input_ids=context.model_inputs["input_ids"],
                image_grid_thw=context.model_inputs.get("image_grid_thw"),
                video_grid_thw=context.model_inputs.get("video_grid_thw"),
                second_per_grid_ts=context.model_inputs.get("second_per_grid_ts"),
                attention_mask=context.model_inputs["attention_mask"],
            )
        else:
            position_ids = compute_position_id_with_mask(context.model_inputs["attention_mask"].unsqueeze(0))[0]

        context.model_inputs["position_ids"] = position_ids

    def _process_raw_prompt_ids(self, context: ProcessingContext) -> None:
        """Process raw prompt IDs with truncation."""
        raw_prompt_ids = self.tokenizer.encode(context.raw_prompt, add_special_tokens=False)

        if len(raw_prompt_ids) > self.max_prompt_length:
            try:
                strategy = TruncationStrategy(self.truncation)
            except ValueError as err:
                raise ValueError(
                    f"Invalid truncation strategy: '{self.truncation}'. "
                    f"Valid options are: {[s.value for s in TruncationStrategy]}"
                ) from err

            raw_prompt_ids = self._apply_truncation(raw_prompt_ids, strategy)

        context.model_inputs["raw_prompt_ids"] = raw_prompt_ids

    def _apply_truncation(self, raw_prompt_ids: List[int], strategy: TruncationStrategy) -> List[int]:
        """Apply truncation strategy to prompt IDs."""
        max_length = self.max_prompt_length
        if max_length is None:
            return raw_prompt_ids

        # Ensure max_length is an int for mypy
        assert isinstance(max_length, int)

        if strategy == TruncationStrategy.LEFT:
            return raw_prompt_ids[-max_length:]
        elif strategy == TruncationStrategy.RIGHT:
            return raw_prompt_ids[:max_length]
        elif strategy == TruncationStrategy.MIDDLE:
            left_half = max_length // 2
            right_half = max_length - left_half
            return raw_prompt_ids[:left_half] + raw_prompt_ids[-right_half:]
        elif strategy == TruncationStrategy.ERROR:
            raise RuntimeError(f"Prompt length {len(raw_prompt_ids)} exceeds max length {max_length}")

    def _build_processed_item(self, context: ProcessingContext) -> ProcessedDataItem:
        """Build the structured ProcessedDataItem from context."""
        # Create core tensors
        core = CoreTensors(
            input_ids=context.model_inputs["input_ids"],
            attention_mask=context.model_inputs["attention_mask"],
            position_ids=context.model_inputs["position_ids"],
            raw_prompt_ids=context.model_inputs["raw_prompt_ids"],
        )

        # Create metadata
        metadata = ItemMetadata(
            index=context.extra_info["index"],
            tools_kwargs=context.extra_info["tools_kwargs"],
            interaction_kwargs=context.extra_info["interaction_kwargs"],
        )

        # Create optional outputs
        optional = OptionalOutputs()

        if self.return_raw_chat:
            optional.raw_prompt = context.messages

        if self.return_full_prompt:
            optional.full_prompts = context.raw_prompt

        if context.multi_modal_data is not None:
            optional.multi_modal_data = context.multi_modal_data

            if self.return_multi_modal_inputs:
                # Create clean dict without training-irrelevant fields
                multi_modal_inputs = dict(context.model_inputs)
                multi_modal_inputs.pop("input_ids", None)
                multi_modal_inputs.pop("attention_mask", None)
                multi_modal_inputs.pop("position_ids", None)
                multi_modal_inputs.pop("raw_prompt_ids", None)
                multi_modal_inputs.pop("second_per_grid_ts", None)
                optional.multi_modal_inputs = multi_modal_inputs

        # Validate tools_kwargs if needed
        if context.extra_info.get("need_tools_kwargs", False) and not context.extra_info.get("tools_kwargs", {}):
            logger.warning(
                "tools_kwargs is empty for index %s, data source: %s",
                context.extra_info.get("index", 0),
                context.raw_row.get("data_source", "unknown"),
            )

        return ProcessedDataItem(core=core, metadata=metadata, optional=optional)

    def __getstate__(self):
        if not self.serialize_dataset:
            state = self.__dict__.copy()

            if "dataframe" in state:
                del state["dataframe"]
            return state

        return self.__dict__.copy()<|MERGE_RESOLUTION|>--- conflicted
+++ resolved
@@ -19,13 +19,9 @@
 import os
 import re
 from collections import defaultdict
-<<<<<<< HEAD
 from dataclasses import dataclass, field
 from enum import Enum
-from typing import Any, Dict, List, Optional, Union
-=======
-from typing import Optional
->>>>>>> 2c407f23
+from typing import Any, Optional
 
 import datasets  # type: ignore
 import numpy as np
@@ -52,9 +48,9 @@
     raw_row: dict
     messages: list[dict]
     raw_prompt: str
-    model_inputs: Dict[str, Any]
-    multi_modal_data: Optional[Dict[str, Any]] = None
-    extra_info: Dict[str, Any] = field(default_factory=dict)
+    model_inputs: dict[str, Any]
+    multi_modal_data: Optional[dict[str, Any]] = None
+    extra_info: dict[str, Any] = field(default_factory=dict)
 
 
 @dataclass
@@ -62,22 +58,22 @@
     input_ids: torch.Tensor
     attention_mask: torch.Tensor
     position_ids: torch.Tensor
-    raw_prompt_ids: List[int]
+    raw_prompt_ids: list[int]
 
 
 @dataclass
 class ItemMetadata:
     index: int = 0
-    tools_kwargs: Dict[str, Any] = field(default_factory=dict)
-    interaction_kwargs: Dict[str, Any] = field(default_factory=dict)
+    tools_kwargs: dict[str, Any] = field(default_factory=dict)
+    interaction_kwargs: dict[str, Any] = field(default_factory=dict)
 
 
 @dataclass
 class OptionalOutputs:
     raw_prompt: Optional[list[dict]] = None
     full_prompts: Optional[str] = None
-    multi_modal_data: Optional[Dict[str, Any]] = None
-    multi_modal_inputs: Optional[Dict[str, Any]] = None
+    multi_modal_data: Optional[dict[str, Any]] = None
+    multi_modal_inputs: Optional[dict[str, Any]] = None
 
 
 @dataclass
@@ -86,7 +82,7 @@
     metadata: ItemMetadata
     optional: OptionalOutputs
 
-    def to_dict(self) -> Dict[str, Any]:
+    def to_dict(self) -> dict[str, Any]:
         """Convert to the dict format expected by the rest of the system."""
         result = {
             "input_ids": self.core.input_ids,
@@ -288,7 +284,7 @@
 
         return messages
 
-    def __getitem__(self, item: int) -> Dict[str, Any]:
+    def __getitem__(self, item: int) -> dict[str, Any]:
         """
         Note: We return raw_input_ids so it can be combined with other chat templates.
         """
@@ -323,7 +319,7 @@
             extra_info=extra_info,
         )
 
-    def _extract_extra_info(self, raw_row: dict) -> Dict[str, Any]:
+    def _extract_extra_info(self, raw_row: dict) -> dict[str, Any]:
         """Safely extract extra_info with defaults."""
         extra_info_raw = raw_row.get("extra_info")
         if extra_info_raw is None:
@@ -433,7 +429,7 @@
 
         context.model_inputs["raw_prompt_ids"] = raw_prompt_ids
 
-    def _apply_truncation(self, raw_prompt_ids: List[int], strategy: TruncationStrategy) -> List[int]:
+    def _apply_truncation(self, raw_prompt_ids: list[int], strategy: TruncationStrategy) -> list[int]:
         """Apply truncation strategy to prompt IDs."""
         max_length = self.max_prompt_length
         if max_length is None:
