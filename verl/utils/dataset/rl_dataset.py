# Copyright 2024 Bytedance Ltd. and/or its affiliates
# Copyright 2023-2024 SGLang Team
# Copyright 2025 ModelBest Inc. and/or its affiliates
#
# Licensed under the Apache License, Version 2.0 (the "License");
# you may not use this file except in compliance with the License.
# You may obtain a copy of the License at
#
#     http://www.apache.org/licenses/LICENSE-2.0
#
# Unless required by applicable law or agreed to in writing, software
# distributed under the License is distributed on an "AS IS" BASIS,
# WITHOUT WARRANTIES OR CONDITIONS OF ANY KIND, either express or implied.
# See the License for the specific language governing permissions and
# limitations under the License.

import copy
import logging
import os
import re
<<<<<<< HEAD
import time
=======
import traceback
>>>>>>> 0c06358d
from collections import defaultdict
from typing import Optional

import datasets
import numpy as np
import torch
from omegaconf import DictConfig, ListConfig
from torch.utils.data import Dataset
from transformers import PreTrainedTokenizer, ProcessorMixin

import verl.utils.torch_functional as verl_F
from verl.utils.model import compute_position_id_with_mask

logger = logging.getLogger(__name__)


def collate_fn(data_list: list[dict]) -> dict:
    """
    Collate a batch of sample dicts into batched tensors and arrays.

    Args:
        data_list: List of dicts mapping feature names to torch.Tensor or other values.

    Returns:
        Dict where tensor entries are stacked into a torch.Tensor of shape
        (batch_size, \\*dims) and non-tensor entries are converted to
        np.ndarray of dtype object with shape (batch_size,).
    """
    tensors = defaultdict(list)
    non_tensors = defaultdict(list)

    for data in data_list:
        for key, val in data.items():
            if isinstance(val, torch.Tensor):
                tensors[key].append(val)
            else:
                non_tensors[key].append(val)

    for key, val in tensors.items():
        tensors[key] = torch.stack(val, dim=0)

    for key, val in non_tensors.items():
        non_tensors[key] = np.fromiter(val, dtype=object, count=len(val))

    return {**tensors, **non_tensors}


class RLHFDataset(Dataset):
    """
    Load and preprocess RLHF data from Parquet files.

    - Caches files locally.
    - Reads into a HuggingFace Dataset and tokenizes prompts.
    - Optionally handles images/videos via a ProcessorMixin.
    - Filters prompts over a max length.
    - Supports resuming from checkpoints.

    Args:
        data_files (str or list): Path(s) to Parquet file(s).
        tokenizer (PreTrainedTokenizer): For the tokenization of text to token IDs.
        config (DictConfig): Options like cache_dir, prompt_key, max_prompt_length, truncation, etc.
        processor (ProcessorMixin, optional): Multimodal preprocessor for images/videos.
    """

    def __init__(
        self,
        data_files: str | list[str],
        tokenizer: PreTrainedTokenizer,
        config: DictConfig,
        processor: Optional[ProcessorMixin] = None,
        max_samples: int = -1,
    ):
        if not isinstance(data_files, list | ListConfig):
            data_files = [data_files]

        self.data_files = copy.deepcopy(data_files)
        self.original_data_files = copy.deepcopy(data_files)  # use for resume
        self.tokenizer = tokenizer
        self.processor = processor
        self.max_samples = max_samples
        self.config = config

        self.cache_dir = os.path.expanduser(config.get("cache_dir", "~/.cache/verl/rlhf"))
        self.prompt_key = config.get("prompt_key", "prompt")
        self.image_key = config.get("image_key", "images")
        self.video_key = config.get("video_key", "videos")
        self.image_patch_size = config.get("image_patch_size", 14)
        self.max_prompt_length = config.get("max_prompt_length", 1024)
        self.return_raw_chat = config.get("return_raw_chat", False)
        self.return_full_prompt = config.get("return_full_prompt", False)
        self.truncation = config.get("truncation", "error")
        self.filter_overlong_prompts = config.get("filter_overlong_prompts", True)
        self.apply_chat_template_kwargs = config.get("apply_chat_template_kwargs", {})

        self.tool_config_path = config.get("tool_config_path", None)
        self.tool_schemas = None
        if self.tool_config_path:
            try:
                from verl.tools.utils.tool_registry import initialize_tools_from_config

                tool_list = initialize_tools_from_config(self.tool_config_path)
                # match ToolAgentLoop behaviour: model_dump to plain dicts
                self.tool_schemas = [
                    tool.tool_schema.model_dump(exclude_unset=True, exclude_none=True) for tool in tool_list
                ]
            except Exception as e:
                logger.warning("Failed to initialize tools from %s: %s", self.tool_config_path, e)
                self.tool_schemas = None

        self.num_workers = config.get("filter_overlong_prompts_workers", max(1, os.cpu_count() // 4))
        self.num_workers = min(self.num_workers, os.cpu_count()) if self.num_workers is not None else None
        self.use_shm = config.get("use_shm", False)
        self.chat_template_func = config.get("chat_template_func", None)
        self.need_tools_kwargs = config.get("need_tools_kwargs", False)
        self.filter_prompts = config.get("filter_prompts", True)
        self.serialize_dataset = False
        self.return_multi_modal_inputs = config.get("return_multi_modal_inputs", True)
        self.shuffle = config.get("shuffle", False)
        self.seed = config.get("seed")

        self._download()
        self._read_files_and_tokenize()

    def _download(self, use_origin_parquet=False):
        from verl.utils.fs import copy_to_local

        data_files = self.data_files if not use_origin_parquet else self.original_data_files
        for i, parquet_file in enumerate(data_files):
            self.data_files[i] = copy_to_local(src=parquet_file, cache_dir=self.cache_dir, use_shm=self.use_shm)

    def _read_files_and_tokenize(self):
        dataframes = []
        for parquet_file in self.data_files:
            # read parquet files and cache
            dataframe = datasets.load_dataset("parquet", data_files=parquet_file)["train"]
            dataframes.append(dataframe)
        self.dataframe: datasets.Dataset = datasets.concatenate_datasets(dataframes)

        total = len(self.dataframe)
        print(f"dataset len: {len(self.dataframe)}")

        if self.max_samples > 0 and self.max_samples < total:
            if self.shuffle:
                rngs_args = (self.seed,) if self.seed is not None else ()
                rng = np.random.default_rng(*rngs_args)
                indices = rng.choice(total, size=self.max_samples, replace=False)
            else:
                indices = np.arange(self.max_samples)
            self.dataframe = self.dataframe.select(indices.tolist())
            print(f"selected {self.max_samples} random samples out of {total}")

        self.dataframe = self.maybe_filter_out_long_prompts(self.dataframe)

    def maybe_filter_out_long_prompts(self, dataframe: datasets.Dataset = None):
        # filter out too long prompts
        if self.filter_overlong_prompts:
            tokenizer = self.tokenizer
            processor = self.processor
            prompt_key = self.prompt_key
            image_key = self.image_key
            video_key = self.video_key

            if processor is not None:
                from verl.utils.dataset.vision_utils import process_image, process_video

                def doc2len(doc) -> int:
                    try:
                        messages = self._build_messages(doc)
                        # pass tool schemas if available so the processor can format prompts
                        apply_kwargs = dict(**self.apply_chat_template_kwargs)
                        if self.tool_schemas is not None:
                            apply_kwargs["tools"] = self.tool_schemas

                        raw_prompt = self.processor.apply_chat_template(
                            messages, add_generation_prompt=True, tokenize=False, **apply_kwargs
                        )
                        if image_key in doc and doc[image_key]:
                            images = [
                                process_image(image, image_patch_size=self.image_patch_size) for image in doc[image_key]
                            ]
                        else:
                            images = None

                        if video_key in doc and doc[video_key]:
                            videos, video_metadata = zip(
                                *[
                                    process_video(
                                        video, image_patch_size=self.image_patch_size, return_video_metadata=True
                                    )
                                    for video in doc[video_key]
                                ],
                                strict=True,
                            )
                            videos = list(videos)
                            video_metadata = list(video_metadata)
                            videos_kwargs = {"video_metadata": video_metadata, "do_sample_frames": False}
                        else:
                            videos = None
                            videos_kwargs = {}

                        return len(
                            processor(text=[raw_prompt], images=images, videos=videos, videos_kwargs=videos_kwargs)[
                                "input_ids"
                            ][0]
                        )
                    except Exception:
                        print("Error processing one of the samples, skipping...")
                        traceback.print_exc()
                        return self.max_prompt_length + 1

            else:

                def doc2len(doc) -> int:
                    try:
                        apply_kwargs = dict(**self.apply_chat_template_kwargs)
                        if self.tool_schemas is not None:
                            apply_kwargs["tools"] = self.tool_schemas

                        return len(
                            tokenizer.apply_chat_template(doc[prompt_key], add_generation_prompt=True, **apply_kwargs)
                        )
                    except Exception:
                        print("Error processing one of the samples, skipping...")
                        traceback.print_exc()
                        return self.max_prompt_length + 1

            dataframe = dataframe.filter(
                lambda doc: doc2len(doc) <= self.max_prompt_length,
                num_proc=self.num_workers,
                desc=f"Filtering prompts longer than {self.max_prompt_length} tokens",
            )

            print(f"filter dataset len: {len(dataframe)}")
        return dataframe

    def resume_dataset_state(self):
        self.serialize_dataset = not hasattr(self, "original_data_files")
        # resume dataframe if not it's serialized in data.pt
        if not self.serialize_dataset:
            self._download(use_origin_parquet=True)  # download and resume from original parquet files
            self._read_files_and_tokenize()
        else:
            print(r"old dataloader ckpt file is used, please train from scratch for better ckpt performance")

    def __len__(self):
        return len(self.dataframe)

    def _build_messages(self, example: dict):
        messages: list = example.pop(self.prompt_key)

        if self.image_key in example or self.video_key in example:
            for message in messages:
                content = message["content"]
                content_list = []
                segments = re.split("(<image>|<video>)", content)
                segments = [item for item in segments if item != ""]
                for segment in segments:
                    if segment == "<image>":
                        content_list.append({"type": "image"})
                    elif segment == "<video>":
                        content_list.append({"type": "video"})
                    else:
                        content_list.append({"type": "text", "text": segment})

                message["content"] = content_list

        return messages

    def __getitem__(self, item):
        """
        Note that we also return the raw_input_ids so that it can be combined with other chat template
        """
        while not hasattr(self, "dataframe") or self.dataframe is None:
            print(".", end="")
            self._read_files_and_tokenize()
            time.sleep(0.001)  # 等待数据加载完成

        row_dict: dict = self.dataframe[item]
        messages = self._build_messages(row_dict)
        model_inputs = {}

        if self.processor is not None:
            from verl.utils.dataset.vision_utils import process_image, process_video

            raw_prompt = self.processor.apply_chat_template(
                messages, add_generation_prompt=True, tokenize=False, **self.apply_chat_template_kwargs
            )
            multi_modal_data = {}

            images = None
            row_dict_images = row_dict.pop(self.image_key, None)
            if row_dict_images:
                images = [process_image(image, image_patch_size=self.image_patch_size) for image in row_dict_images]

                # due to the image key is "image" instead of "images" in vllm, we need to use "image" here
                # link: https://github.com/vllm-project/vllm/blob/3c545c0c3b98ee642373a308197d750d0e449403/vllm/multimodal/parse.py#L205
                multi_modal_data["image"] = images

            videos = None
            videos_kwargs = {}
            row_dict_videos = row_dict.pop(self.video_key, None)
            if row_dict_videos:
                videos, video_metadata = zip(
                    *[
                        process_video(video, image_patch_size=self.image_patch_size, return_video_metadata=True)
                        for video in row_dict_videos
                    ],
                    strict=True,
                )
                videos = list(videos)
                video_metadata = list(video_metadata)
                videos_kwargs = {"video_metadata": video_metadata, "do_sample_frames": False}

                # due to the video key is "video" instead of "videos" in vllm, we need to use "video" here
                # link: https://github.com/vllm-project/vllm/blob/3c545c0c3b98ee642373a308197d750d0e449403/vllm/multimodal/parse.py#L205
                multi_modal_data["video"] = [
                    (video.numpy(), metadata) for video, metadata in zip(videos, video_metadata, strict=True)
                ]

            model_inputs = self.processor(
                text=[raw_prompt], images=images, videos=videos, videos_kwargs=videos_kwargs, return_tensors="pt"
            )

            input_ids = model_inputs.pop("input_ids")
            attention_mask = model_inputs.pop("attention_mask")

            if "second_per_grid_ts" in model_inputs:
                model_inputs.pop("second_per_grid_ts")

            # There's a trap here, multi_modal_inputs has to be a dict, not BatchFeature
            row_dict["multi_modal_data"] = multi_modal_data

            # We will do batch.union() in the trainer,
            # so we cannot have "multi_modal_inputs" in row_dict if rollout generates new multi_modal_inputs
            if self.return_multi_modal_inputs:
                row_dict["multi_modal_inputs"] = dict(model_inputs)

                # second_per_grid_ts isn't used for training, just for mrope
                row_dict["multi_modal_inputs"].pop("second_per_grid_ts", None)

        else:
            if self.apply_chat_template_kwargs.get("chat_template") is None:
                assert hasattr(self.tokenizer, "chat_template"), (
                    "chat_template should be provided in apply_chat_template_kwargs or tokenizer config, "
                    "models like GLM can copy chat_template.jinja from instruct models"
                )
            raw_prompt = self.tokenizer.apply_chat_template(
                messages, add_generation_prompt=True, tokenize=False, **self.apply_chat_template_kwargs
            )
            model_inputs = self.tokenizer(raw_prompt, return_tensors="pt", add_special_tokens=False)
            input_ids = model_inputs.pop("input_ids")
            attention_mask = model_inputs.pop("attention_mask")

        input_ids, attention_mask = verl_F.postprocess_data(
            input_ids=input_ids,
            attention_mask=attention_mask,
            max_length=self.max_prompt_length,
            pad_token_id=self.tokenizer.pad_token_id,
            left_pad=True,
            truncation=self.truncation,
        )

        if self.processor is not None and "Qwen2VLImageProcessor" in self.processor.image_processor.__class__.__name__:
            # qwen-vl mrope
            if "Qwen3VLProcessor" in self.processor.__class__.__name__:
                from verl.models.transformers.qwen3_vl import get_rope_index
            else:
                from verl.models.transformers.qwen2_vl import get_rope_index

            vision_position_ids = get_rope_index(
                self.processor,
                input_ids=input_ids[0],
                image_grid_thw=model_inputs.get("image_grid_thw"),
                video_grid_thw=model_inputs.get("video_grid_thw"),
                second_per_grid_ts=model_inputs.get("second_per_grid_ts"),
                attention_mask=attention_mask[0],
            )  # (3, seq_length)
            valid_mask = attention_mask[0].bool()
            text_position_ids = torch.ones((1, len(input_ids[0])), dtype=torch.long)
            text_position_ids[0, valid_mask] = torch.arange(valid_mask.sum().item())
            position_ids = [torch.cat((text_position_ids, vision_position_ids), dim=0)]  # (1, 4, seq_length)
        elif self.processor is not None and "Glm4vImageProcessor" in self.processor.image_processor.__class__.__name__:
            from verl.models.transformers.glm4v import get_rope_index

            vision_position_ids = get_rope_index(
                self.processor,
                input_ids=input_ids[0],
                image_grid_thw=model_inputs.get("image_grid_thw"),
                video_grid_thw=model_inputs.get("video_grid_thw"),
                attention_mask=attention_mask[0],
            )  # (3, seq_length)
            valid_mask = attention_mask[0].bool()
            text_position_ids = torch.ones((1, len(input_ids[0])), dtype=torch.long)
            text_position_ids[0, valid_mask] = torch.arange(valid_mask.sum().item())
            position_ids = [torch.cat((text_position_ids, vision_position_ids), dim=0)]  # (1, 4, seq_length)
        else:
            position_ids = compute_position_id_with_mask(attention_mask)

        row_dict["input_ids"] = input_ids[0]
        row_dict["attention_mask"] = attention_mask[0]
        row_dict["position_ids"] = position_ids[0]

        raw_prompt_ids = self.tokenizer.encode(raw_prompt, add_special_tokens=False)
        if len(raw_prompt_ids) > self.max_prompt_length:
            if self.truncation == "left":
                raw_prompt_ids = raw_prompt_ids[-self.max_prompt_length :]
            elif self.truncation == "right":
                raw_prompt_ids = raw_prompt_ids[: self.max_prompt_length]
            elif self.truncation == "middle":
                left_half = self.max_prompt_length // 2
                right_half = self.max_prompt_length - left_half
                raw_prompt_ids = raw_prompt_ids[:left_half] + raw_prompt_ids[-right_half:]
            elif self.truncation == "error":
                raise RuntimeError(f"Prompt length {len(raw_prompt_ids)} is longer than {self.max_prompt_length}.")

        row_dict["raw_prompt_ids"] = raw_prompt_ids
        # encode prompts without chat template
        if self.return_raw_chat:
            row_dict["raw_prompt"] = messages

        # get prompts with chat template
        if self.return_full_prompt:
            row_dict["full_prompts"] = raw_prompt  # array of strings

        # add index for each prompt
        if "extra_info" not in row_dict or row_dict["extra_info"] is None:
            row_dict["extra_info"] = dict()
        index = row_dict.get("extra_info", {}).get("index", 0)
        tools_kwargs = row_dict.get("extra_info", {}).get("tools_kwargs", {})
        interaction_kwargs = row_dict.get("extra_info", {}).get("interaction_kwargs", {})
        need_tools_kwargs = row_dict.get("extra_info", {}).get("need_tools_kwargs", self.need_tools_kwargs)
        if need_tools_kwargs and not tools_kwargs:
            logger.warning("tools_kwargs is empty for index {}, data source: {}", index, row_dict["data_source"])
        row_dict["index"] = index
        row_dict["tools_kwargs"] = tools_kwargs
        row_dict["interaction_kwargs"] = interaction_kwargs
        return row_dict

    def __getstate__(self):
        if not self.serialize_dataset:
            state = self.__dict__.copy()

            if "dataframe" in state:
                del state["dataframe"]
            return state

        return self.__dict__.copy()<|MERGE_RESOLUTION|>--- conflicted
+++ resolved
@@ -18,11 +18,8 @@
 import logging
 import os
 import re
-<<<<<<< HEAD
 import time
-=======
 import traceback
->>>>>>> 0c06358d
 from collections import defaultdict
 from typing import Optional
 
