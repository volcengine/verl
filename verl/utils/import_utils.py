--- conflicted
+++ resolved
@@ -18,15 +18,10 @@
 
 import importlib
 import importlib.util
-<<<<<<< HEAD
 import os
-from functools import cache
-from typing import List, Optional, Type
-=======
 import warnings
 from functools import cache, wraps
 from typing import List, Optional
->>>>>>> a53fb308
 
 
 @cache
