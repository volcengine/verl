# Copyright 2024 Bytedance Ltd. and/or its affiliates
#
# Licensed under the Apache License, Version 2.0 (the "License");
# you may not use this file except in compliance with the License.
# You may obtain a copy of the License at
#
#     http://www.apache.org/licenses/LICENSE-2.0
#
# Unless required by applicable law or agreed to in writing, software
# distributed under the License is distributed on an "AS IS" BASIS,
# WITHOUT WARRANTIES OR CONDITIONS OF ANY KIND, either express or implied.
# See the License for the specific language governing permissions and
# limitations under the License.

import torch
from transformers import PretrainedConfig

from verl.utils.device import get_torch_device

VALID_CONFIG_TYPE = {
    "llama",
    "qwen2",
    "qwen2_vl",
    "qwen2_5_vl",
    "qwen3",
    "qwen3_moe",
    "deepseek_v3",
    "minicpmv",
    "minicpmo",
<<<<<<< HEAD
    "glm4v",
=======
    "mistral",
    "gemma3_text",
>>>>>>> 00ac37fe
}


def get_device_flops(unit="T"):
    """Get the theoretical FLOPS (Floating Point Operations Per Second) capacity of the current device.

    Args:
        unit (str): The unit to return the FLOPS in. Supported values are:
            "B" - Billion (1e9)
            "K" - Thousand (1e3)
            "M" - Million (1e6)
            "G" - Giga (1e9)
            "T" - Tera (1e12, default)
            "P" - Peta (1e15)

    Returns:
        float: The theoretical FLOPS capacity of the current device in the specified unit.
        Returns float('inf') for unknown GPU types.
    """

    def unit_convert(number, level):
        units = ["B", "K", "M", "G", "T", "P"]
        if number <= 0:
            return number
        ptr = 0
        while ptr < len(units) and units[ptr] != level:
            number /= 1000
            ptr += 1
        return number

    device = get_torch_device()
    if device == torch.cpu:
        device_name = "CPU"
    else:
        device_name = get_torch_device().get_device_name()
    flops = float("inf")  # INF flops for unkown gpu type

    if "CPU" in device_name:
        # use a general CPU flops placeholder to make the function CPU compatible
        flops = 448e9
    elif "MI300X" in device_name:
        flops = 1336e12
    elif "H100" in device_name or "H800" in device_name or "H200" in device_name:
        flops = 989e12
    elif "A100" in device_name or "A800" in device_name:
        flops = 312e12
    elif "L40" in device_name:
        flops = 181.05e12
    elif "L20" in device_name:
        flops = 119.5e12
    elif "H20" in device_name:
        flops = 148e12
    elif "910B" in device_name:
        flops = 354e12
    elif "RTX 3070 Ti" in device_name:
        flops = 21.75e12
    flops_unit = unit_convert(flops, unit)
    return flops_unit


class FlopsCounter:
    """
    Used to count mfu during training loop

    Example:
        flops_counter = FlopsCounter(config)
        flops_achieved, flops_promised = flops_counter.estimate_flops(tokens_list, delta_time)

    """

    def __init__(self, config: PretrainedConfig):
        if config.model_type not in VALID_CONFIG_TYPE:
            print(
                f"Only support config type of {VALID_CONFIG_TYPE}, but got {config.model_type}. MFU will always be "
                f"zero."
            )

        self.estimate_func = {
            "qwen2": self._estimate_qwen2_flops,
            "llama": self._estimate_qwen2_flops,
            "qwen2_moe": self._estimate_qwen2_moe_flops,
            "qwen2_vl": self._estimate_qwen2_flops,
            "qwen2_5_vl": self._estimate_qwen2_flops,
            "qwen3": self._estimate_qwen2_flops,
            "qwen3_moe": self._estimate_qwen2_moe_flops,
            "deepseek_v3": self._estimate_deepseek_v3_flops,
            "minicpmv": self._estimate_qwen2_flops,
            "minicpmo": self._estimate_qwen2_flops,
<<<<<<< HEAD
            "glm4v": self._estimate_qwen2_flops,
=======
            "mistral": self._estimate_qwen2_flops,
            "gemma3_text": self._estimate_gemma3_flops,
>>>>>>> 00ac37fe
        }
        self.config = config

    def _estimate_unknown_flops(self, tokens_sum, batch_seqlens, delta_time):
        return 0

    def _estimate_qwen2_flops(self, tokens_sum, batch_seqlens, delta_time):
        hidden_size = self.config.hidden_size
        vocab_size = self.config.vocab_size
        num_hidden_layers = self.config.num_hidden_layers
        num_key_value_heads = self.config.num_key_value_heads
        num_attention_heads = self.config.num_attention_heads
        intermediate_size = self.config.intermediate_size

        head_dim = getattr(self.config, "head_dim", self.config.hidden_size // self.config.num_attention_heads)
        q_size = num_attention_heads * head_dim
        k_size = num_key_value_heads * head_dim
        v_size = num_key_value_heads * head_dim

        # non-attn per layer parm
        # Qwen2/LLama use SwiGelu, gate, having up and down linear layer in mlp
        mlp_N = hidden_size * intermediate_size * 3
        attn_linear_N = hidden_size * (q_size + k_size + v_size + num_attention_heads * head_dim)
        emd_and_lm_head_N = vocab_size * hidden_size * 2
        # non-attn all_layer parm
        dense_N = (mlp_N + attn_linear_N) * num_hidden_layers + emd_and_lm_head_N
        # non-attn all_layer & all_token fwd & bwd flops
        dense_N_flops = 6 * dense_N * tokens_sum

        # attn all_layer & all_token fwd & bwd flops
        seqlen_square_sum = 0
        for seqlen in batch_seqlens:
            seqlen_square_sum += seqlen * seqlen
        attn_qkv_flops = 12 * seqlen_square_sum * head_dim * num_attention_heads * num_hidden_layers

        # all_layer & all_token fwd & bwd flops
        flops_all_token = dense_N_flops + attn_qkv_flops
        flops_achieved = flops_all_token * (1.0 / delta_time) / 1e12
        return flops_achieved

    def _estimate_deepseek_v3_flops(self, tokens_sum, batch_seqlens, delta_time):
        hidden_size = self.config.hidden_size
        vocab_size = self.config.vocab_size
        moe_intermediate_size = self.config.moe_intermediate_size
        num_hidden_layers = self.config.num_hidden_layers
        first_k_dense_replace = self.config.first_k_dense_replace
        num_query_heads = self.config.num_attention_heads
        moe_num_expert = self.config.n_routed_experts

        moe_topk = self.config.num_experts_per_tok
        share_expert_num = self.config.n_shared_experts

        # non-attn per layer parm
        moe_gata_N = hidden_size * moe_num_expert
        # moe has fc1_1, fc1_2 and fc2 using SwiGLU in ExpertMlp layer & shared experts
        moe_expertmlp_N = hidden_size * moe_intermediate_size * (moe_topk + share_expert_num) * 3
        # MLA attn
        attn_linear_N = 0
        q_head_dim = self.config.qk_nope_head_dim + self.config.qk_rope_head_dim
        if self.config.q_lora_rank is None:
            attn_linear_N += hidden_size * num_query_heads * q_head_dim
        else:
            attn_linear_N += hidden_size * self.config.q_lora_rank
            attn_linear_N += num_query_heads * q_head_dim * self.config.q_lora_rank

        attn_linear_N += hidden_size * (self.config.kv_lora_rank + self.config.qk_rope_head_dim)
        attn_linear_N += (
            num_query_heads
            * (q_head_dim - self.config.qk_rope_head_dim + self.config.v_head_dim)
            * self.config.kv_lora_rank
        )
        attn_linear_N += num_query_heads * self.config.v_head_dim * hidden_size
        emd_and_lm_head_N = vocab_size * hidden_size * 2
        # non-attn all_layer parm
        moe_N = (
            (moe_gata_N + moe_expertmlp_N + attn_linear_N) * (num_hidden_layers - first_k_dense_replace)
            + (hidden_size * self.config.intermediate_size * 3 + attn_linear_N) * first_k_dense_replace
            + emd_and_lm_head_N
        )
        # non-attn all_layer & all_token fwd & bwd flops
        dense_N_flops = 6 * moe_N * tokens_sum

        # attn all_layer & all_token fwd & bwd flops
        seqlen_square_sum = 0
        for seqlen in batch_seqlens:
            seqlen_square_sum += seqlen * seqlen * num_hidden_layers

        attn_qkv_flops = 12 * seqlen_square_sum * q_head_dim * num_query_heads
        # all_layer & all_token fwd & bwk flops
        flops_all_token = dense_N_flops + attn_qkv_flops
        flops_achieved = flops_all_token * (1.0 / delta_time) / 1e12

        return flops_achieved

    def _estimate_qwen2_moe_flops(self, tokens_sum, batch_seqlens, delta_time):
        hidden_size = self.config.hidden_size
        vocab_size = self.config.vocab_size
        num_hidden_layers = self.config.num_hidden_layers
        num_key_value_heads = self.config.num_key_value_heads
        num_attention_heads = self.config.num_attention_heads
        moe_intermediate_size = self.config.moe_intermediate_size
        moe_topk = self.config.num_experts_per_tok
        num_experts = self.config.num_experts

        head_dim = getattr(self.config, "head_dim", self.config.hidden_size // self.config.num_attention_heads)
        q_size = num_attention_heads * head_dim
        k_size = num_key_value_heads * head_dim
        v_size = num_key_value_heads * head_dim

        # non-attn per layer parm
        # gate + moe export
        moe_mlp_N = hidden_size * moe_topk * moe_intermediate_size * 3 + hidden_size * num_experts
        attn_linear_N = hidden_size * (q_size + k_size + v_size + num_attention_heads * head_dim)
        emd_and_lm_head_N = vocab_size * hidden_size * 2
        # non-attn all_layer parm
        dense_N = (moe_mlp_N + attn_linear_N) * num_hidden_layers + emd_and_lm_head_N
        # non-attn all_layer & all_token fwd & bwd flops
        dense_N_flops = 6 * dense_N * tokens_sum

        # attn all_layer & all_token fwd & bwd flops
        seqlen_square_sum = 0
        for seqlen in batch_seqlens:
            seqlen_square_sum += seqlen * seqlen
        attn_qkv_flops = 12 * seqlen_square_sum * head_dim * num_attention_heads * num_hidden_layers

        # all_layer & all_token fwd & bwd flops
        flops_all_token = dense_N_flops + attn_qkv_flops
        flops_achieved = flops_all_token * (1.0 / delta_time) / 1e12
        return flops_achieved

    def _estimate_gemma3_flops(self, tokens_sum, batch_seqlens, delta_time):
        hidden_size = self.config.hidden_size
        vocab_size = self.config.vocab_size
        num_hidden_layers = self.config.num_hidden_layers
        num_key_value_heads = self.config.num_key_value_heads
        num_attention_heads = self.config.num_attention_heads
        intermediate_size = self.config.intermediate_size

        head_dim = getattr(self.config, "head_dim", self.config.hidden_size // self.config.num_attention_heads)
        q_size = num_attention_heads * head_dim
        k_size = num_key_value_heads * head_dim
        v_size = num_key_value_heads * head_dim

        # non-attn per layer parm
        # Gemma3 uses GeGLU (gelu_pytorch_tanh), having 3 matrices in MLP (inherited from Gemma2MLP)
        mlp_N = hidden_size * intermediate_size * 3
        attn_linear_N = hidden_size * (q_size + k_size + v_size + num_attention_heads * head_dim)
        emd_and_lm_head_N = vocab_size * hidden_size * 2
        # non-attn all_layer parm
        dense_N = (mlp_N + attn_linear_N) * num_hidden_layers + emd_and_lm_head_N
        # non-attn all_layer & all_token fwd & bwd flops
        dense_N_flops = 6 * dense_N * tokens_sum

        # attn all_layer & all_token fwd & bwd flops
        # Gemma3 alternates between full and sliding window attention based on layer_types
        seqlen_square_sum = 0

        layer_types = getattr(self.config, "layer_types", None)
        sliding_window = getattr(self.config, "sliding_window", 1024)  # default 1024
        # default pattern: every 6th layer is full
        sliding_window_pattern = getattr(self.config, "sliding_window_pattern", 6)

        # If layer_types is not provided, generate it based on sliding_window_pattern
        if layer_types is None and sliding_window is not None and sliding_window_pattern is not None:
            layer_types = [
                "sliding_attention" if bool((i + 1) % sliding_window_pattern) else "full_attention"
                for i in range(num_hidden_layers)
            ]

        if layer_types:
            # Calculate attention flops per layer based on attention type
            for layer_idx in range(num_hidden_layers):
                is_sliding = False
                if layer_types and layer_idx < len(layer_types):
                    is_sliding = layer_types[layer_idx] == "sliding_attention"

                for seqlen in batch_seqlens:
                    if is_sliding and sliding_window:
                        # Sliding window limits each token to attend to at most window_size tokens
                        effective_seqlen = min(seqlen, sliding_window)
                        seqlen_square_sum += seqlen * effective_seqlen
                    else:
                        # Full attention
                        seqlen_square_sum += seqlen * seqlen
        else:
            # If no layer_types config, assume all layers use full attention
            for seqlen in batch_seqlens:
                seqlen_square_sum += seqlen * seqlen
            seqlen_square_sum *= num_hidden_layers

        attn_qkv_flops = 12 * seqlen_square_sum * head_dim * num_attention_heads

        # all_layer & all_token fwd & bwd flops
        flops_all_token = dense_N_flops + attn_qkv_flops
        flops_achieved = flops_all_token * (1.0 / delta_time) / 1e12
        return flops_achieved

    def estimate_flops(self, batch_seqlens, delta_time):
        """
        Estimate the FLOPS based on the number of valid tokens in the current batch and the time taken.

        Args:
            batch_seqlens (List[int]): A list where each element represents the number of valid tokens in the
                current batch.
            delta_time (float): The time taken to process the batch, in seconds.

        Returns:
            estimated_flops (float): The estimated FLOPS based on the input tokens and time.
            promised_flops (float): The expected FLOPS of the current device.
        """
        tokens_sum = sum(batch_seqlens)
        func = self.estimate_func.get(self.config.model_type, self._estimate_unknown_flops)
        estimated_flops = func(tokens_sum, batch_seqlens, delta_time)
        promised_flops = get_device_flops()
        return estimated_flops, promised_flops<|MERGE_RESOLUTION|>--- conflicted
+++ resolved
@@ -27,12 +27,9 @@
     "deepseek_v3",
     "minicpmv",
     "minicpmo",
-<<<<<<< HEAD
     "glm4v",
-=======
     "mistral",
     "gemma3_text",
->>>>>>> 00ac37fe
 }
 
 
@@ -121,12 +118,9 @@
             "deepseek_v3": self._estimate_deepseek_v3_flops,
             "minicpmv": self._estimate_qwen2_flops,
             "minicpmo": self._estimate_qwen2_flops,
-<<<<<<< HEAD
             "glm4v": self._estimate_qwen2_flops,
-=======
             "mistral": self._estimate_qwen2_flops,
             "gemma3_text": self._estimate_gemma3_flops,
->>>>>>> 00ac37fe
         }
         self.config = config
 
