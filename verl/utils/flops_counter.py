--- conflicted
+++ resolved
@@ -61,19 +61,12 @@
             ptr += 1
         return number
 
-<<<<<<< HEAD
-    device_name = get_device_name()
-    if device_name in ["cuda", "npu"]:
-        device_name = get_torch_device().get_device_name()
-    flops = 10e12  # approximate FLOPs for local/dev environment to allow fast testing
-=======
     device = get_torch_device()
     if device == torch.cpu:
         device_name = "CPU"
     else:
         device_name = get_torch_device().get_device_name()
     flops = float("inf")  # INF flops for unkown gpu type
->>>>>>> 62549582
 
     if "CPU" in device_name:
         # use a general CPU flops placeholder to make the function CPU compatible
