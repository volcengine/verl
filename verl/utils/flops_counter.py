--- conflicted
+++ resolved
@@ -16,9 +16,6 @@
 
 from verl.utils.device import get_torch_device
 
-<<<<<<< HEAD
-VALID_CONFIG_TYPE = {"llama", "qwen2", "qwen2_vl", "qwen2_5_vl", "qwen3", "qwen3_moe", "deepseek_v3", "minicpmv", "minicpmo", "mistral3"}
-=======
 VALID_CONFIG_TYPE = {
     "llama",
     "qwen2",
@@ -29,8 +26,8 @@
     "deepseek_v3",
     "minicpmv",
     "minicpmo",
+    "mistral3",
 }
->>>>>>> 4a846aa8
 
 
 def get_device_flops(unit="T"):
