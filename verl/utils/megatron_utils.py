--- conflicted
+++ resolved
@@ -971,15 +971,6 @@
         inspect.signature(parallel_state.is_pipeline_first_stage).parameters.get("vp_stage", None) is not None
     )
     extra_kwargs = {} if not has_vp_stage else {"ignore_virtual": False, "vp_stage": vp_stage}
-<<<<<<< HEAD
-=======
-    # is_inside_encoder is deprecated and removed in mcore v0.14.0
-    # https://github.com/NVIDIA/Megatron-LM/commit/b600e38d7b2a5b31d8d90e35bcf0cad18977a99c
-    if hasattr(parallel_state, "is_inside_encoder") and not parallel_state.is_inside_encoder():
-        pp_decoder_start = parallel_state.get_pipeline_model_parallel_decoder_start()
-        if pp_decoder_start is not None:
-            pipeline_rank = pipeline_rank - pp_decoder_start
->>>>>>> d7944c01
 
     if config.pipeline_model_parallel_size > 1:
         if hasattr(config, "pipeline_model_parallel_layout") and config.pipeline_model_parallel_layout:
