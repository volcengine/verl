--- conflicted
+++ resolved
@@ -53,13 +53,7 @@
                 self.config.profile_ranks = [0]
             assert self.config.step_start >= 0, "[ERROR] Profile step start must be greater than 0"
             assert self.config.step_end >= 0, "[ERROR] Profile step end must be greater than 0"
-<<<<<<< HEAD
-            assert self.config.step_start < self.config.step_end, (
-                "[ERROR] Profile step start must be less than step end"
-            )
-=======
             assert self.config.step_start < self.config.step_end, "[ERROR] Profile step start must be less than step end"
->>>>>>> ea4cd319
 
     def check(self):
         return self.prof is not None and not self.skip_prof
