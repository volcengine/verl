--- conflicted
+++ resolved
@@ -151,7 +151,10 @@
                 torch.save(extra_state_dict, extra_path)
 
         if self.rank == 0:
-            self.model._fsdp_wrapped_module.config.save_pretrained(local_path)
+            if fsdp_version(self.model) == 1:
+                self.model._fsdp_wrapped_module.config.save_pretrained(local_path)
+            else:
+                self.model.config.save_pretrained(local_path)
             self.processing_class.save_pretrained(local_path)
 
         # wait for everyone to dump to local
@@ -164,12 +167,15 @@
             # Only rank 0 will save hf model and,
             # offload to cpu to save LLMs which may be too large to fit in one GPU
             state_dict_config = FullStateDictConfig(offload_to_cpu=True, rank0_only=True)
-            with FSDP.state_dict_type(self.model, StateDictType.FULL_STATE_DICT, state_dict_config=state_dict_config, optim_state_dict_config=None):
+            with get_fsdp_state_ctx(self.model, StateDictType.FULL_STATE_DICT, state_dict_config, None):
                 state_dict = self.model.state_dict()
 
-<<<<<<< HEAD
             if self.rank == 0:
-                model_config = self.model._fsdp_wrapped_module.config
+                if fsdp_version(self.model) == 1:
+                    model_config = self.model._fsdp_wrapped_module.config
+                else:
+                    model_config = self.model.config
+
                 if "ForTokenClassification" in model_config.architectures[0]:
                     from transformers import AutoModelForTokenClassification
 
@@ -199,16 +205,6 @@
                 self.processing_class.save_pretrained(hf_local_path)
                 del state_dict
                 del save_model
-=======
-        if self.rank == 0:
-            hf_local_path = os.path.join(local_path, "huggingface")
-            os.makedirs(hf_local_path, exist_ok=True)
-            if fsdp_version(self.model) == 1:
-                self.model._fsdp_wrapped_module.config.save_pretrained(hf_local_path)
-            else:
-                self.model.config.save_pretrained(hf_local_path)
-            self.processing_class.save_pretrained(hf_local_path)
->>>>>>> ee8c3474
 
             # wait for rank0 to dump hf_model to local
             torch.distributed.barrier()
