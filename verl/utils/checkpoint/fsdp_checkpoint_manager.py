--- conflicted
+++ resolved
@@ -321,11 +321,6 @@
 
                     auto_model_cls = AutoModelForCausalLM
                 elif "ForConditionalGeneration" in model_config.architectures[0]:
-<<<<<<< HEAD
-                    from transformers import AutoModelForImageTextToText
-
-                    auto_model_cls = AutoModelForImageTextToText
-=======
                     # Handle different transformers versions for Vision2Seq models
                     import transformers
                     from packaging import version
@@ -340,7 +335,6 @@
                         from transformers import AutoModelForVision2Seq
 
                         auto_model_cls = AutoModelForVision2Seq
->>>>>>> 2d6c6dbb
                 else:
                     raise NotImplementedError(f"Unknown architecture {model_config['architectures']}")
 
