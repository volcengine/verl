# Copyright 2024 Bytedance Ltd. and/or its affiliates
#
# Licensed under the Apache License, Version 2.0 (the "License");
# you may not use this file except in compliance with the License.
# You may obtain a copy of the License at
#
#     http://www.apache.org/licenses/LICENSE-2.0
#
# Unless required by applicable law or agreed to in writing, software
# distributed under the License is distributed on an "AS IS" BASIS,
# WITHOUT WARRANTIES OR CONDITIONS OF ANY KIND, either express or implied.
# See the License for the specific language governing permissions and
# limitations under the License.
"""
Note that we don't combine the main with ray_trainer as ray_trainer is used by other main.
"""
from verl.trainer.ppo.ray_trainer import RayPPOTrainer

import os
import ray
import hydra
import nvtx
import pdb


RAY_LOG_DIR='/home/haoyuan/workspace/sop_yang_workspace/rl_framework/ray_log_dir'

def get_custom_reward_fn(config):
    import importlib.util, os

    reward_fn_config = config.get("custom_reward_function") or {}
    file_path = reward_fn_config.get("path")
    if not file_path:
        return None

    if not os.path.exists(file_path):
        raise FileNotFoundError(f"Reward function file '{file_path}' not found.")

    spec = importlib.util.spec_from_file_location("custom_module", file_path)
    module = importlib.util.module_from_spec(spec)
    try:
        spec.loader.exec_module(module)
    except Exception as e:
        raise RuntimeError(f"Error loading module from '{file_path}': {e}")

    function_name = reward_fn_config.get("name")

    if not hasattr(module, function_name):
        raise AttributeError(f"Reward function '{function_name}' not found in '{file_path}'.")

    print(f"using customized reward function '{function_name}' from '{file_path}'")

    return getattr(module, function_name)


@hydra.main(config_path='config', config_name='ppo_trainer', version_base=None)
def main(config):
    run_ppo(config)


def run_ppo(config) -> None:
    # TODO(linjunrong.ocss884): this ENV is left for resolving SGLang conflict with ray devices
    # isolation, will solve in the future
    os.environ["ENSURE_CUDA_VISIBLE_DEVICES"] = os.environ.get('CUDA_VISIBLE_DEVICES', '')
    if not ray.is_initialized():
        # this is for local ray cluster
<<<<<<< HEAD
        ray.init(runtime_env={'env_vars': {"PATH":"$PATH:/home/haoyuan/workspace/sop_yang_workspace/software/nsight/bin",'TOKENIZERS_PARALLELISM': 'true', 'NCCL_DEBUG': 'WARN'}})
=======
        ray.init(runtime_env={
            'env_vars': {
                'TOKENIZERS_PARALLELISM': 'true',
                'NCCL_DEBUG': 'WARN',
                'VLLM_LOGGING_LEVEL': 'WARN'
            }
        })
>>>>>>> b6cd6b75

    runner = TaskRunner.remote()
    ray.get(runner.run.remote(config))


<<<<<<< HEAD
# @ray.remote(num_cpus=1)  # please make sure main_task is not scheduled on head
@ray.remote(
    num_cpus=1,
    runtime_env={
        "nsight": {
            # "t": "cuda,nvtx,cublas,cublas-verbose,cusparse,cusparse-verbose,cudnn,opengl,opengl-annotations,openacc,openmp,osrt,mpi,nvvideo,vulkan,vulkan-annotations,oshmem,ucx",
            "t": "cuda,nvtx,cublas,cudnn",
            "cuda-memory-usage": "true",
            "cuda-graph-trace": "graph",
            # "capture-range": "nvtx",
            # "capture-range-end": "none",
            "kill": "none"}})
def main_task(config):
    nvtx_main_task = nvtx.start_range(message="main_task", color="blue")

    from verl.utils.fs import copy_to_local
    # print initial config
    from pprint import pprint
    from omegaconf import OmegaConf
    pprint(OmegaConf.to_container(config, resolve=True))  # resolve=True will eval symbol values
    OmegaConf.resolve(config)

    # download the checkpoint from hdfs
    local_path = copy_to_local(config.actor_rollout_ref.model.path)

    # instantiate tokenizer
    from verl.utils import hf_tokenizer, hf_processor
    tokenizer = hf_tokenizer(local_path)
    processor = hf_processor(local_path, use_fast=True)  # used for multimodal LLM, could be none

    # define worker classes
    if config.actor_rollout_ref.actor.strategy == 'fsdp':
        assert config.actor_rollout_ref.actor.strategy == config.critic.strategy
        from verl.workers.fsdp_workers import ActorRolloutRefWorker, CriticWorker
        from verl.single_controller.ray import RayWorkerGroup
        ray_worker_group_cls = RayWorkerGroup

    elif config.actor_rollout_ref.actor.strategy == 'megatron':
        assert config.actor_rollout_ref.actor.strategy == config.critic.strategy
        from verl.workers.megatron_workers import ActorRolloutRefWorker, CriticWorker
        from verl.single_controller.ray.megatron import NVMegatronRayWorkerGroup
        ray_worker_group_cls = NVMegatronRayWorkerGroup

    else:
        raise NotImplementedError

    from verl.trainer.ppo.ray_trainer import ResourcePoolManager, Role

    role_worker_mapping = {
        Role.ActorRollout: ray.remote(ActorRolloutRefWorker),
        Role.Critic: ray.remote(CriticWorker),
        Role.RefPolicy: ray.remote(ActorRolloutRefWorker)
    }

    global_pool_id = 'global_pool'
    resource_pool_spec = {
        global_pool_id: [config.trainer.n_gpus_per_node] * config.trainer.nnodes,
    }
    mapping = {
        Role.ActorRollout: global_pool_id,
        Role.Critic: global_pool_id,
        Role.RefPolicy: global_pool_id,
    }
    # pdb.set_trace()

    # we should adopt a multi-source reward function here
    # - for rule-based rm, we directly call a reward score
    # - for model-based rm, we call a model
    # - for code related prompt, we send to a sandbox if there are test cases
    # - finally, we combine all the rewards together
    # - The reward type depends on the tag of the data
    if config.reward_model.enable:
        if config.reward_model.strategy == 'fsdp':
            from verl.workers.fsdp_workers import RewardModelWorker
        elif config.reward_model.strategy == 'megatron':
            from verl.workers.megatron_workers import RewardModelWorker
        else:
            raise NotImplementedError
        role_worker_mapping[Role.RewardModel] = ray.remote(RewardModelWorker)
        mapping[Role.RewardModel] = global_pool_id

    reward_manager_name = config.reward_model.get("reward_manager", "naive")
    if reward_manager_name == 'naive':
        from verl.workers.reward_manager import NaiveRewardManager
        reward_manager_cls = NaiveRewardManager
    elif reward_manager_name == 'prime':
        from verl.workers.reward_manager import PrimeRewardManager
        reward_manager_cls = PrimeRewardManager
    else:
        raise NotImplementedError

    compute_score = get_custom_reward_fn(config)
    reward_fn = reward_manager_cls(tokenizer=tokenizer, num_examine=0, compute_score=compute_score)

    # Note that we always use function-based RM for validation
    val_reward_fn = reward_manager_cls(tokenizer=tokenizer, num_examine=1, compute_score=compute_score)

    resource_pool_manager = ResourcePoolManager(resource_pool_spec=resource_pool_spec, mapping=mapping)
    # pdb.set_trace()
    trainer = RayPPOTrainer(config=config,
                            tokenizer=tokenizer,
                            processor=processor,
                            role_worker_mapping=role_worker_mapping,
                            resource_pool_manager=resource_pool_manager,
                            ray_worker_group_cls=ray_worker_group_cls,
                            reward_fn=reward_fn,
                            val_reward_fn=val_reward_fn)
    trainer.init_workers()
    trainer.fit()
=======
@ray.remote(num_cpus=1)  # please make sure main_task is not scheduled on head
class TaskRunner:

    def run(self, config):
        from verl.utils.fs import copy_to_local
        # print initial config
        from pprint import pprint
        from omegaconf import OmegaConf
        pprint(OmegaConf.to_container(config, resolve=True))  # resolve=True will eval symbol values
        OmegaConf.resolve(config)

        # download the checkpoint from hdfs
        local_path = copy_to_local(config.actor_rollout_ref.model.path)

        # instantiate tokenizer
        from verl.utils import hf_tokenizer, hf_processor
        trust_remote_code = config.data.get('trust_remote_code', False)
        tokenizer = hf_tokenizer(local_path, trust_remote_code=trust_remote_code)
        processor = hf_processor(local_path, use_fast=True)  # used for multimodal LLM, could be none

        # define worker classes
        if config.actor_rollout_ref.actor.strategy == 'fsdp':
            assert config.actor_rollout_ref.actor.strategy == config.critic.strategy
            from verl.workers.fsdp_workers import ActorRolloutRefWorker, CriticWorker
            from verl.single_controller.ray import RayWorkerGroup
            ray_worker_group_cls = RayWorkerGroup

        elif config.actor_rollout_ref.actor.strategy == 'megatron':
            assert config.actor_rollout_ref.actor.strategy == config.critic.strategy
            from verl.workers.megatron_workers import ActorRolloutRefWorker, CriticWorker
            from verl.single_controller.ray.megatron import NVMegatronRayWorkerGroup
            ray_worker_group_cls = NVMegatronRayWorkerGroup

        else:
            raise NotImplementedError

        from verl.trainer.ppo.ray_trainer import ResourcePoolManager, Role

        role_worker_mapping = {
            Role.ActorRollout: ray.remote(ActorRolloutRefWorker),
            Role.Critic: ray.remote(CriticWorker),
        }

        global_pool_id = 'global_pool'
        resource_pool_spec = {
            global_pool_id: [config.trainer.n_gpus_per_node] * config.trainer.nnodes,
        }
        mapping = {
            Role.ActorRollout: global_pool_id,
            Role.Critic: global_pool_id,
        }

        # we should adopt a multi-source reward function here
        # - for rule-based rm, we directly call a reward score
        # - for model-based rm, we call a model
        # - for code related prompt, we send to a sandbox if there are test cases
        # - finally, we combine all the rewards together
        # - The reward type depends on the tag of the data
        if config.reward_model.enable:
            if config.reward_model.strategy == 'fsdp':
                from verl.workers.fsdp_workers import RewardModelWorker
            elif config.reward_model.strategy == 'megatron':
                from verl.workers.megatron_workers import RewardModelWorker
            else:
                raise NotImplementedError
            role_worker_mapping[Role.RewardModel] = ray.remote(RewardModelWorker)
            mapping[Role.RewardModel] = global_pool_id

        #use reference model
        if config.algorithm.use_kl_in_reward or config.actor_rollout_ref.actor.use_kl_loss:
            role_worker_mapping[Role.RefPolicy] = ray.remote(ActorRolloutRefWorker)
            mapping[Role.RefPolicy] = global_pool_id

        reward_manager_name = config.reward_model.get("reward_manager", "naive")
        if reward_manager_name == 'naive':
            from verl.workers.reward_manager import NaiveRewardManager
            reward_manager_cls = NaiveRewardManager
        elif reward_manager_name == 'prime':
            from verl.workers.reward_manager import PrimeRewardManager
            reward_manager_cls = PrimeRewardManager
        else:
            raise NotImplementedError

        compute_score = get_custom_reward_fn(config)
        reward_fn = reward_manager_cls(tokenizer=tokenizer, num_examine=0, compute_score=compute_score)

        # Note that we always use function-based RM for validation
        val_reward_fn = reward_manager_cls(tokenizer=tokenizer, num_examine=1, compute_score=compute_score)

        resource_pool_manager = ResourcePoolManager(resource_pool_spec=resource_pool_spec, mapping=mapping)

        trainer = RayPPOTrainer(config=config,
                                tokenizer=tokenizer,
                                processor=processor,
                                role_worker_mapping=role_worker_mapping,
                                resource_pool_manager=resource_pool_manager,
                                ray_worker_group_cls=ray_worker_group_cls,
                                reward_fn=reward_fn,
                                val_reward_fn=val_reward_fn)
        trainer.init_workers()
        trainer.fit()
>>>>>>> b6cd6b75

    nvtx.end_range(nvtx_main_task)

if __name__ == '__main__':
    main()<|MERGE_RESOLUTION|>--- conflicted
+++ resolved
@@ -64,24 +64,19 @@
     os.environ["ENSURE_CUDA_VISIBLE_DEVICES"] = os.environ.get('CUDA_VISIBLE_DEVICES', '')
     if not ray.is_initialized():
         # this is for local ray cluster
-<<<<<<< HEAD
-        ray.init(runtime_env={'env_vars': {"PATH":"$PATH:/home/haoyuan/workspace/sop_yang_workspace/software/nsight/bin",'TOKENIZERS_PARALLELISM': 'true', 'NCCL_DEBUG': 'WARN'}})
-=======
         ray.init(runtime_env={
             'env_vars': {
+                'PATH':'$PATH:/home/haoyuan/workspace/sop_yang_workspace/software/nsight/bin',
                 'TOKENIZERS_PARALLELISM': 'true',
                 'NCCL_DEBUG': 'WARN',
                 'VLLM_LOGGING_LEVEL': 'WARN'
             }
         })
->>>>>>> b6cd6b75
 
     runner = TaskRunner.remote()
     ray.get(runner.run.remote(config))
 
 
-<<<<<<< HEAD
-# @ray.remote(num_cpus=1)  # please make sure main_task is not scheduled on head
 @ray.remote(
     num_cpus=1,
     runtime_env={
@@ -93,108 +88,10 @@
             # "capture-range": "nvtx",
             # "capture-range-end": "none",
             "kill": "none"}})
-def main_task(config):
-    nvtx_main_task = nvtx.start_range(message="main_task", color="blue")
-
-    from verl.utils.fs import copy_to_local
-    # print initial config
-    from pprint import pprint
-    from omegaconf import OmegaConf
-    pprint(OmegaConf.to_container(config, resolve=True))  # resolve=True will eval symbol values
-    OmegaConf.resolve(config)
-
-    # download the checkpoint from hdfs
-    local_path = copy_to_local(config.actor_rollout_ref.model.path)
-
-    # instantiate tokenizer
-    from verl.utils import hf_tokenizer, hf_processor
-    tokenizer = hf_tokenizer(local_path)
-    processor = hf_processor(local_path, use_fast=True)  # used for multimodal LLM, could be none
-
-    # define worker classes
-    if config.actor_rollout_ref.actor.strategy == 'fsdp':
-        assert config.actor_rollout_ref.actor.strategy == config.critic.strategy
-        from verl.workers.fsdp_workers import ActorRolloutRefWorker, CriticWorker
-        from verl.single_controller.ray import RayWorkerGroup
-        ray_worker_group_cls = RayWorkerGroup
-
-    elif config.actor_rollout_ref.actor.strategy == 'megatron':
-        assert config.actor_rollout_ref.actor.strategy == config.critic.strategy
-        from verl.workers.megatron_workers import ActorRolloutRefWorker, CriticWorker
-        from verl.single_controller.ray.megatron import NVMegatronRayWorkerGroup
-        ray_worker_group_cls = NVMegatronRayWorkerGroup
-
-    else:
-        raise NotImplementedError
-
-    from verl.trainer.ppo.ray_trainer import ResourcePoolManager, Role
-
-    role_worker_mapping = {
-        Role.ActorRollout: ray.remote(ActorRolloutRefWorker),
-        Role.Critic: ray.remote(CriticWorker),
-        Role.RefPolicy: ray.remote(ActorRolloutRefWorker)
-    }
-
-    global_pool_id = 'global_pool'
-    resource_pool_spec = {
-        global_pool_id: [config.trainer.n_gpus_per_node] * config.trainer.nnodes,
-    }
-    mapping = {
-        Role.ActorRollout: global_pool_id,
-        Role.Critic: global_pool_id,
-        Role.RefPolicy: global_pool_id,
-    }
-    # pdb.set_trace()
-
-    # we should adopt a multi-source reward function here
-    # - for rule-based rm, we directly call a reward score
-    # - for model-based rm, we call a model
-    # - for code related prompt, we send to a sandbox if there are test cases
-    # - finally, we combine all the rewards together
-    # - The reward type depends on the tag of the data
-    if config.reward_model.enable:
-        if config.reward_model.strategy == 'fsdp':
-            from verl.workers.fsdp_workers import RewardModelWorker
-        elif config.reward_model.strategy == 'megatron':
-            from verl.workers.megatron_workers import RewardModelWorker
-        else:
-            raise NotImplementedError
-        role_worker_mapping[Role.RewardModel] = ray.remote(RewardModelWorker)
-        mapping[Role.RewardModel] = global_pool_id
-
-    reward_manager_name = config.reward_model.get("reward_manager", "naive")
-    if reward_manager_name == 'naive':
-        from verl.workers.reward_manager import NaiveRewardManager
-        reward_manager_cls = NaiveRewardManager
-    elif reward_manager_name == 'prime':
-        from verl.workers.reward_manager import PrimeRewardManager
-        reward_manager_cls = PrimeRewardManager
-    else:
-        raise NotImplementedError
-
-    compute_score = get_custom_reward_fn(config)
-    reward_fn = reward_manager_cls(tokenizer=tokenizer, num_examine=0, compute_score=compute_score)
-
-    # Note that we always use function-based RM for validation
-    val_reward_fn = reward_manager_cls(tokenizer=tokenizer, num_examine=1, compute_score=compute_score)
-
-    resource_pool_manager = ResourcePoolManager(resource_pool_spec=resource_pool_spec, mapping=mapping)
-    # pdb.set_trace()
-    trainer = RayPPOTrainer(config=config,
-                            tokenizer=tokenizer,
-                            processor=processor,
-                            role_worker_mapping=role_worker_mapping,
-                            resource_pool_manager=resource_pool_manager,
-                            ray_worker_group_cls=ray_worker_group_cls,
-                            reward_fn=reward_fn,
-                            val_reward_fn=val_reward_fn)
-    trainer.init_workers()
-    trainer.fit()
-=======
-@ray.remote(num_cpus=1)  # please make sure main_task is not scheduled on head
 class TaskRunner:
 
     def run(self, config):
+        nvtx_main_task = nvtx.start_range(message="main_task", color="blue")
         from verl.utils.fs import copy_to_local
         # print initial config
         from pprint import pprint
@@ -292,9 +189,8 @@
                                 val_reward_fn=val_reward_fn)
         trainer.init_workers()
         trainer.fit()
->>>>>>> b6cd6b75
-
-    nvtx.end_range(nvtx_main_task)
+        
+        nvtx.end_range(nvtx_main_task)
 
 if __name__ == '__main__':
     main()