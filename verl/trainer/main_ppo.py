--- conflicted
+++ resolved
@@ -57,13 +57,6 @@
         # Set environment variables in the runtime environment to control tokenizer parallelism,
         # NCCL debug level, VLLM logging level, and allow runtime LoRA updating
         # `num_cpus` specifies the number of CPU cores Ray can use, obtained from the configuration
-<<<<<<< HEAD
-        ray.init(
-            runtime_env=PPO_RAY_RUNTIME_ENV,
-            num_cpus=config.ray_init.num_cpus,
-            num_gpus=config.ray_init.num_gpus,
-        )
-=======
         default_runtime_env = get_ppo_ray_runtime_env()
         ray_init_kwargs = config.ray_kwargs.get("ray_init", {})
         runtime_env_kwargs = ray_init_kwargs.get("runtime_env", {})
@@ -71,7 +64,6 @@
         ray_init_kwargs = OmegaConf.create({**ray_init_kwargs, "runtime_env": runtime_env})
         print(f"ray init kwargs: {ray_init_kwargs}")
         ray.init(**OmegaConf.to_container(ray_init_kwargs))
->>>>>>> 62549582
 
     # Create a remote instance of the TaskRunner class, and
     # Execute the `run` method of the TaskRunner instance remotely and wait for it to complete
