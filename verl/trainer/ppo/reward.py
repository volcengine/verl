--- conflicted
+++ resolved
@@ -138,12 +138,6 @@
     # By default reward_manager is set to naive (NaiveRewardManager)
     reward_manager_name = config.reward_model.get("reward_manager", "naive")
     reward_manager_cls = get_reward_manager_cls(reward_manager_name)
-<<<<<<< HEAD
-    # Try to get a custom reward function based on the configuration
-    compute_score = get_custom_reward_fn(config)
-    final_compute_score = compute_score
-=======
->>>>>>> ede8cdd2
 
     if compute_score is None:
         sandbox_config = config.reward_model.get("sandbox_fusion")
