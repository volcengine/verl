# Copyright 2025 Individual Contributor: Thibaut Barroyer
#
# Licensed under the Apache License, Version 2.0 (the "License");
# you may not use this file except in compliance with the License.
# You may obtain a copy of the License at
#
#     http://www.apache.org/licenses/LICENSE-2.0
#
# Unless required by applicable law or agreed to in writing, software
# distributed under the License is distributed on an "AS IS" BASIS,
# WITHOUT WARRANTIES OR CONDITIONS OF ANY KIND, either express or implied.
# See the License for the specific language governing permissions and
# limitations under the License.

import multiprocessing
import os
from functools import partial

import ray

from verl import DataProto
from verl.utils.reward_score import default_compute_score


def get_custom_reward_fn(config):
    import importlib.util
    import sys

    reward_fn_config = config.get("custom_reward_function") or {}
    file_path = reward_fn_config.get("path")
    if not file_path:
        return None

    if not os.path.exists(file_path):
        raise FileNotFoundError(f"Reward function file '{file_path}' not found.")

    spec = importlib.util.spec_from_file_location("custom_module", file_path)
    module = importlib.util.module_from_spec(spec)
    try:
        sys.modules["custom_module"] = module
        spec.loader.exec_module(module)
    except Exception as e:
        raise RuntimeError(f"Error loading module from '{file_path}': {e}") from e

    function_name = reward_fn_config.get("name")
    if not hasattr(module, function_name):
        raise AttributeError(f"Reward function '{function_name}' not found in '{file_path}'.")

    print(f"using customized reward function '{function_name}' from '{file_path}'")
    raw_fn = getattr(module, function_name)

    reward_kwargs = dict(reward_fn_config.get("reward_kwargs", {}))

    def wrapped_fn(*args, **kwargs):
        return raw_fn(*args, **kwargs, **reward_kwargs)

    return wrapped_fn


def load_reward_manager(config, tokenizer, num_examine, **reward_kwargs):
    """
    Load and initialize a reward manager based on the configuration.

    Args:
        config: PPO trainer configuration object containing reward_model fields.
        tokenizer: Tokenizer object used for processing text.
        num_examine: Number of samples to examine.
        **reward_kwargs: Additional keyword arguments for the reward manager.

    Returns:
        An instance of the specified reward manager class.
    """
    from verl.workers.reward_manager import get_reward_manager_cls

    # The list of pre-defined reward managers are defined in `verl/workers/reward_manager/`:
    # naive: NaiveRewardManager
    # prime: PrimeRewardManager
    # batch: BatchRewardManager
    # dapo: DAPORewardManager
    # Note(haibin.lin): For custom reward managers, please make sure they are imported and
    # registered via `verl.workers.reward_manager.register`
    # By default reward_manager is set to naive (NaiveRewardManager)
    reward_manager_name = config.reward_model.get("reward_manager", "naive")
    reward_manager_cls = get_reward_manager_cls(reward_manager_name)

    # Try to get a custom reward function based on the configuration
    compute_score = get_custom_reward_fn(config)
    final_compute_score = compute_score

    if compute_score is None:
        sandbox_config = config.reward_model.get("sandbox_fusion")
        sandbox_url = sandbox_config.get("url") if sandbox_config else None
        if sandbox_url:
            sandbox_manager = multiprocessing.Manager()
            # Create a semaphore to control concurrent access to the sandbox
            _concurrent_semaphore = sandbox_manager.Semaphore(sandbox_config.get("max_concurrent", 64))
            final_compute_score = partial(default_compute_score, sandbox_fusion_url=sandbox_url, concurrent_semaphore=_concurrent_semaphore)
        else:
            final_compute_score = default_compute_score

<<<<<<< HEAD
    if reward_manager_name != "dapo":
        return reward_manager_cls(
            tokenizer=tokenizer,
            num_examine=num_examine,
            compute_score=final_compute_score,
            reward_fn_key=config.data.reward_fn_key,
            **reward_kwargs,
        )
    else:
        return reward_manager_cls(
            tokenizer=tokenizer,
            num_examine=num_examine,
            compute_score=final_compute_score,
            reward_fn_key=config.data.reward_fn_key,
            max_resp_len=config.data.max_response_length,
            overlong_buffer_cfg=config.reward_model.overlong_buffer,
        )

=======
    # Instantiate and return the reward manager with the specified parameters
    return reward_manager_cls(
        tokenizer=tokenizer,
        num_examine=num_examine,
        compute_score=final_compute_score,
        reward_fn_key=config.data.reward_fn_key,
        **reward_kwargs,
    )
>>>>>>> 5aa1b046


def compute_reward(data: DataProto, reward_fn):
    """
    Compute reward for a batch of data.
    Args:
        data: DataProto object containing the input data.
        reward_fn: Reward function to compute the reward.
    Returns:
        Tuple of reward tensor and extra info dictionary.
    """
    try:
        reward_result = reward_fn(data, return_dict=True)
        reward_tensor = reward_result["reward_tensor"]
        reward_extra_infos_dict = reward_result["reward_extra_info"]
    except Exception as e:
        print(f"Error in reward_fn: {e}")
        reward_tensor = reward_fn(data)
        reward_extra_infos_dict = {}

    return reward_tensor, reward_extra_infos_dict


@ray.remote(num_cpus=1)
def compute_reward_async(data: DataProto, config, tokenizer):
    """
    Load the reward manager and compute the reward for a batch of data.
    This is meant to be run in a separate Ray worker.
    """
    reward_fn = load_reward_manager(config, tokenizer, num_examine=0, **config.reward_model.get("reward_kwargs", {}))
    return compute_reward(data, reward_fn)<|MERGE_RESOLUTION|>--- conflicted
+++ resolved
@@ -98,7 +98,6 @@
         else:
             final_compute_score = default_compute_score
 
-<<<<<<< HEAD
     if reward_manager_name != "dapo":
         return reward_manager_cls(
             tokenizer=tokenizer,
@@ -116,17 +115,6 @@
             max_resp_len=config.data.max_response_length,
             overlong_buffer_cfg=config.reward_model.overlong_buffer,
         )
-
-=======
-    # Instantiate and return the reward manager with the specified parameters
-    return reward_manager_cls(
-        tokenizer=tokenizer,
-        num_examine=num_examine,
-        compute_score=final_compute_score,
-        reward_fn_key=config.data.reward_fn_key,
-        **reward_kwargs,
-    )
->>>>>>> 5aa1b046
 
 
 def compute_reward(data: DataProto, reward_fn):
