--- conflicted
+++ resolved
@@ -1531,9 +1531,6 @@
     resampled_data.non_tensor_batch = resampled_non_tensor_batch
     resampled_data.meta_info = resampled_meta_info
 
-<<<<<<< HEAD
-    return resampled_data
-=======
     return resampled_data
 
 
@@ -1610,7 +1607,9 @@
 
     """
     # Import rollout correction helper
-    from verl.trainer.ppo.rollout_corr_helper import compute_rollout_correction_and_rejection_mask
+    from verl.trainer.ppo.rollout_corr_helper import (
+        compute_rollout_correction_and_rejection_mask,
+    )
 
     # Compute IS weights and rejection mask on-the-fly
     # Use no_grad since weights are detached inside and metrics don't need gradients
@@ -1736,5 +1735,4 @@
         rollout_rs_threshold_lower=rollout_rs_threshold_lower,
         rollout_token_veto_threshold=rollout_token_veto_threshold,
         rollout_is_batch_normalize=rollout_is_batch_normalize,
-    )
->>>>>>> d951de46
+    )