--- conflicted
+++ resolved
@@ -99,6 +99,7 @@
     RLOO = "rloo"
     OPO = "opo"
     GRPO_PASSK = "grpo_passk"
+    GRPO_ATROPOS = "grpo_atropos"
     GPG = "gpg"
 
 
@@ -142,30 +143,7 @@
     return ADV_ESTIMATOR_REGISTRY[name]
 
 
-<<<<<<< HEAD
-class AdvantageEstimator(str, Enum):
-    """Using an enumeration class to avoid spelling errors in adv_estimator.
-
-    Note(haibin.lin): this enum class is immutable after creation. Extending this
-    enum for new estimators may not be necessary since users can always just call
-    `verl.trainer.ppo.core_algos.register` with string name for a custom advantage
-    estimator instead.
-    """
-
-    GAE = "gae"
-    GRPO = "grpo"
-    REINFORCE_PLUS_PLUS = "reinforce_plus_plus"
-    REINFORCE_PLUS_PLUS_BASELINE = "reinforce_plus_plus_baseline"
-    REMAX = "remax"
-    RLOO = "rloo"
-    OPO = "opo"
-    GRPO_PASSK = "grpo_passk"
-    GRPO_ATROPOS = "grpo_atropos"
-    GPG = "gpg"
-
-
-=======
->>>>>>> 00ac37fe
+
 class AdaptiveKLController:
     """
     Adaptive KL controller described in the paper:
