# Copyright 2024 Bytedance Ltd. and/or its affiliates
# Copyright 2022 The HuggingFace Team. All rights reserved.
#
# Licensed under the Apache License, Version 2.0 (the "License");
# you may not use this file except in compliance with the License.
# You may obtain a copy of the License at
#
#     http://www.apache.org/licenses/LICENSE-2.0
#
# Unless required by applicable law or agreed to in writing, software
# distributed under the License is distributed on an "AS IS" BASIS,
# WITHOUT WARRANTIES OR CONDITIONS OF ANY KIND, either express or implied.
# See the License for the specific language governing permissions and
# limitations under the License.
"""
Core functions to implement PPO algorithms.
The function implemented in this file should be used by trainer with different distributed strategies to
implement PPO-like algorithms.
"""

__all__ = ["register_adv_est", "get_adv_estimator_fn", "AdvantageEstimator"]

from collections import defaultdict
from enum import Enum
from typing import Optional

import numpy as np
import torch

import verl.utils.torch_functional as verl_F
from verl.trainer.config import AlgoConfig

POLICY_LOSS_REGISTRY = {}


def register_policy_loss(name):
    """Register a policy loss function with the given name.

    Args:
        name (str): The name to register the policy loss function under.

    Returns:
        function: Decorator function that registers the policy loss function.
    """

    def decorator(func):
        POLICY_LOSS_REGISTRY[name] = func
        return func

    return decorator


def get_policy_loss_fn(name):
    """Get the policy loss with a given name.

    Args:
        name: `(str)`
            The name of the policy loss.

    Returns:
        `(callable)`: The policy loss function.
    """
    loss_name = name
    if loss_name not in POLICY_LOSS_REGISTRY:
        raise ValueError(
            f"Unsupported loss mode: {loss_name}. Supported modes are: {list(POLICY_LOSS_REGISTRY.keys())}"
        )
    return POLICY_LOSS_REGISTRY[loss_name]


ADV_ESTIMATOR_REGISTRY = {}


def register_adv_est(name_or_enum):
    """Decorator to register a advantage estimator function with a given name.

    Args:
        name_or_enum: `(str)` or `(AdvantageEstimator)`
            The name or enum of the advantage estimator.

    """

    def decorator(fn):
        name = name_or_enum.value if isinstance(name_or_enum, Enum) else name_or_enum
        if name in ADV_ESTIMATOR_REGISTRY and ADV_ESTIMATOR_REGISTRY[name] != fn:
            raise ValueError(
                f"Adv estimator {name} has already been registered: {ADV_ESTIMATOR_REGISTRY[name]} vs {fn}"
            )
        ADV_ESTIMATOR_REGISTRY[name] = fn
        return fn

    return decorator


def get_adv_estimator_fn(name_or_enum):
    """Get the advantage estimator function with a given name.

    Args:
        name_or_enum: `(str)` or `(AdvantageEstimator)`
            The name or enum of the advantage estimator.

    Returns:
        `(callable)`: The advantage estimator function.
    """
    name = name_or_enum.value if isinstance(name_or_enum, Enum) else name_or_enum
    if name not in ADV_ESTIMATOR_REGISTRY:
        raise ValueError(f"Unknown advantage estimator simply: {name}")
    return ADV_ESTIMATOR_REGISTRY[name]


class AdvantageEstimator(str, Enum):
    """Using an enumeration class to avoid spelling errors in adv_estimator.

    Note(haibin.lin): this enum class is immutable after creation. Extending this
    enum for new estimators may not be necessary since users can always just call
    `verl.trainer.ppo.core_algos.register` with string name for a custom advantage
    estimator instead.
    """

    GAE = "gae"
    GRPO = "grpo"
    REINFORCE_PLUS_PLUS = "reinforce_plus_plus"
    REINFORCE_PLUS_PLUS_BASELINE = "reinforce_plus_plus_baseline"
    REMAX = "remax"
    RLOO = "rloo"
    OPO = "opo"
    GRPO_PASSK = "grpo_passk"
<<<<<<< HEAD
    GRPO_ATROPOS = "grpo_atropos"
=======
    GPG = "gpg"
>>>>>>> 8e0b9bd9


class AdaptiveKLController:
    """
    Adaptive KL controller described in the paper:
    https://arxiv.org/pdf/1909.08593.pdf
    """

    def __init__(self, init_kl_coef, target_kl, horizon):
        self.value = init_kl_coef
        self.target = target_kl
        self.horizon = horizon

    def update(self, current_kl, n_steps):
        """Update the KL coefficient based on current KL divergence.

        Args:
            current_kl (float): Current KL divergence value.
            n_steps (int): Number of steps taken.
        """
        target = self.target
        proportional_error = np.clip(current_kl / target - 1, -0.2, 0.2)
        mult = 1 + proportional_error * n_steps / self.horizon
        self.value *= mult


class FixedKLController:
    """Fixed KL controller."""

    def __init__(self, kl_coef):
        self.value = kl_coef

    def update(self, current_kl, n_steps):
        """Update method for fixed KL controller (no-op).

        Args:
            current_kl (float): Current KL divergence value (unused).
            n_steps (int): Number of steps taken (unused).
        """
        pass


def get_kl_controller(kl_ctrl):
    """Factory function to create appropriate KL controller based on configuration.

    Args:
        kl_ctrl: Configuration object containing KL controller settings.

    Returns:
        KL controller instance (FixedKLController or AdaptiveKLController).

    Raises:
        NotImplementedError: If controller type is not supported.
        AssertionError: If adaptive controller horizon is not positive.
    """
    if kl_ctrl.type == "fixed":
        return FixedKLController(kl_coef=kl_ctrl.kl_coef)
    elif kl_ctrl.type == "adaptive":
        assert kl_ctrl.horizon > 0, f"horizon must be larger than 0. Got {kl_ctrl.horizon}"
        return AdaptiveKLController(init_kl_coef=kl_ctrl.kl_coef, target_kl=kl_ctrl.target_kl, horizon=kl_ctrl.horizon)
    else:
        raise NotImplementedError


@register_adv_est(AdvantageEstimator.GAE)  # or simply: @register_adv_est("gae")
def compute_gae_advantage_return(
    token_level_rewards: torch.Tensor,
    values: torch.Tensor,
    response_mask: torch.Tensor,
    gamma: torch.Tensor,
    lam: torch.Tensor,
):
    """Adapted from https://github.com/huggingface/trl/blob/main/trl/trainer/ppo_trainer.py

    Args:
        token_level_rewards: `(torch.Tensor)`
            shape is (bs, response_length)
        values: `(torch.Tensor)`
            shape is (bs, response_length)
        response_mask: `(torch.Tensor)`
            shape is (bs, response_length). [EOS] mask. The token after [EOS] have mask zero.
        gamma is `(float)`
            discounted factor used in RL
        lam: `(float)`
            lambda value when computing Generalized Advantage Estimation (https://arxiv.org/abs/1506.02438)

    Returns:
        advantages: `(torch.Tensor)`
            shape: (bs, response_length)
        Returns: `(torch.Tensor)`
            shape: (bs, response_length)

    """
    with torch.no_grad():
        nextvalues = 0
        lastgaelam = 0
        advantages_reversed = []
        gen_len = token_level_rewards.shape[-1]

        for t in reversed(range(gen_len)):
            delta = token_level_rewards[:, t] + gamma * nextvalues - values[:, t]
            lastgaelam_ = delta + gamma * lam * lastgaelam

            # skip values and TD-error on observation tokens
            nextvalues = values[:, t] * response_mask[:, t] + (1 - response_mask[:, t]) * nextvalues
            lastgaelam = lastgaelam_ * response_mask[:, t] + (1 - response_mask[:, t]) * lastgaelam

            advantages_reversed.append(lastgaelam)
        advantages = torch.stack(advantages_reversed[::-1], dim=1)

        returns = advantages + values
        advantages = verl_F.masked_whiten(advantages, response_mask)
    return advantages, returns


# NOTE(sgm): this implementation only consider outcome supervision, where the reward is a scalar.
@register_adv_est(AdvantageEstimator.GRPO)  # or simply: @register_adv_est("grpo")
def compute_grpo_outcome_advantage(
    token_level_rewards: torch.Tensor,
    response_mask: torch.Tensor,
    index: np.ndarray,
    epsilon: float = 1e-6,
    norm_adv_by_std_in_grpo: bool = True,
    config: Optional[AlgoConfig] = None,
) -> tuple[torch.Tensor, torch.Tensor]:
    """
    Compute advantage for GRPO, operating only on Outcome reward
    (with only one scalar reward for each response).

    Args:
        token_level_rewards: `(torch.Tensor)`
            shape is (bs, response_length)
        response_mask: `(torch.Tensor)`
            shape is (bs, response_length)
        index: `(np.ndarray)`
            index array for grouping
        epsilon: `(float)`
            small value to avoid division by zero
        norm_adv_by_std_in_grpo: `(bool)`
            whether to scale the GRPO advantage
        config: `(Optional[AlgoConfig])`
            algorithm configuration object

    Note:
        If norm_adv_by_std_in_grpo is True, the advantage is scaled by the std, as in the original GRPO.
        If False, the advantage is not scaled, as in Dr.GRPO (https://arxiv.org/abs/2503.20783).

    Returns:
        advantages: `(torch.Tensor)`
            shape is (bs, response_length)
        Returns: `(torch.Tensor)`
            shape is (bs, response_length)
    """
    scores = token_level_rewards.sum(dim=-1)

    id2score = defaultdict(list)
    id2mean = {}
    id2std = {}

    with torch.no_grad():
        bsz = scores.shape[0]
        for i in range(bsz):
            id2score[index[i]].append(scores[i])
        for idx in id2score:
            if len(id2score[idx]) == 1:
                id2mean[idx] = torch.tensor(0.0)
                id2std[idx] = torch.tensor(1.0)
            elif len(id2score[idx]) > 1:
                id2mean[idx] = torch.mean(torch.tensor(id2score[idx]))
                id2std[idx] = torch.std(torch.tensor([id2score[idx]]))
            else:
                raise ValueError(f"no score in prompt index: {idx}")
        for i in range(bsz):
            if norm_adv_by_std_in_grpo:
                scores[i] = (scores[i] - id2mean[index[i]]) / (id2std[index[i]] + epsilon)
            else:
                scores[i] = scores[i] - id2mean[index[i]]
        scores = scores.unsqueeze(-1) * response_mask

    return scores, scores


@register_adv_est(AdvantageEstimator.GRPO_PASSK)  # or simply: @register_adv_est("grpo_passk")
def compute_grpo_passk_outcome_advantage(
    token_level_rewards: torch.Tensor,
    response_mask: torch.Tensor,
    index: np.ndarray,
    epsilon: float = 1e-6,
    norm_adv_by_std_in_grpo: bool = True,
    config: Optional[AlgoConfig] = None,
    **kwargs,
) -> tuple[torch.Tensor, torch.Tensor]:
    """
    Compute advantage for Pass@k using a GRPO-style outcome reward formulation.
    Only the best response per group gets a non-zero advantage: r_max - r_second_max.

    Implemented as described in https://arxiv.org/abs/2503.19595.

    Args:
        token_level_rewards: (bs, response_length)
        response_mask: (bs, response_length)
        index: (bs,) → group ID per sample
        epsilon: float for numerical stability
        config: (AlgoConfig) algorithm settings, which contains "norm_adv_by_std_in_grpo"

    Returns:
        advantages: (bs, response_length)
        returns: (bs, response_length)
    """
    assert config is not None
    # if True, normalize advantage by std within group
    norm_adv_by_std_in_grpo = config.get("norm_adv_by_std_in_grpo", True)
    scores = token_level_rewards.sum(dim=-1)  # (bs,)
    advantages = torch.zeros_like(scores)

    id2scores = defaultdict(list)
    id2indices = defaultdict(list)

    with torch.no_grad():
        bsz = scores.shape[0]
        for i in range(bsz):
            idx = index[i]
            id2scores[idx].append(scores[i])
            id2indices[idx].append(i)

        for idx in id2scores:
            rewards = torch.stack(id2scores[idx])  # (k,)
            if rewards.numel() < 2:
                raise ValueError(
                    f"Pass@k requires at least 2 samples per group. Got {rewards.numel()} for group {idx}."
                )
            topk, topk_idx = torch.topk(rewards, 2)
            r_max, r_second_max = topk[0], topk[1]
            i_max = id2indices[idx][topk_idx[0].item()]
            advantage = r_max - r_second_max
            if norm_adv_by_std_in_grpo:
                std = torch.std(rewards)
                advantage = advantage / (std + epsilon)
            advantages[i_max] = advantage

    advantages = advantages.unsqueeze(-1) * response_mask
    return advantages, advantages


<<<<<<< HEAD
@register_adv_est(AdvantageEstimator.GRPO_ATROPOS)  # or simply: @register_adv_est("grpo_atropos")
def compute_grpo_atropos_advantage(
    token_level_rewards: torch.Tensor,
    response_mask: torch.Tensor,
    index: np.ndarray,
    epsilon: float = 1e-6,
    norm_adv_by_std_in_grpo: bool = True,
    config=None,
    **kwargs,
):
    """
    Compute GRPO advantages with support for Atropos environment overrides.
    
    This function computes GRPO-style advantages but allows for token-level
    advantage overrides from Atropos environments. If no overrides are provided,
    it falls back to standard GRPO computation.
    
    Args:
        token_level_rewards: (bs, response_length)
        response_mask: (bs, response_length)
        index: (bs,) → group ID per sample
        epsilon: float for numerical stability
        norm_adv_by_std_in_grpo: whether to normalize by std
        config: algorithm configuration
        **kwargs: additional arguments (e.g., token_level_advantages from Atropos)
        
    Returns:
        advantages: (bs, response_length)
        returns: (bs, response_length)
    """
    # Check if we have token-level advantages from Atropos
    token_level_advantages = kwargs.get("token_level_advantages")
    
    if token_level_advantages is not None:
        # Use provided advantages from Atropos
        advantages = token_level_advantages * response_mask
        return advantages, advantages
    
    # Fall back to standard GRPO computation
    return compute_grpo_outcome_advantage(
        token_level_rewards=token_level_rewards,
        response_mask=response_mask,
        index=index,
        epsilon=epsilon,
        norm_adv_by_std_in_grpo=norm_adv_by_std_in_grpo,
    )


@register_adv_est(AdvantageEstimator.REINFORCE_PLUS_PLUS_BASELINE)  # or simply: @register_adv_est("reinforce_plus_plus_baseline")
def compute_reinforce_plus_plus_baseline_outcome_advantage(token_level_rewards: torch.Tensor, response_mask: torch.Tensor, index: torch.Tensor, epsilon: float = 1e-6, config=None, **kwargs):
=======
@register_adv_est(
    AdvantageEstimator.REINFORCE_PLUS_PLUS_BASELINE
)  # or simply: @register_adv_est("reinforce_plus_plus_baseline")
def compute_reinforce_plus_plus_baseline_outcome_advantage(
    token_level_rewards: torch.Tensor,
    response_mask: torch.Tensor,
    index: torch.Tensor,
    epsilon: float = 1e-6,
    config: Optional[AlgoConfig] = None,
    **kwargs,
) -> tuple[torch.Tensor, torch.Tensor]:
>>>>>>> 8e0b9bd9
    """
    Compute advantage for RF++-baseline (https://arxiv.org/abs/2501.03262), operating only on Outcome reward
    (with only one scalar reward for each response).

    Args:
        token_level_rewards: `(torch.Tensor)`
            shape: (bs, response_length)
        response_mask: `(torch.Tensor)`
            shape: (bs, response_length)
        config: (AlgoConfig) algorithm config

    Returns:
        advantages: `(torch.Tensor)`
            shape: (bs, response_length)
        Returns: `(torch.Tensor)`
            shape: (bs, response_length)
    """
    response_length = token_level_rewards.shape[-1]
    scores = token_level_rewards.sum(dim=-1)

    id2score = defaultdict(list)
    id2mean = {}

    with torch.no_grad():
        bsz = scores.shape[0]
        for i in range(bsz):
            id2score[index[i]].append(scores[i])
        for idx in id2score:
            if len(id2score[idx]) == 1:
                id2mean[idx] = torch.tensor(0.0)
            elif len(id2score[idx]) > 1:
                id2mean[idx] = torch.mean(torch.tensor(id2score[idx]))
            else:
                raise ValueError(f"no score in prompt index: {idx}")
        for i in range(bsz):
            scores[i] = scores[i] - id2mean[index[i]]

        scores = scores.unsqueeze(-1).tile([1, response_length]) * response_mask
        scores = verl_F.masked_whiten(scores, response_mask) * response_mask

    return scores, scores


@register_adv_est(AdvantageEstimator.RLOO)  # or simply: @register_adv_est("rloo")
def compute_rloo_outcome_advantage(
    token_level_rewards: torch.Tensor,
    response_mask: torch.Tensor,
    index: np.ndarray,
    epsilon: float = 1e-6,
    config: Optional[AlgoConfig] = None,
    **kwargs,
) -> tuple[torch.Tensor, torch.Tensor]:
    """
    Compute advantage for RLOO based on https://arxiv.org/abs/2402.14740

    Args:
        token_level_rewards: `(torch.Tensor)`
            shape: (bs, response_length)
        response_mask: `(torch.Tensor)`
            shape: (bs, response_length)
        config: (AlgoConfig) algorithm config

    Returns:
        advantages: `(torch.Tensor)`
            shape: (bs, response_length)
        Returns: `(torch.Tensor)`
            shape: (bs, response_length)
    """
    scores = token_level_rewards.sum(dim=-1)

    id2score = defaultdict(list)
    id2mean = {}

    with torch.no_grad():
        bsz = scores.shape[0]
        for i in range(bsz):
            id2score[index[i]].append(scores[i])
        for idx in id2score:
            if len(id2score[idx]) == 1:
                id2mean[idx] = torch.tensor(0.0)
            elif len(id2score[idx]) > 1:
                id2mean[idx] = torch.mean(torch.tensor(id2score[idx]))
            else:
                raise ValueError(f"no score in prompt index: {idx}")
        for i in range(bsz):
            response_num = len(id2score[index[i]])
            if response_num > 1:
                scores[i] = scores[i] * response_num / (response_num - 1) - id2mean[index[i]] * response_num / (
                    response_num - 1
                )
        scores = scores.unsqueeze(-1) * response_mask

    return scores, scores


@register_adv_est(AdvantageEstimator.OPO)  # or simply: @register_adv_est("opo")
def compute_opo_outcome_advantage(
    token_level_rewards: torch.Tensor,
    response_mask: torch.Tensor,
    index: np.ndarray,
    epsilon: float = 1e-6,
    config: Optional[AlgoConfig] = None,
    **kwargs,
) -> tuple[torch.Tensor, torch.Tensor]:
    """
    Compute advantage for OPO based on https://arxiv.org/pdf/2505.23585

    Args:
        token_level_rewards: `(torch.Tensor)`
            shape: (bs, response_length)
        response_mask: `(torch.Tensor)`
            shape: (bs, response_length)
        config: (AlgoConfig) algorithm config

    Returns:
        advantages: `(torch.Tensor)`
            shape: (bs, response_length)
        Returns: `(torch.Tensor)`
            shape: (bs, response_length)
    """
    response_length = response_mask.sum(dim=-1)
    scores = token_level_rewards.sum(dim=-1)

    id2score = defaultdict(list)
    id2len = defaultdict(list)
    id2bsl = {}

    with torch.no_grad():
        bsz = scores.shape[0]
        for i in range(bsz):
            id2score[index[i]].append(scores[i])
            id2len[index[i]].append(response_length[i])

        for idx in id2score:
            if len(id2score[idx]) == 1:
                id2bsl[idx] = torch.tensor(0.0)
            elif len(id2score[idx]) > 1:
                score_tensor = torch.tensor(id2score[idx])
                len_tensor = torch.tensor(id2len[idx])
                id2bsl[idx] = (len_tensor * score_tensor).sum() / len_tensor.sum()
            else:
                raise ValueError(f"no score in prompt index: {idx}")
        for i in range(bsz):
            scores[i] = scores[i] - id2bsl[index[i]]
        scores = scores.unsqueeze(-1) * response_mask

    return scores, scores


@register_adv_est(AdvantageEstimator.REINFORCE_PLUS_PLUS)  # or simply: @register_adv_est("reinforce_plus_plus")
def compute_reinforce_plus_plus_outcome_advantage(
    token_level_rewards: torch.Tensor, response_mask: torch.Tensor, config: Optional[AlgoConfig] = None, **kwargs
) -> tuple[torch.Tensor, torch.Tensor]:
    """
    Compute advantage for REINFORCE++.
    This implementation is based on the paper: https://arxiv.org/abs/2501.03262

    Args:
        token_level_rewards: `(torch.Tensor)`
            shape: (bs, response_length)
        response_mask: `(torch.Tensor)`
            shape: (bs, response_length)
        config: (AlgoConfig) algorithm config

    Returns:
        advantages: `(torch.Tensor)`
            shape: (bs, response_length)
        Returns: `(torch.Tensor)`
            shape: (bs, response_length)
    """
    assert config is not None
    gamma = config.gamma
    with torch.no_grad():
        returns = torch.zeros_like(token_level_rewards)
        running_return = 0

        for t in reversed(range(token_level_rewards.shape[1])):
            running_return = token_level_rewards[:, t] + gamma * running_return
            returns[:, t] = running_return
            # Reset after EOS
            running_return = running_return * response_mask[:, t]

        advantages = verl_F.masked_whiten(returns, response_mask)
        advantages = advantages * response_mask

    return advantages, returns


@register_adv_est(AdvantageEstimator.REMAX)  # or simply: @register_adv_est("remax")
def compute_remax_outcome_advantage(
    token_level_rewards: torch.Tensor,
    reward_baselines: torch.Tensor,
    response_mask: torch.Tensor,
    config: Optional[AlgoConfig] = None,
    **kwargs,
) -> tuple[torch.Tensor, torch.Tensor]:
    """
    Compute advantage for ReMax, operating only on Outcome reward
    This implementation is based on the paper: https://arxiv.org/abs/2310.10505
    (with only one scalar reward for each response).

    Args:
        token_level_rewards: `(torch.Tensor)`
            shape: (bs, response_length)
        reward_baselines: `(torch.Tensor)`
            shape: (bs,)
        response_mask: `(torch.Tensor)`
            shape: (bs, response_length)
        config: (AlgoConfig) algorithm config

    Returns:
        advantages: `(torch.Tensor)`
            shape: (bs, response_length)
        Returns: `(torch.Tensor)`
            shape: (bs, response_length)
    """

    with torch.no_grad():
        returns = (token_level_rewards * response_mask).flip(dims=[-1]).cumsum(dim=-1).flip(dims=[-1])
        advantages = returns - reward_baselines.unsqueeze(-1) * response_mask

    return advantages, returns


@register_adv_est(AdvantageEstimator.GPG)  # or simply: @register_adv_est("gpg")
def compute_gpg_outcome_advantage(
    token_level_rewards: torch.Tensor,
    response_mask: torch.Tensor,
    index: np.ndarray,
    epsilon: float = 1e-6,
    f_norm: float = 1.0,
    alpha: float = 1.0,
    config=None,
    **kwargs,
):
    """
    Compute advantage for GPG, operating only on Outcome reward
    (with only one scalar reward for each response).
    Args:
        token_level_rewards: `(torch.Tensor)`
            shape: (bs, response_length)
        response_mask: `(torch.Tensor)`
            shape: (bs, response_length)
        index: `(np.ndarray)`
            shape: (bs,)
        epsilon: (float)
        f_norm: (float)
        alpha: (float)
        config: (dict) algorithm config

    Returns:
        advantages: `(torch.Tensor)`
            shape: (bs, response_length)
        Returns: `(torch.Tensor)`
            shape: (bs, response_length)
    """
    scores = token_level_rewards.sum(dim=-1)

    id2score = defaultdict(list)
    id2mean = {}
    id2std = {}

    with torch.no_grad():
        bsz = scores.shape[0]
        m = torch.count_nonzero(scores)
        alpha = bsz / m.clamp(min=1)

        for i in range(bsz):
            id2score[index[i]].append(scores[i])

        for idx in id2score:
            if len(id2score[idx]) == 1:
                id2mean[idx] = torch.tensor(0.0)
                id2std[idx] = torch.tensor(1.0)
            elif len(id2score[idx]) > 1:
                id2mean[idx] = torch.mean(torch.tensor(id2score[idx]))
                id2std[idx] = torch.std(torch.tensor([id2score[idx]]))
            else:
                raise ValueError(f"no score in prompt index: {idx}")
        for i in range(bsz):
            scores[i] = alpha * (scores[i] - id2mean[index[i]]) / (f_norm)
        scores = scores.unsqueeze(-1) * response_mask

    return scores, scores


def compute_rewards(token_level_scores, old_log_prob, ref_log_prob, kl_ratio):
    """Compute token-level rewards with KL penalty.

    Args:
        token_level_scores (torch.Tensor): Token-level reward scores.
        old_log_prob (torch.Tensor): Log probabilities from current policy.
        ref_log_prob (torch.Tensor): Log probabilities from reference policy.
        kl_ratio (float): KL penalty coefficient.

    Returns:
        torch.Tensor: Token-level rewards with KL penalty applied.
    """
    kl = old_log_prob - ref_log_prob
    return token_level_scores - kl * kl_ratio


def agg_loss(loss_mat: torch.Tensor, loss_mask: torch.Tensor, loss_agg_mode: str):
    """
    Aggregate the loss matrix into a scalar.

    Args:
        loss_mat: `(torch.Tensor)`:
            shape: (bs, response_length)
        loss_mask: `(torch.Tensor)`:
            shape: (bs, response_length)
        loss_agg_mode: (str) choices:
            method to aggregate the loss matrix into a scalar.
    Returns:
        loss: `a scalar torch.Tensor`
            aggregated loss
    """
    if loss_agg_mode == "token-mean":
        loss = verl_F.masked_mean(loss_mat, loss_mask)
    elif loss_agg_mode == "seq-mean-token-sum":
        seq_losses = torch.sum(loss_mat * loss_mask, dim=-1)  # token-sum
        loss = torch.mean(seq_losses)  # seq-mean
    elif loss_agg_mode == "seq-mean-token-mean":
        seq_losses = torch.sum(loss_mat * loss_mask, dim=-1) / torch.sum(loss_mask, dim=-1)  # token-mean
        loss = torch.mean(seq_losses)  # seq-mean
    elif loss_agg_mode == "seq-mean-token-sum-norm":
        seq_losses = torch.sum(loss_mat * loss_mask, dim=-1)
        loss = torch.sum(seq_losses) / loss_mask.shape[-1]  # The divisor
        # (loss_mask.shape[-1]) should ideally be constant
        # throughout training to well-replicate the DrGRPO paper.
        # TODO: Perhaps add user-defined normalizer argument to
        # agg_loss to ensure divisor stays constant throughout.
    else:
        raise ValueError(f"Invalid loss_agg_mode: {loss_agg_mode}")

    return loss


def compute_policy_loss(
    old_log_prob,
    log_prob,
    advantages,
    response_mask,
    cliprange=None,
    cliprange_low=None,
    cliprange_high=None,
    clip_ratio_c=3.0,
    loss_agg_mode: str = "token-mean",
):
    """
    Compute the clipped policy objective and related metrics for PPO.

    Adapted from
    https://github.com/huggingface/trl/blob/main/trl/trainer/ppo_trainer.py#L1122

    Args:
        old_log_prob (torch.Tensor):
            Log-probabilities of actions under the old policy, shape (batch_size, response_length).
        log_prob (torch.Tensor):
            Log-probabilities of actions under the current policy, shape (batch_size, response_length).
        advantages (torch.Tensor):
            Advantage estimates for each action, shape (batch_size, response_length).
        response_mask (torch.Tensor):
            Mask indicating which tokens to include in the loss, shape (batch_size, response_length).
        cliprange (float, optional):
            Clipping parameter ε for standard PPO. See https://arxiv.org/abs/1707.06347.
            Defaults to None (must be provided).
        cliprange_low (float, optional):
            Lower clip range for dual-clip PPO. Defaults to same as `cliprange`.
        cliprange_high (float, optional):
            Upper clip range for dual-clip PPO. Defaults to same as `cliprange`.
        clip_ratio_c (float, optional):
            Lower bound of the ratio for dual-clip PPO. See https://arxiv.org/pdf/1912.09729.
            Defaults to 3.0.
        loss_agg_mode (str, optional):
            Aggregation mode for `agg_loss`. Defaults to "token-mean".
    """
    assert clip_ratio_c > 1.0, (
        "The lower bound of the clip_ratio_c for dual-clip PPO should be greater than 1.0,"
        + f" but get the value: {clip_ratio_c}."
    )

    negative_approx_kl = log_prob - old_log_prob
    # Clamp negative_approx_kl for stability
    negative_approx_kl = torch.clamp(negative_approx_kl, min=-20.0, max=20.0)
    ratio = torch.exp(negative_approx_kl)
    ppo_kl = verl_F.masked_mean(-negative_approx_kl, response_mask)

    pg_losses1 = -advantages * ratio
    if cliprange_low is None:
        cliprange_low = cliprange
    if cliprange_high is None:
        cliprange_high = cliprange
    pg_losses2 = -advantages * torch.clamp(
        ratio, 1 - cliprange_low, 1 + cliprange_high
    )  # - clip(ratio, 1-cliprange, 1+cliprange) * A
    clip_pg_losses1 = torch.maximum(
        pg_losses1, pg_losses2
    )  # max(-ratio * A, -clip(ratio, 1-cliprange, 1+cliprange) * A)
    pg_clipfrac = verl_F.masked_mean(torch.gt(pg_losses2, pg_losses1).float(), response_mask)

    pg_losses3 = -advantages * clip_ratio_c
    clip_pg_losses2 = torch.min(pg_losses3, clip_pg_losses1)
    pg_clipfrac_lower = verl_F.masked_mean(
        torch.gt(clip_pg_losses1, pg_losses3) * (advantages < 0).float(), response_mask
    )

    pg_losses = torch.where(advantages < 0, clip_pg_losses2, clip_pg_losses1)
    pg_loss = agg_loss(loss_mat=pg_losses, loss_mask=response_mask, loss_agg_mode=loss_agg_mode)

    return pg_loss, pg_clipfrac, ppo_kl, pg_clipfrac_lower


@register_policy_loss("gpg")
def compute_policy_loss_gpg(old_log_prob, log_prob, advantages, response_mask, loss_agg_mode="token-mean", config=None):
    """Adapted from
    https://github.com/AMAP-ML/GPG/blob/main/VisualThinker-R1-Zero/src/open-r1-multimodal/src/open_r1/trainer/grpo_trainer.py#L495
    Args:
        log_prob: `(torch.Tensor)`
            shape: (bs, response_length)
        advantages: `(torch.Tensor)`
            shape: (bs, response_length)
        response_mask: `(torch.Tensor)`
            shape: (bs, response_length)
    return:
        pg_loss: `a scalar torch.Tensor`
            policy gradient loss computed via GPG
    """
    pg_losses = -log_prob * advantages

    pg_loss = agg_loss(loss_mat=pg_losses, loss_mask=response_mask, loss_agg_mode=loss_agg_mode)
    return pg_loss, torch.tensor(0.0), torch.tensor(0.0), torch.tensor(0.0)


@register_policy_loss("clip_cov")
def compute_policy_loss_clip_cov(
    old_log_prob: torch.Tensor,
    log_prob: torch.Tensor,
    advantages: torch.Tensor,
    response_mask: torch.Tensor,
    loss_agg_mode: str = "token-mean",
    config: Optional[AlgoConfig] = None,
) -> tuple[torch.Tensor, torch.Tensor, torch.Tensor, torch.Tensor]:
    """
    Compute the clipped policy objective and related metrics for Clip-Cov.

    Adapted from
    https://github.com/PRIME-RL/Entropy-Mechanism-of-RL/blob/main/verl/trainer/ppo/core_algos.py

    Args:
        old_log_prob (torch.Tensor):
            Log-probabilities of actions under the old policy, shape (batch_size, response_length).
        log_prob (torch.Tensor):
            Log-probabilities of actions under the current policy, shape (batch_size, response_length).
        advantages (torch.Tensor):
            Advantage estimates for each action, shape (batch_size, response_length).
        response_mask (torch.Tensor):
            Mask indicating which tokens to include in the loss, shape (batch_size, response_length).
        cliprange (float, optional):
            Clipping parameter ε for standard PPO. See https://arxiv.org/abs/1707.06347.
            Defaults to None (must be provided).
        cliprange_low (float, optional):
            Lower clip range for dual-clip PPO. Defaults to same as `cliprange`.
        cliprange_high (float, optional):
            Upper clip range for dual-clip PPO. Defaults to same as `cliprange`.
        loss_agg_mode (str, optional):
            Aggregation mode for `agg_loss`. Defaults to "token-mean".
        clip_cvo_ratio (float, optional):
            Ratio for clipping the covariance. Defaults to 0.0002.
        clip_cov_lb (float, optional):
            Lower bound for clipping covariance. Defaults to 1.0.
        clip_cov_ub (float, optional):
            Upper bound for clipping covariance. Defaults to 5.0.
    """
    clip_cov_ratio = config.policy_loss.clip_cov_ratio if config.policy_loss.clip_cov_ratio is not None else 0.0002
    cliprange = config.clip_ratio
    cliprange_low = config.clip_ratio_low if config.clip_ratio_low is not None else cliprange
    cliprange_high = config.clip_ratio_high if config.clip_ratio_high is not None else cliprange
    clip_cov_ub = config.policy_loss.clip_cov_ub if config.policy_loss.clip_cov_ub is not None else 5.0
    clip_cov_lb = config.policy_loss.clip_cov_lb if config.policy_loss.clip_cov_lb is not None else 1.0

    assert clip_cov_ratio > 0, "clip_ratio should be larger than 0."

    negative_approx_kl = log_prob - old_log_prob
    ratio = torch.exp(negative_approx_kl)
    ppo_kl = verl_F.masked_mean(-negative_approx_kl, response_mask)

    pg_losses1 = -advantages * ratio

    if cliprange_low is None:
        cliprange_low = cliprange
    if cliprange_high is None:
        cliprange_high = cliprange

    corr = torch.ones_like(advantages)
    pg_losses2 = -advantages * torch.clamp(ratio, 1 - cliprange_low, 1 + cliprange_high)
    clip_by_origin = (pg_losses2 > pg_losses1) & (response_mask > 0)

    cov_all = (advantages - verl_F.masked_mean(advantages, response_mask)) * (
        log_prob - verl_F.masked_mean(log_prob.detach(), response_mask)
    )
    cov_all[response_mask == 0] = -torch.inf
    cov_all[clip_by_origin] = -torch.inf

    clip_num = max(int(clip_cov_ratio * response_mask.sum().item()), 1)
    top_k_idx = (cov_all < clip_cov_ub) & (cov_all > clip_cov_lb) & (response_mask > 0)
    top_k_idx = torch.nonzero(top_k_idx)

    if len(top_k_idx) > 0:
        perm = torch.randperm(len(top_k_idx))
        top_k_idx = top_k_idx[perm[: min(clip_num, len(top_k_idx))]]
    else:
        top_k_idx = torch.empty((0, 2), device=cov_all.device, dtype=torch.long)

    corr[top_k_idx[:, 0], top_k_idx[:, 1]] = 0

    pg_clipfrac = verl_F.masked_mean((corr == 0).float(), response_mask)

    pg_losses = torch.maximum(pg_losses1, pg_losses2) * corr
    pg_loss = agg_loss(loss_mat=pg_losses, loss_mask=response_mask, loss_agg_mode=loss_agg_mode)

    return pg_loss, pg_clipfrac, ppo_kl, torch.tensor(0.0)


@register_policy_loss("kl_cov")
def compute_policy_loss_kl_cov(
    old_log_prob: torch.Tensor,
    log_prob: torch.Tensor,
    advantages: torch.Tensor,
    response_mask: torch.Tensor,
    loss_agg_mode: str = "token-mean",
    config: Optional[AlgoConfig] = None,
) -> tuple[torch.Tensor, torch.Tensor, torch.Tensor, torch.Tensor]:
    """
    Compute the clipped policy objective and related metrics for Clip-Cov.

    Adapted from
    https://github.com/PRIME-RL/Entropy-Mechanism-of-RL/blob/main/verl/trainer/ppo/core_algos.py

    Args:
        old_log_prob (torch.Tensor):
            Log-probabilities of actions under the old policy, shape (batch_size, response_length).
        log_prob (torch.Tensor):
            Log-probabilities of actions under the current policy, shape (batch_size, response_length).
        advantages (torch.Tensor):
            Advantage estimates for each action, shape (batch_size, response_length).
        response_mask (torch.Tensor):
            Mask indicating which tokens to include in the loss, shape (batch_size, response_length).
        loss_agg_mode (str, optional):
            Aggregation mode for `agg_loss`. Defaults to "token-mean".
        kl_cov_ratio (float, optional):
            Ratio for selecting the top-k covariance values. Defaults to 0.0002.
        ppo_kl_coef (float, optional):
            Coefficient for the KL penalty term in the loss. Defaults to 1.
    """
    kl_cov_ratio = config.policy_loss.kl_cov_ratio if config.policy_loss.kl_cov_ratio is not None else 0.0002
    ppo_kl_coef = config.policy_loss.ppo_kl_coef if config.policy_loss.ppo_kl_coef is not None else 1.0

    assert kl_cov_ratio > 0, "kl_cov_ratio should be larger than 0."

    negative_approx_kl = log_prob - old_log_prob
    abs_kl = negative_approx_kl.abs()
    ratio = torch.exp(negative_approx_kl)
    ppo_kl_abs = verl_F.masked_mean(negative_approx_kl.abs(), response_mask)
    pg_losses1 = -advantages * ratio
    pg_losses_kl = -advantages * ratio + ppo_kl_coef * abs_kl
    pg_losses = pg_losses1

    all_valid = response_mask > 0
    all_valid_idx = torch.nonzero(all_valid.reshape(-1), as_tuple=True)[0]
    all_valid_adv = advantages[all_valid].detach().reshape(-1).cpu()
    all_valid_logp = log_prob[all_valid].detach().reshape(-1).cpu()

    k = min(kl_cov_ratio, len(all_valid_adv))

    if k != 0:
        cov_lst_all = (all_valid_adv - all_valid_adv.mean()) * (all_valid_logp - all_valid_logp.mean())
        k_percent_nums = max(1, int(len(cov_lst_all) * kl_cov_ratio))
        large_cov_idxs = torch.topk(cov_lst_all, k_percent_nums, largest=True).indices

        if len(large_cov_idxs) != 0:
            large_cov_idxs = all_valid_idx[large_cov_idxs]
            pg_losses[large_cov_idxs // advantages.shape[1], large_cov_idxs % advantages.shape[1]] = pg_losses_kl[
                large_cov_idxs // advantages.shape[1], large_cov_idxs % advantages.shape[1]
            ]

    pg_loss = agg_loss(loss_mat=pg_losses, loss_mask=response_mask, loss_agg_mode=loss_agg_mode)

    return pg_loss, torch.tensor(0.0), ppo_kl_abs, torch.tensor(0.0)


def compute_entropy_loss(logits, response_mask, loss_agg_mode: str = "token-mean"):
    """Compute categorical entropy loss (For backward compatibility)

    Args:
        logits (torch.Tensor): shape is (bs, response_length, vocab_size)
        response_mask (torch.Tensor): shape is (bs, response_length)

    Returns:
        entropy: a scalar torch.Tensor

    """
    # compute entropy
    token_entropy = verl_F.entropy_from_logits(logits)  # (bs, response_len)
    entropy_loss = agg_loss(loss_mat=token_entropy, loss_mask=response_mask, loss_agg_mode=loss_agg_mode)
    return entropy_loss


def compute_value_loss(
    vpreds: torch.Tensor,
    returns: torch.Tensor,
    values: torch.Tensor,
    response_mask: torch.Tensor,
    cliprange_value: float,
    loss_agg_mode: str = "token-mean",
):
    """
    Compute the clipped value-function loss for PPO.

    Copied from https://github.com/huggingface/trl/blob/main/trl/trainer/ppo_trainer.py#L1151

    Args:
        vpreds (torch.FloatTensor):
            Predicted values from the value head, shape (batch_size, response_length).
        values (torch.FloatTensor):
            Old (baseline) values from the value head, shape (batch_size, response_length).
        returns (torch.FloatTensor):
            Ground-truth returns, shape (batch_size, response_length).
        response_mask (torch.Tensor):
            Mask indicating which tokens to include in the value loss calculation.
        cliprange_value (float):
            Clip range for value prediction updates.
        loss_agg_mode (str, optional):
            Aggregation mode for `agg_loss`. Defaults to "token-mean".

    Returns:
        vf_loss (torch.FloatTensor):
            A scalar tensor containing the aggregated value-function loss.
        vf_clipfrac (float):
            Fraction of elements where the clipped loss was used.
    """
    vpredclipped = verl_F.clip_by_value(vpreds, values - cliprange_value, values + cliprange_value)
    vf_losses1 = (vpreds - returns) ** 2
    vf_losses2 = (vpredclipped - returns) ** 2
    clipped_vf_losses = torch.max(vf_losses1, vf_losses2)
    vf_loss = 0.5 * agg_loss(loss_mat=clipped_vf_losses, loss_mask=response_mask, loss_agg_mode=loss_agg_mode)
    vf_clipfrac = verl_F.masked_mean(torch.gt(vf_losses2, vf_losses1).float(), response_mask)
    return vf_loss, vf_clipfrac


def kl_penalty(logprob: torch.FloatTensor, ref_logprob: torch.FloatTensor, kl_penalty) -> torch.FloatTensor:
    """Compute KL divergence given logprob and ref_logprob.
    Copied from https://github.com/huggingface/trl/blob/main/trl/trainer/ppo_trainer.py#L1104
    See more description in http://joschu.net/blog/kl-approx.html

    Args:
        logprob:
        ref_logprob:

    Returns:

    """
    if kl_penalty in ("kl", "k1"):
        return logprob - ref_logprob

    if kl_penalty == "abs":
        return (logprob - ref_logprob).abs()

    if kl_penalty in ("mse", "k2"):
        return 0.5 * (logprob - ref_logprob).square()

    # J. Schulman. Approximating kl divergence, 2020.
    # # URL http://joschu.net/blog/kl-approx.html.
    if kl_penalty in ("low_var_kl", "k3"):
        kl = ref_logprob - logprob
        # For numerical stability
        kl = torch.clamp(kl, min=-20, max=20)
        ratio = torch.exp(kl)
        kld = (ratio - kl - 1).contiguous()
        return torch.clamp(kld, min=-10, max=10)

    if kl_penalty == "full":
        # so, here logprob and ref_logprob should contain the logits for every token in vocabulary
        raise NotImplementedError

    raise NotImplementedError


def compute_pf_ppo_reweight_data(
    data,
    reweight_method: str = "pow",
    weight_pow: float = 2.0,
):
    """Reweight the data based on the token_level_scores.

    Args:
        data: DataProto object, containing batch, non_tensor_batch and meta_info
        reweight_method: str, choices: "pow", "max_min", "max_random"
        weight_pow: float, the power of the weight

    Returns:

    """

    @torch.no_grad()
    def compute_weights(scores: torch.Tensor, reweight_method: str, weight_pow: float) -> torch.Tensor:
        """Compute importance weights for resampling based on scores.

        Args:
            scores (torch.Tensor): Tensor of scores to compute weights from.
            reweight_method (str): Method for computing weights ('pow', 'max_min', 'max_random').
            weight_pow (float): Power exponent for 'pow' method.

        Returns:
            torch.Tensor: Computed importance weights.

        Raises:
            ValueError: If reweight_method is not supported.
        """
        if reweight_method == "pow":
            weights = torch.pow(torch.abs(scores), weight_pow)
        elif reweight_method == "max_min":
            max_score = torch.max(scores)
            min_score = torch.min(scores)
            weights = torch.where((scores == max_score) | (scores == min_score), 1.0, 0.0)
        elif reweight_method == "max_random":
            max_score = torch.max(scores)
            weights = torch.where(scores == max_score, 0.4, 0.1)
        else:
            raise ValueError(f"Unsupported reweight_method: {reweight_method}")
        return weights

    scores = data.batch["token_level_scores"].sum(dim=-1)
    weights = compute_weights(scores, reweight_method, weight_pow)
    weights = torch.clamp(weights + 1e-8, min=1e-8)

    batch_size = scores.shape[0]
    sample_indices = torch.multinomial(weights, batch_size, replacement=True)

    resampled_batch = {key: tensor[sample_indices] for key, tensor in data.batch.items()}

    sample_indices_np = sample_indices.numpy()
    resampled_non_tensor_batch = {}
    for key, array in data.non_tensor_batch.items():
        if isinstance(array, np.ndarray):
            resampled_non_tensor_batch[key] = array[sample_indices_np]
        else:
            resampled_non_tensor_batch[key] = [array[i] for i in sample_indices_np]

    resampled_meta_info = {}
    for key, value in data.meta_info.items():
        if isinstance(value, list) and len(value) == batch_size:
            resampled_meta_info[key] = [value[i] for i in sample_indices_np]
        else:
            resampled_meta_info[key] = value

    from copy import deepcopy

    resampled_data = deepcopy(data)
    resampled_data.batch = type(data.batch)(resampled_batch)
    resampled_data.batch.batch_size = data.batch.batch_size
    resampled_data.non_tensor_batch = resampled_non_tensor_batch
    resampled_data.meta_info = resampled_meta_info

    return resampled_data<|MERGE_RESOLUTION|>--- conflicted
+++ resolved
@@ -125,11 +125,8 @@
     RLOO = "rloo"
     OPO = "opo"
     GRPO_PASSK = "grpo_passk"
-<<<<<<< HEAD
     GRPO_ATROPOS = "grpo_atropos"
-=======
     GPG = "gpg"
->>>>>>> 8e0b9bd9
 
 
 class AdaptiveKLController:
@@ -374,7 +371,6 @@
     return advantages, advantages
 
 
-<<<<<<< HEAD
 @register_adv_est(AdvantageEstimator.GRPO_ATROPOS)  # or simply: @register_adv_est("grpo_atropos")
 def compute_grpo_atropos_advantage(
     token_level_rewards: torch.Tensor,
@@ -423,9 +419,6 @@
     )
 
 
-@register_adv_est(AdvantageEstimator.REINFORCE_PLUS_PLUS_BASELINE)  # or simply: @register_adv_est("reinforce_plus_plus_baseline")
-def compute_reinforce_plus_plus_baseline_outcome_advantage(token_level_rewards: torch.Tensor, response_mask: torch.Tensor, index: torch.Tensor, epsilon: float = 1e-6, config=None, **kwargs):
-=======
 @register_adv_est(
     AdvantageEstimator.REINFORCE_PLUS_PLUS_BASELINE
 )  # or simply: @register_adv_est("reinforce_plus_plus_baseline")
@@ -437,7 +430,6 @@
     config: Optional[AlgoConfig] = None,
     **kwargs,
 ) -> tuple[torch.Tensor, torch.Tensor]:
->>>>>>> 8e0b9bd9
     """
     Compute advantage for RF++-baseline (https://arxiv.org/abs/2501.03262), operating only on Outcome reward
     (with only one scalar reward for each response).
