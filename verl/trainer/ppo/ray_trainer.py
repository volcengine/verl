--- conflicted
+++ resolved
@@ -242,14 +242,11 @@
     elif adv_estimator == AdvantageEstimator.GRPO:
         # Initialize the mask for GRPO calculation
         grpo_calculation_mask = data.batch["response_mask"]
-<<<<<<< HEAD
         if multi_turn:
             response_length = grpo_calculation_mask.size(1)
             grpo_calculation_mask = data.batch["loss_mask"][:, -response_length:]
         token_level_advantages = data.batch.get("token_level_advantages")
-=======
-
->>>>>>> 67f9a21b
+
         # Call compute_grpo_outcome_advantage with parameters matching its definition
         advantages, returns = core_algos.compute_grpo_outcome_advantage(
             token_level_rewards=data.batch["token_level_rewards"],
