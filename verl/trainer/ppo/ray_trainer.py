# Copyright 2024 Bytedance Ltd. and/or its affiliates
# Copyright 2023-2024 SGLang Team
# Copyright 2025 ModelBest Inc. and/or its affiliates
#
# Licensed under the Apache License, Version 2.0 (the "License");
# you may not use this file except in compliance with the License.
# You may obtain a copy of the License at
#
#     http://www.apache.org/licenses/LICENSE-2.0
#
# Unless required by applicable law or agreed to in writing, software
# distributed under the License is distributed on an "AS IS" BASIS,
# WITHOUT WARRANTIES OR CONDITIONS OF ANY KIND, either express or implied.
# See the License for the specific language governing permissions and
# limitations under the License.
"""
FSDP PPO Trainer with Ray-based single controller.
This trainer supports model-agonistic model initialization with huggingface
"""

import json
import os
import uuid
from collections import defaultdict
from copy import deepcopy
from dataclasses import dataclass, field
from enum import Enum
from pprint import pprint
from typing import Optional, Type

import numpy as np
import ray
import torch
from omegaconf import OmegaConf, open_dict
from torch.utils.data import Dataset, Sampler
from torchdata.stateful_dataloader import StatefulDataLoader
from tqdm import tqdm

from verl import DataProto
from verl.protocol import pad_dataproto_to_divisor, unpad_dataproto
from verl.single_controller.base import Worker
from verl.single_controller.ray import RayClassWithInitArgs, RayResourcePool, RayWorkerGroup
from verl.single_controller.ray.base import create_colocated_worker_cls
from verl.trainer.ppo import core_algos
from verl.trainer.ppo.core_algos import AdvantageEstimator, agg_loss
from verl.trainer.ppo.metric_utils import (
    compute_data_metrics,
    compute_throughout_metrics,
    compute_timing_metrics,
    process_validation_metrics,
)
from verl.trainer.ppo.reward import compute_reward, compute_reward_async
from verl.utils.checkpoint.checkpoint_manager import BaseCheckpointManager, find_latest_ckpt_path
from verl.utils.debug import marked_timer
from verl.utils.metric import (
    reduce_metrics,
)
from verl.utils.seqlen_balancing import get_seqlen_balanced_partitions, log_seqlen_unbalance
from verl.utils.torch_functional import masked_mean
from verl.utils.tracking import ValidationGenerationsLogger

WorkerType = Type[Worker]


class Role(Enum):
    """
    To create more roles dynamically, you can subclass Role and add new members
    """

    Actor = 0
    Rollout = 1
    ActorRollout = 2
    Critic = 3
    RefPolicy = 4
    RewardModel = 5
    ActorRolloutRef = 6


@dataclass
class ResourcePoolManager:
    """
    Define a resource pool specification. Resource pool will be initialized first.
    """

    resource_pool_spec: dict[str, list[int]]
    mapping: dict[Role, str]
    resource_pool_dict: dict[str, RayResourcePool] = field(default_factory=dict)

    def create_resource_pool(self):
        for resource_pool_name, process_on_nodes in self.resource_pool_spec.items():
            # max_colocate_count means the number of WorkerGroups (i.e. processes) in each RayResourcePool
            # For FSDP backend, we recommend using max_colocate_count=1 that merge all WorkerGroups into one.
            # For Megatron backend, we recommend using max_colocate_count>1
            # that can utilize different WorkerGroup for differnt models
            resource_pool = RayResourcePool(process_on_nodes=process_on_nodes, use_gpu=True, max_colocate_count=1, name_prefix=resource_pool_name)
            self.resource_pool_dict[resource_pool_name] = resource_pool

        self._check_resource_available()

    def get_resource_pool(self, role: Role) -> RayResourcePool:
        """Get the resource pool of the worker_cls"""
        return self.resource_pool_dict[self.mapping[role]]

    def get_n_gpus(self) -> int:
        """Get the number of gpus in this cluster."""
        return sum([n_gpus for process_on_nodes in self.resource_pool_spec.values() for n_gpus in process_on_nodes])

    def _check_resource_available(self):
        """Check if the resource pool can be satisfied in this ray cluster."""
        node_available_resources = ray.state.available_resources_per_node()
        node_available_gpus = {node: node_info.get("GPU", 0) if "GPU" in node_info else node_info.get("NPU", 0) for node, node_info in node_available_resources.items()}

        # check total required gpus can be satisfied
        total_available_gpus = sum(node_available_gpus.values())
        total_required_gpus = sum([n_gpus for process_on_nodes in self.resource_pool_spec.values() for n_gpus in process_on_nodes])
        if total_available_gpus < total_required_gpus:
            raise ValueError(f"Total available GPUs {total_available_gpus} is less than total desired GPUs {total_required_gpus}")

        # check each resource pool can be satisfied, O(#resource_pools * #nodes)
        for resource_pool_name, process_on_nodes in self.resource_pool_spec.items():
            num_gpus, num_nodes = process_on_nodes[0], len(process_on_nodes)
            for node, available_gpus in node_available_gpus.items():
                if available_gpus >= num_gpus:
                    node_available_gpus[node] -= num_gpus
                    num_nodes -= 1
                    if num_nodes == 0:
                        break
            if num_nodes > 0:
                raise ValueError(f"Resource pool {resource_pool_name}: {num_gpus}*{num_nodes}" + "cannot be satisfied in this ray cluster")


def apply_kl_penalty(data: DataProto, kl_ctrl: core_algos.AdaptiveKLController, kl_penalty="kl", multi_turn=False):
    """Apply KL penalty to the token-level rewards.

    This function computes the KL divergence between the reference policy and current policy,
    then applies a penalty to the token-level rewards based on this divergence.

    Args:
        data (DataProto): The data containing batched model outputs and inputs.
        kl_ctrl (core_algos.AdaptiveKLController): Controller for adaptive KL penalty.
        kl_penalty (str, optional): Type of KL penalty to apply. Defaults to "kl".
        multi_turn (bool, optional): Whether the data is from a multi-turn conversation. Defaults to False.

    Returns:
        tuple: A tuple containing:
            - The updated data with token-level rewards adjusted by KL penalty
            - A dictionary of metrics related to the KL penalty
    """
    responses = data.batch["responses"]
    response_length = responses.size(1)
    token_level_scores = data.batch["token_level_scores"]
    batch_size = data.batch.batch_size[0]

    if multi_turn:
        loss_mask = data.batch["loss_mask"]
        response_mask = loss_mask[:, -response_length:]
    else:
        attention_mask = data.batch["attention_mask"]
        response_mask = attention_mask[:, -response_length:]

    # compute kl between ref_policy and current policy
    # When apply_kl_penalty, algorithm.use_kl_in_reward=True, so the reference model has been enabled.
    kld = core_algos.kl_penalty(data.batch["old_log_probs"], data.batch["ref_log_prob"], kl_penalty=kl_penalty)  # (batch_size, response_length)
    kld = kld * response_mask
    beta = kl_ctrl.value

    token_level_rewards = token_level_scores - beta * kld

    current_kl = masked_mean(kld, mask=response_mask, axis=-1)  # average over sequence
    current_kl = torch.mean(current_kl, dim=0).item()

    # according to https://github.com/huggingface/trl/blob/951ca1841f29114b969b57b26c7d3e80a39f75a0/trl/trainer/ppo_trainer.py#L837
    kl_ctrl.update(current_kl=current_kl, n_steps=batch_size)
    data.batch["token_level_rewards"] = token_level_rewards

    metrics = {"actor/reward_kl_penalty": current_kl, "actor/reward_kl_penalty_coeff": beta}

    return data, metrics


def compute_response_mask(data: DataProto):
    """Compute the attention mask for the response part of the sequence.

    This function extracts the portion of the attention mask that corresponds to the model's response,
    which is used for masking computations that should only apply to response tokens.

    Args:
        data (DataProto): The data containing batched model outputs and inputs.

    Returns:
        torch.Tensor: The attention mask for the response tokens.
    """
    responses = data.batch["responses"]
    response_length = responses.size(1)
    attention_mask = data.batch["attention_mask"]
    return attention_mask[:, -response_length:]


def compute_advantage(data: DataProto, adv_estimator, gamma=1.0, lam=1.0, num_repeat=1, multi_turn=False, norm_adv_by_std_in_grpo=True, config=None):
    """Compute advantage estimates for policy optimization.

    This function computes advantage estimates using various estimators like GAE, GRPO, REINFORCE++, etc.
    The advantage estimates are used to guide policy optimization in RL algorithms.

    Args:
        data (DataProto): The data containing batched model outputs and inputs.
        adv_estimator: The advantage estimator to use (e.g., GAE, GRPO, REINFORCE++).
        gamma (float, optional): Discount factor for future rewards. Defaults to 1.0.
        lam (float, optional): Lambda parameter for GAE. Defaults to 1.0.
        num_repeat (int, optional): Number of times to repeat the computation. Defaults to 1.
        multi_turn (bool, optional): Whether the data is from a multi-turn conversation. Defaults to False.
        norm_adv_by_std_in_grpo (bool, optional): Whether to normalize advantages by standard deviation in GRPO. Defaults to True.
        config (dict, optional): Configuration dictionary for algorithm settings. Defaults to None.

    Returns:
        DataProto: The updated data with computed advantages and returns.
    """
    # Back-compatible with trainers that do not compute response mask in fit
    if "response_mask" not in data.batch.keys():
        data.batch["response_mask"] = compute_response_mask(data)
    # prepare response group
    if adv_estimator == AdvantageEstimator.GAE:
        # Compute advantages and returns using Generalized Advantage Estimation (GAE)
        advantages, returns = core_algos.compute_gae_advantage_return(
            token_level_rewards=data.batch["token_level_rewards"],
            values=data.batch["values"],
            response_mask=data.batch["response_mask"],
            gamma=gamma,
            lam=lam,
        )
        data.batch["advantages"] = advantages
        data.batch["returns"] = returns
        if config.get("use_pf_ppo", False):
            data = core_algos.compute_pf_ppo_reweight_data(
                data,
                config.get("pf_ppo_reweight_method", "pow"),
                config.get("pf_ppo_weight_pow", 2.0),
            )
    elif adv_estimator == AdvantageEstimator.GRPO:
        # Initialize the mask for GRPO calculation
        grpo_calculation_mask = data.batch["response_mask"]
        if multi_turn:
            # If multi-turn, replace the mask with the relevant part of loss_mask
            # Get length from the initial response mask
            response_length = grpo_calculation_mask.size(1)
            # This mask is the one intended for GRPO
            grpo_calculation_mask = data.batch["loss_mask"][:, -response_length:]
        # Call compute_grpo_outcome_advantage with parameters matching its definition
        advantages, returns = core_algos.compute_grpo_outcome_advantage(
            token_level_rewards=data.batch["token_level_rewards"],
            response_mask=grpo_calculation_mask,
            index=data.non_tensor_batch["uid"],
            norm_adv_by_std_in_grpo=norm_adv_by_std_in_grpo,
        )
        data.batch["advantages"] = advantages
        data.batch["returns"] = returns
    else:
        # handle all other adv estimator type other than GAE and GRPO
        adv_estimator_fn = core_algos.get_adv_estimator_fn(adv_estimator)
        adv_kwargs = {
            "token_level_rewards": data.batch["token_level_rewards"],
            "response_mask": data.batch["response_mask"],
            "config": config,
        }
        if "uid" in data.non_tensor_batch:  # optional
            adv_kwargs["index"] = data.non_tensor_batch["uid"]
        if "reward_baselines" in data.batch:  # optional
            adv_kwargs["reward_baselines"] = data.batch["reward_baselines"]

        # calculate advantage estimator
        advantages, returns = adv_estimator_fn(**adv_kwargs)
        data.batch["advantages"] = advantages
        data.batch["returns"] = returns
    return data


class RayPPOTrainer:
    """
    Note that this trainer runs on the driver process on a single CPU/GPU node.
    """

    # TODO: support each role have individual ray_worker_group_cls,
    # i.e., support different backend of different role
    def __init__(
        self,
        config,
        tokenizer,
        role_worker_mapping: dict[Role, WorkerType],
        resource_pool_manager: ResourcePoolManager,
        ray_worker_group_cls: RayWorkerGroup = RayWorkerGroup,
        processor=None,
        reward_fn=None,
        val_reward_fn=None,
        train_dataset: Optional[Dataset] = None,
        val_dataset: Optional[Dataset] = None,
        collate_fn=None,
        train_sampler: Optional[Sampler] = None,
        device_name="cuda",
    ):
        """Initialize distributed PPO trainer with Ray backend."""

        self.tokenizer = tokenizer
        self.processor = processor
        self.config = config
        self.reward_fn = reward_fn
        self.val_reward_fn = val_reward_fn

        self.hybrid_engine = config.actor_rollout_ref.hybrid_engine
        assert self.hybrid_engine, "Currently, only support hybrid engine"

        if self.hybrid_engine:
            assert Role.ActorRollout in role_worker_mapping, f"{role_worker_mapping.keys()=}"

        self.role_worker_mapping = role_worker_mapping
        self.resource_pool_manager = resource_pool_manager
        self.use_reference_policy = Role.RefPolicy in role_worker_mapping
        self.use_rm = Role.RewardModel in role_worker_mapping
        self.ray_worker_group_cls = ray_worker_group_cls
        self.device_name = device_name
        self.validation_generations_logger = ValidationGenerationsLogger()

        # if ref_in_actor is True, the reference policy will be actor without lora applied
        self.ref_in_actor = config.actor_rollout_ref.model.get("lora_rank", 0) > 0

        # define in-reward KL control
        # kl loss control currently not suppoorted
        if config.algorithm.use_kl_in_reward:
            self.kl_ctrl_in_reward = core_algos.get_kl_controller(config.algorithm.kl_ctrl)

        if self.config.algorithm.adv_estimator == AdvantageEstimator.GAE:
            self.use_critic = True
        elif self.config.algorithm.adv_estimator in [
            AdvantageEstimator.GRPO,
            AdvantageEstimator.GRPO_PASSK,
            AdvantageEstimator.REINFORCE_PLUS_PLUS,
            AdvantageEstimator.REMAX,
            AdvantageEstimator.RLOO,
            AdvantageEstimator.OPO,
            AdvantageEstimator.REINFORCE_PLUS_PLUS_BASELINE,
        ]:
            self.use_critic = False
        else:
            raise NotImplementedError

        self._validate_config()
        self._create_dataloader(train_dataset, val_dataset, collate_fn, train_sampler)

    def _validate_config(self):
        config = self.config
        # number of GPUs total
        n_gpus = config.trainer.n_gpus_per_node * config.trainer.nnodes
        if config.actor_rollout_ref.actor.strategy == "megatron":
            model_parallel_size = config.actor_rollout_ref.actor.megatron.tensor_model_parallel_size * config.actor_rollout_ref.actor.megatron.pipeline_model_parallel_size
            assert n_gpus % (model_parallel_size * config.actor_rollout_ref.actor.megatron.context_parallel_size) == 0, f"n_gpus ({n_gpus}) must be divisible by model_parallel_size ({model_parallel_size}) times context_parallel_size ({config.actor_rollout_ref.actor.megatron.context_parallel_size})"
            megatron_dp = n_gpus // (model_parallel_size * config.actor_rollout_ref.actor.megatron.context_parallel_size)
            minimal_bsz = megatron_dp * config.actor_rollout_ref.actor.ppo_micro_batch_size_per_gpu
        else:
            minimal_bsz = n_gpus

        # 1. Check total batch size for data correctness
        real_train_batch_size = config.data.train_batch_size * config.actor_rollout_ref.rollout.n
        assert real_train_batch_size % minimal_bsz == 0, f"real_train_batch_size ({real_train_batch_size}) must be divisible by minimal possible batch size ({minimal_bsz})"

        # A helper function to check "micro_batch_size" vs "micro_batch_size_per_gpu"
        # We throw an error if the user sets both. The new convention is "..._micro_batch_size_per_gpu".
        def check_mutually_exclusive(mbs, mbs_per_gpu, name: str):
            settings = {
                "actor_rollout_ref.actor": "micro_batch_size",
                "critic": "micro_batch_size",
                "reward_model": "micro_batch_size",
                "actor_rollout_ref.ref": "log_prob_micro_batch_size",
                "actor_rollout_ref.rollout": "log_prob_micro_batch_size",
            }

            if name in settings:
                param = settings[name]
                param_per_gpu = f"{param}_per_gpu"

                if mbs is None and mbs_per_gpu is None:
                    raise ValueError(f"[{name}] Please set at least one of '{name}.{param}' or '{name}.{param_per_gpu}'.")

                if mbs is not None and mbs_per_gpu is not None:
                    raise ValueError(f"[{name}] You have set both '{name}.{param}' AND '{name}.{param_per_gpu}'. Please remove '{name}.{param}' because only '*_{param_per_gpu}'" + "is supported (the former is deprecated).")

        if not config.actor_rollout_ref.actor.use_dynamic_bsz:
            # actor: ppo_micro_batch_size vs. ppo_micro_batch_size_per_gpu
            check_mutually_exclusive(
                config.actor_rollout_ref.actor.ppo_micro_batch_size,
                config.actor_rollout_ref.actor.ppo_micro_batch_size_per_gpu,
                "actor_rollout_ref.actor",
            )

            if self.use_reference_policy:
                # reference: log_prob_micro_batch_size vs. log_prob_micro_batch_size_per_gpu
                check_mutually_exclusive(
                    config.actor_rollout_ref.ref.log_prob_micro_batch_size,
                    config.actor_rollout_ref.ref.log_prob_micro_batch_size_per_gpu,
                    "actor_rollout_ref.ref",
                )

            #  The rollout section also has log_prob_micro_batch_size vs. log_prob_micro_batch_size_per_gpu
            check_mutually_exclusive(
                config.actor_rollout_ref.rollout.log_prob_micro_batch_size,
                config.actor_rollout_ref.rollout.log_prob_micro_batch_size_per_gpu,
                "actor_rollout_ref.rollout",
            )

        if self.use_critic and not config.critic.use_dynamic_bsz:
            # Check for critic micro-batch size conflicts
            check_mutually_exclusive(config.critic.ppo_micro_batch_size, config.critic.ppo_micro_batch_size_per_gpu, "critic")

        # Check for reward model micro-batch size conflicts
        if config.reward_model.enable and not config.reward_model.use_dynamic_bsz:
            check_mutually_exclusive(config.reward_model.micro_batch_size, config.reward_model.micro_batch_size_per_gpu, "reward_model")

        # Actor
        # check if train_batch_size is larger than ppo_mini_batch_size
        # if NOT dynamic_bsz, we must ensure:
        #    ppo_mini_batch_size is divisible by ppo_micro_batch_size
        #    ppo_micro_batch_size * sequence_parallel_size >= n_gpus
        if not config.actor_rollout_ref.actor.use_dynamic_bsz:
            assert config.data.train_batch_size >= config.actor_rollout_ref.actor.ppo_mini_batch_size
            sp_size = config.actor_rollout_ref.actor.get("ulysses_sequence_parallel_size", 1)
            if config.actor_rollout_ref.actor.ppo_micro_batch_size is not None:
                assert config.actor_rollout_ref.actor.ppo_mini_batch_size % config.actor_rollout_ref.actor.ppo_micro_batch_size == 0
                assert config.actor_rollout_ref.actor.ppo_micro_batch_size * sp_size >= n_gpus

        assert config.actor_rollout_ref.actor.loss_agg_mode in [
            "token-mean",
            "seq-mean-token-sum",
            "seq-mean-token-mean",
            "seq-mean-token-sum-norm",
        ], f"Invalid loss_agg_mode: {config.actor_rollout_ref.actor.loss_agg_mode}"

        if config.algorithm.use_kl_in_reward and config.actor_rollout_ref.actor.use_kl_loss:
            print("NOTICE: You have both enabled in-reward kl and kl loss.")

        # critic
        if self.use_critic and not config.critic.use_dynamic_bsz:
            assert config.data.train_batch_size >= config.critic.ppo_mini_batch_size
            sp_size = config.critic.get("ulysses_sequence_parallel_size", 1)
            if config.critic.ppo_micro_batch_size is not None:
                assert config.critic.ppo_mini_batch_size % config.critic.ppo_micro_batch_size == 0
                assert config.critic.ppo_micro_batch_size * sp_size >= n_gpus

        # Check if use_remove_padding is enabled when using sequence parallelism for fsdp
        if config.actor_rollout_ref.actor.strategy == "fsdp" and (config.actor_rollout_ref.actor.get("ulysses_sequence_parallel_size", 1) > 1 or config.actor_rollout_ref.ref.get("ulysses_sequence_parallel_size", 1) > 1):
            assert config.actor_rollout_ref.model.use_remove_padding, "When using sequence parallelism for actor/ref policy, you must enable `use_remove_padding`."

        if self.use_critic and config.critic.strategy == "fsdp":
            if config.critic.get("ulysses_sequence_parallel_size", 1) > 1:
                assert config.critic.model.use_remove_padding, "When using sequence parallelism for critic, you must enable `use_remove_padding`."

        if config.data.get("val_batch_size", None) is not None:
            print("WARNING: val_batch_size is deprecated." + " Validation datasets are sent to inference engines as a whole batch," + " which will schedule the memory themselves.")

        # check eval config
        if config.actor_rollout_ref.rollout.val_kwargs.do_sample:
            assert config.actor_rollout_ref.rollout.temperature > 0, "validation gen temperature should be greater than 0 when enabling do_sample"

        # check multi_turn with tool config
        if config.actor_rollout_ref.rollout.multi_turn.enable:
            assert config.actor_rollout_ref.rollout.multi_turn.tool_config_path is not None, "tool_config_path must be set when enabling multi_turn with tool, due to no role-playing support"
            assert config.algorithm.adv_estimator in [AdvantageEstimator.GRPO], "only GRPO is tested for multi-turn with tool"

        print("[validate_config] All configuration checks passed successfully!")

    def _create_dataloader(self, train_dataset, val_dataset, collate_fn, train_sampler):
        """
        Creates the train and validation dataloaders.
        """
        # TODO: we have to make sure the batch size is divisible by the dp size
        from verl.trainer.main_ppo import create_rl_dataset, create_rl_sampler

        if train_dataset is None:
            train_dataset = create_rl_dataset(self.config.data.train_files, self.config.data, self.tokenizer, self.processor)
        if val_dataset is None:
            val_dataset = create_rl_dataset(self.config.data.val_files, self.config.data, self.tokenizer, self.processor)
        self.train_dataset, self.val_dataset = train_dataset, val_dataset

        if train_sampler is None:
            train_sampler = create_rl_sampler(self.config.data, self.train_dataset)
        if collate_fn is None:
            from verl.utils.dataset.rl_dataset import collate_fn as default_collate_fn

            collate_fn = default_collate_fn

        self.train_dataloader = StatefulDataLoader(
            dataset=self.train_dataset,
            batch_size=self.config.data.get("gen_batch_size", self.config.data.train_batch_size),
            num_workers=self.config.data.get("dataloader_num_workers", 8),
            drop_last=True,
            collate_fn=collate_fn,
            sampler=train_sampler,
        )

        val_batch_size = self.config.data.val_batch_size  # Prefer config value if set
        if val_batch_size is None:
            val_batch_size = len(self.val_dataset)

        self.val_dataloader = StatefulDataLoader(
            dataset=self.val_dataset,
            batch_size=val_batch_size,
            num_workers=self.config.data.get("dataloader_num_workers", 8),
            shuffle=self.config.data.get("validation_shuffle", True),
            drop_last=False,
            collate_fn=collate_fn,
        )

        assert len(self.train_dataloader) >= 1, "Train dataloader is empty!"
        assert len(self.val_dataloader) >= 1, "Validation dataloader is empty!"

        print(f"Size of train dataloader: {len(self.train_dataloader)}, Size of val dataloader: {len(self.val_dataloader)}")

        total_training_steps = len(self.train_dataloader) * self.config.trainer.total_epochs

        if self.config.trainer.total_training_steps is not None:
            total_training_steps = self.config.trainer.total_training_steps

        self.total_training_steps = total_training_steps
        print(f"Total training steps: {self.total_training_steps}")

        try:
            OmegaConf.set_struct(self.config, True)
            with open_dict(self.config):
                if OmegaConf.select(self.config, "actor_rollout_ref.actor.optim"):
                    self.config.actor_rollout_ref.actor.optim.total_training_steps = total_training_steps
                if OmegaConf.select(self.config, "critic.optim"):
                    self.config.critic.optim.total_training_steps = total_training_steps
        except Exception as e:
            print(f"Warning: Could not set total_training_steps in config. Structure missing? Error: {e}")

    def _dump_generations(self, inputs, outputs, scores, reward_extra_infos_dict, dump_path):
        """Dump rollout/validation samples as JSONL."""
        os.makedirs(dump_path, exist_ok=True)
        filename = os.path.join(dump_path, f"{self.global_steps}.jsonl")

        n = len(inputs)
        base_data = {
            "input": inputs,
            "output": outputs,
            "score": scores,
            "step": [self.global_steps] * n,
        }

        for k, v in reward_extra_infos_dict.items():
            if len(v) == n:
                base_data[k] = v

        lines = []
        for i in range(n):
            entry = {k: v[i] for k, v in base_data.items()}
            lines.append(json.dumps(entry, ensure_ascii=False))

        with open(filename, "w") as f:
            f.write("\n".join(lines) + "\n")

        print(f"Dumped generations to {filename}")

    def _maybe_log_val_generations(self, inputs, outputs, scores):
        """Log a table of validation samples to the configured logger (wandb or swanlab)"""

        generations_to_log = self.config.trainer.log_val_generations

        if generations_to_log == 0:
            return

        import numpy as np

        # Create tuples of (input, output, score) and sort by input text
        samples = list(zip(inputs, outputs, scores))
        samples.sort(key=lambda x: x[0])  # Sort by input text

        # Use fixed random seed for deterministic shuffling
        rng = np.random.RandomState(42)
        rng.shuffle(samples)

        # Take first N samples after shuffling
        samples = samples[:generations_to_log]

        # Log to each configured logger
        self.validation_generations_logger.log(self.config.trainer.logger, samples, self.global_steps)

    def _validate(self):
        data_source_lst = []
        reward_extra_infos_dict: dict[str, list] = defaultdict(list)

        # Lists to collect samples for the table
        sample_inputs = []
        sample_outputs = []
        sample_scores = []

        for test_data in self.val_dataloader:
            test_batch = DataProto.from_single_dict(test_data)

            # repeat test batch
            test_batch = test_batch.repeat(repeat_times=self.config.actor_rollout_ref.rollout.val_kwargs.n, interleave=True)

            # we only do validation on rule-based rm
            if self.config.reward_model.enable and test_batch[0].non_tensor_batch["reward_model"]["style"] == "model":
                return {}

            # Store original inputs
            input_ids = test_batch.batch["input_ids"]
            # TODO: Can we keep special tokens except for padding tokens?
            input_texts = [self.tokenizer.decode(ids, skip_special_tokens=True) for ids in input_ids]
            sample_inputs.extend(input_texts)

            batch_keys_to_pop = ["input_ids", "attention_mask", "position_ids"]
            non_tensor_batch_keys_to_pop = ["raw_prompt_ids"]
            if "multi_modal_data" in test_batch.non_tensor_batch:
                non_tensor_batch_keys_to_pop.append("multi_modal_data")
            if "raw_prompt" in test_batch.non_tensor_batch:
                non_tensor_batch_keys_to_pop.append("raw_prompt")
            if "tools_kwargs" in test_batch.non_tensor_batch:
                non_tensor_batch_keys_to_pop.append("tools_kwargs")
            test_gen_batch = test_batch.pop(
                batch_keys=batch_keys_to_pop,
                non_tensor_batch_keys=non_tensor_batch_keys_to_pop,
            )

            test_gen_batch.meta_info = {
                "eos_token_id": self.tokenizer.eos_token_id,
                "pad_token_id": self.tokenizer.pad_token_id,
                "recompute_log_prob": False,
                "do_sample": self.config.actor_rollout_ref.rollout.val_kwargs.do_sample,
                "validate": True,
            }
            print(f"test_gen_batch meta info: {test_gen_batch.meta_info}")

            # pad to be divisible by dp_size
            test_gen_batch_padded, pad_size = pad_dataproto_to_divisor(test_gen_batch, self.actor_rollout_wg.world_size)
            if not self.async_rollout_mode:
                test_output_gen_batch_padded = self.actor_rollout_wg.generate_sequences(test_gen_batch_padded)
            else:
                self.async_rollout_manager.wake_up()
                test_output_gen_batch_padded = self.async_rollout_manager.generate_sequences(test_gen_batch_padded)
                self.async_rollout_manager.sleep()

            # unpad
            test_output_gen_batch = unpad_dataproto(test_output_gen_batch_padded, pad_size=pad_size)
            print("validation generation end")

            # Store generated outputs
            output_ids = test_output_gen_batch.batch["responses"]
            output_texts = [self.tokenizer.decode(ids, skip_special_tokens=True) for ids in output_ids]
            sample_outputs.extend(output_texts)

            test_batch = test_batch.union(test_output_gen_batch)

            # evaluate using reward_function
            result = self.val_reward_fn(test_batch, return_dict=True)
            reward_tensor = result["reward_tensor"]
            scores = reward_tensor.sum(-1).cpu().tolist()
            sample_scores.extend(scores)

            reward_extra_infos_dict["reward"].extend(scores)
            if "reward_extra_info" in result:
                for key, lst in result["reward_extra_info"].items():
                    reward_extra_infos_dict[key].extend(lst)

            data_source_lst.append(test_batch.non_tensor_batch.get("data_source", ["unknown"] * reward_tensor.shape[0]))

        self._maybe_log_val_generations(inputs=sample_inputs, outputs=sample_outputs, scores=sample_scores)

        # dump generations
        val_data_dir = self.config.trainer.get("validation_data_dir", None)
        if val_data_dir:
            self._dump_generations(
                inputs=sample_inputs,
                outputs=sample_outputs,
                scores=sample_scores,
                reward_extra_infos_dict=reward_extra_infos_dict,
                dump_path=val_data_dir,
            )

        for key_info, lst in reward_extra_infos_dict.items():
            assert len(lst) == 0 or len(lst) == len(sample_scores), f"{key_info}: {len(lst)=}, {len(sample_scores)=}"

        data_sources = np.concatenate(data_source_lst, axis=0)

        data_src2var2metric2val = process_validation_metrics(data_sources, sample_inputs, reward_extra_infos_dict)
        metric_dict = {}
        for data_source, var2metric2val in data_src2var2metric2val.items():
            core_var = "acc" if "acc" in var2metric2val else "reward"
            for var_name, metric2val in var2metric2val.items():
                n_max = max([int(name.split("@")[-1].split("/")[0]) for name in metric2val.keys()])
                for metric_name, metric_val in metric2val.items():
                    if (var_name == core_var) and any(metric_name.startswith(pfx) for pfx in ["mean", "maj", "best"]) and (f"@{n_max}" in metric_name):
                        metric_sec = "val-core"
                    else:
                        metric_sec = "val-aux"
                    pfx = f"{metric_sec}/{data_source}/{var_name}/{metric_name}"
                    metric_dict[pfx] = metric_val

        return metric_dict

    def init_workers(self):
        """Initialize distributed training workers using Ray backend.

        Creates:
        1. Ray resource pools from configuration
        2. Worker groups for each role (actor, critic, etc.)
        """
        self.resource_pool_manager.create_resource_pool()

        self.resource_pool_to_cls = {pool: {} for pool in self.resource_pool_manager.resource_pool_dict.values()}

        # create actor and rollout
        if self.hybrid_engine:
            resource_pool = self.resource_pool_manager.get_resource_pool(Role.ActorRollout)
            actor_rollout_cls = RayClassWithInitArgs(
                cls=self.role_worker_mapping[Role.ActorRollout],
                config=self.config.actor_rollout_ref,
                role="actor_rollout",
            )
            self.resource_pool_to_cls[resource_pool]["actor_rollout"] = actor_rollout_cls
        else:
            raise NotImplementedError

        # create critic
        if self.use_critic:
            resource_pool = self.resource_pool_manager.get_resource_pool(Role.Critic)
            critic_cls = RayClassWithInitArgs(cls=self.role_worker_mapping[Role.Critic], config=self.config.critic)
            self.resource_pool_to_cls[resource_pool]["critic"] = critic_cls

        # create reference policy if needed
        if self.use_reference_policy:
            resource_pool = self.resource_pool_manager.get_resource_pool(Role.RefPolicy)
            ref_policy_cls = RayClassWithInitArgs(self.role_worker_mapping[Role.RefPolicy], config=self.config.actor_rollout_ref, role="ref")
            self.resource_pool_to_cls[resource_pool]["ref"] = ref_policy_cls

        # create a reward model if reward_fn is None
        if self.use_rm:
            # we create a RM here
            resource_pool = self.resource_pool_manager.get_resource_pool(Role.RewardModel)
            rm_cls = RayClassWithInitArgs(self.role_worker_mapping[Role.RewardModel], config=self.config.reward_model)
            self.resource_pool_to_cls[resource_pool]["rm"] = rm_cls

        # initialize WorkerGroup
        # NOTE: if you want to use a different resource pool for each role, which can support different parallel size,
        # you should not use `create_colocated_worker_cls`.
        # Instead, directly pass different resource pool to different worker groups.
        # See https://github.com/volcengine/verl/blob/master/examples/ray/tutorial.ipynb for more information.
        all_wg = {}
        wg_kwargs = {}  # Setting up kwargs for RayWorkerGroup
        if OmegaConf.select(self.config.trainer, "ray_wait_register_center_timeout") is not None:
            wg_kwargs["ray_wait_register_center_timeout"] = self.config.trainer.ray_wait_register_center_timeout
        if OmegaConf.select(self.config.trainer, "profile_steps") is not None:
            wg_kwargs["profile_steps"] = OmegaConf.select(self.config.trainer, "profile_steps")
            assert OmegaConf.select(self.config.trainer, "worker_nsight_options") is not None, "worker_nsight_options must be set when profile_steps is set"
            wg_kwargs["worker_nsight_options"] = OmegaConf.to_container(OmegaConf.select(self.config.trainer, "worker_nsight_options"))

        for resource_pool, class_dict in self.resource_pool_to_cls.items():
            worker_dict_cls = create_colocated_worker_cls(class_dict=class_dict)
            wg_dict = self.ray_worker_group_cls(resource_pool=resource_pool, ray_cls_with_init=worker_dict_cls, device_name=self.device_name, **wg_kwargs)
            spawn_wg = wg_dict.spawn(prefix_set=class_dict.keys())
            all_wg.update(spawn_wg)

        if self.use_critic:
            self.critic_wg = all_wg["critic"]
            self.critic_wg.init_model()

        if self.use_reference_policy and not self.ref_in_actor:
            self.ref_policy_wg = all_wg["ref"]
            self.ref_policy_wg.init_model()

        if self.use_rm:
            self.rm_wg = all_wg["rm"]
            self.rm_wg.init_model()

        # we should create rollout at the end so that vllm can have a better estimation of kv cache memory
        self.actor_rollout_wg = all_wg["actor_rollout"]
        self.actor_rollout_wg.init_model()

        # create async rollout manager and request scheduler
        self.async_rollout_mode = False
        if self.config.actor_rollout_ref.rollout.mode == "async":
            from verl.workers.rollout.async_server import AsyncLLMServerManager

            self.async_rollout_mode = True
            self.async_rollout_manager = AsyncLLMServerManager(
                config=self.config,
                worker_group=self.actor_rollout_wg,
            )

    def _save_checkpoint(self):
        # path: given_path + `/global_step_{global_steps}` + `/actor`
        local_global_step_folder = os.path.join(self.config.trainer.default_local_dir, f"global_step_{self.global_steps}")

        print(f"local_global_step_folder: {local_global_step_folder}")
        actor_local_path = os.path.join(local_global_step_folder, "actor")

        actor_remote_path = None if self.config.trainer.default_hdfs_dir is None else os.path.join(self.config.trainer.default_hdfs_dir, f"global_step_{self.global_steps}", "actor")

        remove_previous_ckpt_in_save = self.config.trainer.get("remove_previous_ckpt_in_save", False)
        if remove_previous_ckpt_in_save:
            print("Warning: remove_previous_ckpt_in_save is deprecated," + " set max_actor_ckpt_to_keep=1 and max_critic_ckpt_to_keep=1 instead")
        max_actor_ckpt_to_keep = self.config.trainer.get("max_actor_ckpt_to_keep", None) if not remove_previous_ckpt_in_save else 1
        max_critic_ckpt_to_keep = self.config.trainer.get("max_critic_ckpt_to_keep", None) if not remove_previous_ckpt_in_save else 1

        self.actor_rollout_wg.save_checkpoint(actor_local_path, actor_remote_path, self.global_steps, max_ckpt_to_keep=max_actor_ckpt_to_keep)

        if self.use_critic:
            critic_local_path = os.path.join(local_global_step_folder, "critic")
            critic_remote_path = None if self.config.trainer.default_hdfs_dir is None else os.path.join(self.config.trainer.default_hdfs_dir, f"global_step_{self.global_steps}", "critic")
            self.critic_wg.save_checkpoint(critic_local_path, critic_remote_path, self.global_steps, max_ckpt_to_keep=max_critic_ckpt_to_keep)

        # save dataloader
        BaseCheckpointManager.local_mkdir(local_global_step_folder)
        dataloader_local_path = os.path.join(local_global_step_folder, "data.pt")
        dataloader_state_dict = self.train_dataloader.state_dict()
        torch.save(dataloader_state_dict, dataloader_local_path)

        # latest checkpointed iteration tracker (for atomic usage)
        local_latest_checkpointed_iteration = os.path.join(self.config.trainer.default_local_dir, "latest_checkpointed_iteration.txt")
        with open(local_latest_checkpointed_iteration, "w") as f:
            f.write(str(self.global_steps))

    def _load_checkpoint(self):
        if self.config.trainer.resume_mode == "disable":
            return 0

        # load from hdfs
        if self.config.trainer.default_hdfs_dir is not None:
            raise NotImplementedError("load from hdfs is not implemented yet")
        else:
            checkpoint_folder = self.config.trainer.default_local_dir  # TODO: check path
            if not os.path.isabs(checkpoint_folder):
                working_dir = os.getcwd()
                checkpoint_folder = os.path.join(working_dir, checkpoint_folder)
            global_step_folder = find_latest_ckpt_path(checkpoint_folder)  # None if no latest

        # find global_step_folder
        if self.config.trainer.resume_mode == "auto":
            if global_step_folder is None:
                print("Training from scratch")
                return 0
        else:
            if self.config.trainer.resume_mode == "resume_path":
                assert isinstance(self.config.trainer.resume_from_path, str), "resume ckpt must be str type"
                assert "global_step_" in self.config.trainer.resume_from_path, "resume ckpt must specify the global_steps"
                global_step_folder = self.config.trainer.resume_from_path
                if not os.path.isabs(global_step_folder):
                    working_dir = os.getcwd()
                    global_step_folder = os.path.join(working_dir, global_step_folder)
        print(f"Load from checkpoint folder: {global_step_folder}")
        # set global step
        self.global_steps = int(global_step_folder.split("global_step_")[-1])

        print(f"Setting global step to {self.global_steps}")
        print(f"Resuming from {global_step_folder}")

        actor_path = os.path.join(global_step_folder, "actor")
        critic_path = os.path.join(global_step_folder, "critic")
        # load actor
        self.actor_rollout_wg.load_checkpoint(actor_path, del_local_after_load=self.config.trainer.del_local_ckpt_after_load)
        # load critic
        if self.use_critic:
            self.critic_wg.load_checkpoint(critic_path, del_local_after_load=self.config.trainer.del_local_ckpt_after_load)

        # load dataloader,
        # TODO: from remote not implemented yet
        dataloader_local_path = os.path.join(global_step_folder, "data.pt")
        if os.path.exists(dataloader_local_path):
            dataloader_state_dict = torch.load(dataloader_local_path, weights_only=False)
            self.train_dataloader.load_state_dict(dataloader_state_dict)
        else:
            print(f"Warning: No dataloader state found at {dataloader_local_path}, will start from scratch")

    def _balance_batch(self, batch: DataProto, metrics, logging_prefix="global_seqlen"):
        """Reorder the data on single controller such that each dp rank gets similar total tokens"""
        attention_mask = batch.batch["attention_mask"]
        batch_size = attention_mask.shape[0]
        global_seqlen_lst = batch.batch["attention_mask"].view(batch_size, -1).sum(-1).tolist()  # (train_batch_size,)
        world_size = self.actor_rollout_wg.world_size
        global_partition_lst = get_seqlen_balanced_partitions(global_seqlen_lst, k_partitions=world_size, equal_size=True)
        # reorder based on index. The data will be automatically equally partitioned by dispatch function
        global_idx = torch.tensor([j for partition in global_partition_lst for j in partition])
        batch.reorder(global_idx)
        global_balance_stats = log_seqlen_unbalance(seqlen_list=global_seqlen_lst, partitions=global_partition_lst, prefix=logging_prefix)
        metrics.update(global_balance_stats)

    def fit(self):
        """
        The training loop of PPO.
        The driver process only need to call the compute functions of the worker group through RPC
        to construct the PPO dataflow.
        The light-weight advantage computation is done on the driver process.
        """
        from omegaconf import OmegaConf

        from verl.utils.tracking import Tracking

        logger = Tracking(
            project_name=self.config.trainer.project_name,
            experiment_name=self.config.trainer.experiment_name,
            default_backend=self.config.trainer.logger,
            config=OmegaConf.to_container(self.config, resolve=True),
        )

        self.global_steps = 0

        # load checkpoint before doing anything
        self._load_checkpoint()

        # perform validation before training
        # currently, we only support validation using the reward_function.
        if self.val_reward_fn is not None and self.config.trainer.get("val_before_train", True):
            val_metrics = self._validate()
            assert val_metrics, f"{val_metrics=}"
            pprint(f"Initial validation metrics: {val_metrics}")
            logger.log(data=val_metrics, step=self.global_steps)
            if self.config.trainer.get("val_only", False):
                return

        # add tqdm
        progress_bar = tqdm(total=self.total_training_steps, initial=self.global_steps, desc="Training Progress")

        # we start from step 1
        self.global_steps += 1
        last_val_metrics = None
        skip_steps = self.config.trainer.get("skip_steps", 0)

        for epoch in range(self.config.trainer.total_epochs):
            for batch_dict in self.train_dataloader:
<<<<<<< HEAD
                if self.global_steps <= skip_steps:
                    progress_bar.update(1)
                    self.global_steps += 1
                    continue
=======
                do_profile = self.global_steps in self.config.trainer.profile_steps if self.config.trainer.profile_steps is not None else False
                if do_profile:
                    self.actor_rollout_wg.start_profile()
                    if self.use_reference_policy:
                        self.ref_policy_wg.start_profile()
                    if self.use_critic:
                        self.critic_wg.start_profile()
                    if self.use_rm:
                        self.rm_wg.start_profile()

>>>>>>> 34342365
                metrics = {}
                timing_raw = {}
                batch: DataProto = DataProto.from_single_dict(batch_dict)

                # pop those keys for generation
                batch_keys_to_pop = ["input_ids", "attention_mask", "position_ids"]
                non_tensor_batch_keys_to_pop = ["raw_prompt_ids"]
                if "multi_modal_data" in batch.non_tensor_batch:
                    non_tensor_batch_keys_to_pop.append("multi_modal_data")
                if "raw_prompt" in batch.non_tensor_batch:
                    non_tensor_batch_keys_to_pop.append("raw_prompt")
                if "tools_kwargs" in batch.non_tensor_batch:
                    non_tensor_batch_keys_to_pop.append("tools_kwargs")
                gen_batch = batch.pop(
                    batch_keys=batch_keys_to_pop,
                    non_tensor_batch_keys=non_tensor_batch_keys_to_pop,
                )

                is_last_step = self.global_steps >= self.total_training_steps

                with marked_timer("step", timing_raw):
                    # generate a batch
                    with marked_timer("gen", timing_raw, color="red"):
                        if not self.async_rollout_mode:
                            gen_batch_output = self.actor_rollout_wg.generate_sequences(gen_batch)
                        else:
                            self.async_rollout_manager.wake_up()
                            gen_batch_output = self.async_rollout_manager.generate_sequences(gen_batch)
                            self.async_rollout_manager.sleep()
                        timing_raw.update(gen_batch_output.meta_info["timing"])
                        gen_batch_output.meta_info.pop("timing", None)

                    if self.config.algorithm.adv_estimator == AdvantageEstimator.REMAX:
                        with marked_timer("gen_max", timing_raw, color="purple"):
                            gen_baseline_batch = deepcopy(gen_batch)
                            gen_baseline_batch.meta_info["do_sample"] = False
                            gen_baseline_output = self.actor_rollout_wg.generate_sequences(gen_baseline_batch)

                            batch = batch.union(gen_baseline_output)
                            reward_baseline_tensor = self.reward_fn(batch)
                            reward_baseline_tensor = reward_baseline_tensor.sum(dim=-1)

                            batch.pop(batch_keys=list(gen_baseline_output.batch.keys()))

                            batch.batch["reward_baselines"] = reward_baseline_tensor

                            del gen_baseline_batch, gen_baseline_output

                    batch.non_tensor_batch["uid"] = np.array([str(uuid.uuid4()) for _ in range(len(batch.batch))], dtype=object)
                    # repeat to align with repeated responses in rollout
                    batch = batch.repeat(repeat_times=self.config.actor_rollout_ref.rollout.n, interleave=True)
                    batch = batch.union(gen_batch_output)

                    batch.batch["response_mask"] = compute_response_mask(batch)
                    # Balance the number of valid tokens across DP ranks.
                    # NOTE: This usually changes the order of data in the `batch`,
                    # which won't affect the advantage calculation (since it's based on uid),
                    # but might affect the loss calculation (due to the change of mini-batching).
                    # TODO: Decouple the DP balancing and mini-batching.
                    if self.config.trainer.balance_batch:
                        self._balance_batch(batch, metrics=metrics)

                    # compute global_valid tokens
                    batch.meta_info["global_token_num"] = torch.sum(batch.batch["attention_mask"], dim=-1).tolist()

                    with marked_timer("reward", timing_raw, color="yellow"):
                        # compute reward model score
                        if self.use_rm:
                            reward_tensor = self.rm_wg.compute_rm_score(batch)
                            batch = batch.union(reward_tensor)

                        if self.config.reward_model.launch_reward_fn_async:
                            future_reward = compute_reward_async.remote(batch, self.config, self.tokenizer)
                        else:
                            reward_tensor, reward_extra_infos_dict = compute_reward(batch, self.reward_fn)

                    # recompute old_log_probs
                    with marked_timer("old_log_prob", timing_raw, color="blue"):
                        old_log_prob = self.actor_rollout_wg.compute_log_prob(batch)
                        entropys = old_log_prob.batch["entropys"]
                        response_masks = batch.batch["response_mask"]
                        loss_agg_mode = self.config.actor_rollout_ref.actor.loss_agg_mode
                        entropy_agg = agg_loss(loss_mat=entropys, loss_mask=response_masks, loss_agg_mode=loss_agg_mode)
                        old_log_prob_metrics = {"actor/entropy": entropy_agg.detach().item()}
                        metrics.update(old_log_prob_metrics)
                        old_log_prob.batch.pop("entropys")
                        batch = batch.union(old_log_prob)

                        if "rollout_log_probs" in batch.batch.keys():
                            # TODO: we may want to add diff of probs too.
                            rollout_old_log_probs = batch.batch["rollout_log_probs"]
                            actor_old_log_probs = batch.batch["old_log_probs"]
                            attention_mask = batch.batch["attention_mask"]
                            responses = batch.batch["responses"]
                            response_length = responses.size(1)
                            response_mask = attention_mask[:, -response_length:]

                            rollout_probs = torch.exp(rollout_old_log_probs)
                            actor_probs = torch.exp(actor_old_log_probs)
                            rollout_probs_diff = torch.abs(rollout_probs - actor_probs)
                            rollout_probs_diff = torch.masked_select(rollout_probs_diff, response_mask.bool())
                            rollout_probs_diff_max = torch.max(rollout_probs_diff)
                            rollout_probs_diff_mean = torch.mean(rollout_probs_diff)
                            rollout_probs_diff_std = torch.std(rollout_probs_diff)
                            metrics.update(
                                {
                                    "training/rollout_probs_diff_max": rollout_probs_diff_max.detach().item(),
                                    "training/rollout_probs_diff_mean": rollout_probs_diff_mean.detach().item(),
                                    "training/rollout_probs_diff_std": rollout_probs_diff_std.detach().item(),
                                }
                            )

                    if self.use_reference_policy:
                        # compute reference log_prob
                        with marked_timer("ref", timing_raw, color="olive"):
                            if not self.ref_in_actor:
                                ref_log_prob = self.ref_policy_wg.compute_ref_log_prob(batch)
                            else:
                                ref_log_prob = self.actor_rollout_wg.compute_ref_log_prob(batch)
                            batch = batch.union(ref_log_prob)

                    # compute values
                    if self.use_critic:
                        with marked_timer("values", timing_raw, color="cyan"):
                            values = self.critic_wg.compute_values(batch)
                            batch = batch.union(values)

                    with marked_timer("adv", timing_raw, color="brown"):
                        # we combine with rule-based rm
                        reward_extra_infos_dict: dict[str, list]
                        if self.config.reward_model.launch_reward_fn_async:
                            reward_tensor, reward_extra_infos_dict = ray.get(future_reward)
                        batch.batch["token_level_scores"] = reward_tensor

                        if reward_extra_infos_dict:
                            batch.non_tensor_batch.update({k: np.array(v) for k, v in reward_extra_infos_dict.items()})

                        # compute rewards. apply_kl_penalty if available
                        if self.config.algorithm.use_kl_in_reward:
                            batch, kl_metrics = apply_kl_penalty(batch, kl_ctrl=self.kl_ctrl_in_reward, kl_penalty=self.config.algorithm.kl_penalty)
                            metrics.update(kl_metrics)
                        else:
                            batch.batch["token_level_rewards"] = batch.batch["token_level_scores"]

                        # compute advantages, executed on the driver process

                        norm_adv_by_std_in_grpo = self.config.algorithm.get("norm_adv_by_std_in_grpo", True)  # GRPO adv normalization factor

                        batch = compute_advantage(
                            batch,
                            adv_estimator=self.config.algorithm.adv_estimator,
                            gamma=self.config.algorithm.gamma,
                            lam=self.config.algorithm.lam,
                            num_repeat=self.config.actor_rollout_ref.rollout.n,
                            norm_adv_by_std_in_grpo=norm_adv_by_std_in_grpo,
                            multi_turn=self.config.actor_rollout_ref.rollout.multi_turn.enable,
                            config=self.config.algorithm,
                        )

                    # update critic
                    if self.use_critic:
                        with marked_timer("update_critic", timing_raw, color="pink"):
                            critic_output = self.critic_wg.update_critic(batch)
                        critic_output_metrics = reduce_metrics(critic_output.meta_info["metrics"])
                        metrics.update(critic_output_metrics)

                    # implement critic warmup
                    if self.config.trainer.critic_warmup <= self.global_steps:
                        # update actor
                        with marked_timer("update_actor", timing_raw, color="red"):
                            batch.meta_info["multi_turn"] = self.config.actor_rollout_ref.rollout.multi_turn.enable
                            actor_output = self.actor_rollout_wg.update_actor(batch)
                        actor_output_metrics = reduce_metrics(actor_output.meta_info["metrics"])
                        metrics.update(actor_output_metrics)

                    # Log rollout generations if enabled
                    rollout_data_dir = self.config.trainer.get("rollout_data_dir", None)
                    if rollout_data_dir:
                        with marked_timer("dump_rollout_generations", timing_raw, color="green"):
                            print(batch.batch.keys())
                            inputs = self.tokenizer.batch_decode(batch.batch["prompts"], skip_special_tokens=True)
                            outputs = self.tokenizer.batch_decode(batch.batch["responses"], skip_special_tokens=True)
                            scores = batch.batch["token_level_scores"].sum(-1).cpu().tolist()
                            self._dump_generations(
                                inputs=inputs,
                                outputs=outputs,
                                scores=scores,
                                reward_extra_infos_dict=reward_extra_infos_dict,
                                dump_path=rollout_data_dir,
                            )

                    # validate
                    if self.val_reward_fn is not None and self.config.trainer.test_freq > 0 and (is_last_step or self.global_steps % self.config.trainer.test_freq == 0):
                        with marked_timer("testing", timing_raw, color="green"):
                            val_metrics: dict = self._validate()
                            if is_last_step:
                                last_val_metrics = val_metrics
                        metrics.update(val_metrics)

                    if self.config.trainer.save_freq > 0 and (is_last_step or self.global_steps % self.config.trainer.save_freq == 0):
                        with marked_timer("save_checkpoint", timing_raw, color="green"):
                            self._save_checkpoint()

                # training metrics
                metrics.update(
                    {
                        "training/global_step": self.global_steps,
                        "training/epoch": epoch,
                    }
                )
                # collect metrics
                metrics.update(compute_data_metrics(batch=batch, use_critic=self.use_critic))
                metrics.update(compute_timing_metrics(batch=batch, timing_raw=timing_raw))
                # TODO: implement actual tflpo and theoretical tflpo
                n_gpus = self.resource_pool_manager.get_n_gpus()
                metrics.update(compute_throughout_metrics(batch=batch, timing_raw=timing_raw, n_gpus=n_gpus))

                # TODO: make a canonical logger that supports various backend
                logger.log(data=metrics, step=self.global_steps)

                progress_bar.update(1)
                self.global_steps += 1

                if do_profile:
                    self.actor_rollout_wg.stop_profile()
                    if self.use_reference_policy:
                        self.ref_policy_wg.stop_profile()
                    if self.use_critic:
                        self.critic_wg.stop_profile()
                    if self.use_rm:
                        self.rm_wg.stop_profile()

                if is_last_step:
                    pprint(f"Final validation metrics: {last_val_metrics}")
                    progress_bar.close()
                    return<|MERGE_RESOLUTION|>--- conflicted
+++ resolved
@@ -924,12 +924,10 @@
 
         for epoch in range(self.config.trainer.total_epochs):
             for batch_dict in self.train_dataloader:
-<<<<<<< HEAD
                 if self.global_steps <= skip_steps:
                     progress_bar.update(1)
                     self.global_steps += 1
                     continue
-=======
                 do_profile = self.global_steps in self.config.trainer.profile_steps if self.config.trainer.profile_steps is not None else False
                 if do_profile:
                     self.actor_rollout_wg.start_profile()
@@ -940,7 +938,6 @@
                     if self.use_rm:
                         self.rm_wg.start_profile()
 
->>>>>>> 34342365
                 metrics = {}
                 timing_raw = {}
                 batch: DataProto = DataProto.from_single_dict(batch_dict)
