# Copyright 2024 Bytedance Ltd. and/or its affiliates
# Copyright 2023-2024 SGLang Team
# Copyright 2025 ModelBest Inc. and/or its affiliates
#
# Licensed under the Apache License, Version 2.0 (the "License");
# you may not use this file except in compliance with the License.
# You may obtain a copy of the License at
#
#     http://www.apache.org/licenses/LICENSE-2.0
#
# Unless required by applicable law or agreed to in writing, software
# distributed under the License is distributed on an "AS IS" BASIS,
# WITHOUT WARRANTIES OR CONDITIONS OF ANY KIND, either express or implied.
# See the License for the specific language governing permissions and
# limitations under the License.
"""
PPO Trainer with Ray-based single controller.
This trainer supports model-agonistic model initialization with huggingface
"""

import json
import os
import uuid
from collections import defaultdict
from copy import deepcopy
from dataclasses import dataclass, field
from pprint import pprint
from typing import Optional

import numpy as np
import ray
import torch
from omegaconf import OmegaConf, open_dict
from torch.utils.data import Dataset, Sampler
from torchdata.stateful_dataloader import StatefulDataLoader
from tqdm import tqdm

from verl import DataProto
from verl.experimental.dataset.sampler import AbstractCurriculumSampler
from verl.protocol import pad_dataproto_to_divisor, unpad_dataproto
from verl.single_controller.ray import RayClassWithInitArgs, RayResourcePool, RayWorkerGroup
from verl.single_controller.ray.base import create_colocated_worker_cls
from verl.trainer.config import AlgoConfig
from verl.trainer.ppo import core_algos
from verl.trainer.ppo.core_algos import AdvantageEstimator, agg_loss
from verl.trainer.ppo.metric_utils import (
    compute_data_metrics,
    compute_raw_reward_metrics,
    compute_throughout_metrics,
    compute_timing_metrics,
    process_validation_metrics,
)
from verl.trainer.ppo.reward import compute_reward, compute_reward_async, extract_reward_extra_infos
from verl.trainer.ppo.utils import (
    Role,
    WorkerType,
    need_critic,
    need_reference_policy,
    need_reward_model,
)
from verl.utils.checkpoint.checkpoint_manager import find_latest_ckpt_path, should_save_ckpt_esi
from verl.utils.config import omega_conf_to_dataclass
from verl.utils.debug import marked_timer
from verl.utils.filtering.dynamic_filtering import DynamicFilter
from verl.utils.metric import reduce_metrics
from verl.utils.rollout_skip import RolloutSkip
from verl.utils.seqlen_balancing import get_seqlen_balanced_partitions, log_seqlen_unbalance
from verl.utils.torch_functional import masked_mean
from verl.utils.tracking import Tracking, ValidationGenerationsLogger


@dataclass
class ResourcePoolManager:
    """
    Define a resource pool specification. Resource pool will be initialized first.
    """

    resource_pool_spec: dict[str, list[int]]
    mapping: dict[Role, str]
    resource_pool_dict: dict[str, RayResourcePool] = field(default_factory=dict)

    def create_resource_pool(self):
        """Create Ray resource pools for distributed training.

        Initializes resource pools based on the resource pool specification,
        with each pool managing GPU resources across multiple nodes.
        For FSDP backend, uses max_colocate_count=1 to merge WorkerGroups.
        For Megatron backend, uses max_colocate_count>1 for different models.
        """
        for resource_pool_name, process_on_nodes in self.resource_pool_spec.items():
            # max_colocate_count means the number of WorkerGroups (i.e. processes) in each RayResourcePool
            # For FSDP backend, we recommend using max_colocate_count=1 that merge all WorkerGroups into one.
            # For Megatron backend, we recommend using max_colocate_count>1
            # that can utilize different WorkerGroup for differnt models
            resource_pool = RayResourcePool(
                process_on_nodes=process_on_nodes, use_gpu=True, max_colocate_count=1, name_prefix=resource_pool_name
            )
            self.resource_pool_dict[resource_pool_name] = resource_pool

        self._check_resource_available()

    def get_resource_pool(self, role: Role) -> RayResourcePool:
        """Get the resource pool of the worker_cls"""
        return self.resource_pool_dict[self.mapping[role]]

    def get_n_gpus(self) -> int:
        """Get the number of gpus in this cluster."""
        return sum([n_gpus for process_on_nodes in self.resource_pool_spec.values() for n_gpus in process_on_nodes])

    def _check_resource_available(self):
        """Check if the resource pool can be satisfied in this ray cluster."""
        node_available_resources = ray._private.state.available_resources_per_node()
        node_available_gpus = {
            node: node_info.get("GPU", 0) if "GPU" in node_info else node_info.get("NPU", 0)
            for node, node_info in node_available_resources.items()
        }

        # check total required gpus can be satisfied
        total_available_gpus = sum(node_available_gpus.values())
        total_required_gpus = sum(
            [n_gpus for process_on_nodes in self.resource_pool_spec.values() for n_gpus in process_on_nodes]
        )
        if total_available_gpus < total_required_gpus:
            raise ValueError(
                f"Total available GPUs {total_available_gpus} is less than total desired GPUs {total_required_gpus}"
            )


def apply_kl_penalty(data: DataProto, kl_ctrl: core_algos.AdaptiveKLController, kl_penalty="kl"):
    """Apply KL penalty to the token-level rewards.

    This function computes the KL divergence between the reference policy and current policy,
    then applies a penalty to the token-level rewards based on this divergence.

    Args:
        data (DataProto): The data containing batched model outputs and inputs.
        kl_ctrl (core_algos.AdaptiveKLController): Controller for adaptive KL penalty.
        kl_penalty (str, optional): Type of KL penalty to apply. Defaults to "kl".

    Returns:
        tuple: A tuple containing:
            - The updated data with token-level rewards adjusted by KL penalty
            - A dictionary of metrics related to the KL penalty
    """
    response_mask = data.batch["response_mask"]
    token_level_scores = data.batch["token_level_scores"]
    batch_size = data.batch.batch_size[0]

    # compute kl between ref_policy and current policy
    # When apply_kl_penalty, algorithm.use_kl_in_reward=True, so the reference model has been enabled.
    kld = core_algos.kl_penalty(
        data.batch["old_log_probs"], data.batch["ref_log_prob"], kl_penalty=kl_penalty
    )  # (batch_size, response_length)
    kld = kld * response_mask
    beta = kl_ctrl.value

    token_level_rewards = token_level_scores - beta * kld

    current_kl = masked_mean(kld, mask=response_mask, axis=-1)  # average over sequence
    current_kl = torch.mean(current_kl, dim=0).item()

    # according to https://github.com/huggingface/trl/blob/951ca1841f29114b969b57b26c7d3e80a39f75a0/trl/trainer/ppo_trainer.py#L837
    kl_ctrl.update(current_kl=current_kl, n_steps=batch_size)
    data.batch["token_level_rewards"] = token_level_rewards

    metrics = {"actor/reward_kl_penalty": current_kl, "actor/reward_kl_penalty_coeff": beta}

    return data, metrics


def compute_response_mask(data: DataProto):
    """Compute the attention mask for the response part of the sequence.

    This function extracts the portion of the attention mask that corresponds to the model's response,
    which is used for masking computations that should only apply to response tokens.

    Args:
        data (DataProto): The data containing batched model outputs and inputs.

    Returns:
        torch.Tensor: The attention mask for the response tokens.
    """
    responses = data.batch["responses"]
    response_length = responses.size(1)
    attention_mask = data.batch["attention_mask"]
    return attention_mask[:, -response_length:]


def compute_advantage(
    data: DataProto,
    adv_estimator: AdvantageEstimator,
    gamma: float = 1.0,
    lam: float = 1.0,
    num_repeat: int = 1,
    norm_adv_by_std_in_grpo: bool = True,
    config: Optional[AlgoConfig] = None,
) -> DataProto:
    """Compute advantage estimates for policy optimization.

    This function computes advantage estimates using various estimators like GAE, GRPO, REINFORCE++, etc.
    The advantage estimates are used to guide policy optimization in RL algorithms.

    Args:
        data (DataProto): The data containing batched model outputs and inputs.
        adv_estimator (AdvantageEstimator): The advantage estimator to use (e.g., GAE, GRPO, REINFORCE++).
        gamma (float, optional): Discount factor for future rewards. Defaults to 1.0.
        lam (float, optional): Lambda parameter for GAE. Defaults to 1.0.
        num_repeat (int, optional): Number of times to repeat the computation. Defaults to 1.
        norm_adv_by_std_in_grpo (bool, optional): Whether to normalize advantages by standard deviation in
            GRPO. Defaults to True.
        config (dict, optional): Configuration dictionary for algorithm settings. Defaults to None.

    Returns:
        DataProto: The updated data with computed advantages and returns.
    """
    # Back-compatible with trainers that do not compute response mask in fit
    if "response_mask" not in data.batch.keys():
        data.batch["response_mask"] = compute_response_mask(data)
    # prepare response group
    if adv_estimator == AdvantageEstimator.GAE:
        # Compute advantages and returns using Generalized Advantage Estimation (GAE)
        advantages, returns = core_algos.compute_gae_advantage_return(
            token_level_rewards=data.batch["token_level_rewards"],
            values=data.batch["values"],
            response_mask=data.batch["response_mask"],
            gamma=gamma,
            lam=lam,
        )
        data.batch["advantages"] = advantages
        data.batch["returns"] = returns
        if config.get("use_pf_ppo", False):
            data = core_algos.compute_pf_ppo_reweight_data(
                data,
                config.pf_ppo.get("reweight_method"),
                config.pf_ppo.get("weight_pow"),
            )
    elif adv_estimator == AdvantageEstimator.GRPO:
        # Initialize the mask for GRPO calculation
        grpo_calculation_mask = data.batch["response_mask"]

        # Call compute_grpo_outcome_advantage with parameters matching its definition
        advantages, returns = core_algos.compute_grpo_outcome_advantage(
            token_level_rewards=data.batch["token_level_rewards"],
            response_mask=grpo_calculation_mask,
            index=data.non_tensor_batch["uid"],
            norm_adv_by_std_in_grpo=norm_adv_by_std_in_grpo,
        )
        data.batch["advantages"] = advantages
        data.batch["returns"] = returns
    else:
        # handle all other adv estimator type other than GAE and GRPO
        adv_estimator_fn = core_algos.get_adv_estimator_fn(adv_estimator)
        adv_kwargs = {
            "token_level_rewards": data.batch["token_level_rewards"],
            "response_mask": data.batch["response_mask"],
            "config": config,
        }
        if "uid" in data.non_tensor_batch:  # optional
            adv_kwargs["index"] = data.non_tensor_batch["uid"]
        if "reward_baselines" in data.batch:  # optional
            adv_kwargs["reward_baselines"] = data.batch["reward_baselines"]

        # calculate advantage estimator
        advantages, returns = adv_estimator_fn(**adv_kwargs)
        data.batch["advantages"] = advantages
        data.batch["returns"] = returns
    return data


class RayPPOTrainer:
    """Distributed PPO trainer using Ray for scalable reinforcement learning.

    This trainer orchestrates distributed PPO training across multiple nodes and GPUs,
    managing actor rollouts, critic training, and reward computation with Ray backend.
    Supports various model architectures including FSDP, Megatron, vLLM, and SGLang integration.
    """

    # TODO: support each role have individual ray_worker_group_cls,
    # i.e., support different backend of different role
    def __init__(
        self,
        config,
        tokenizer,
        role_worker_mapping: dict[Role, WorkerType],
        resource_pool_manager: ResourcePoolManager,
        ray_worker_group_cls: type[RayWorkerGroup] = RayWorkerGroup,
        processor=None,
        reward_fn=None,
        val_reward_fn=None,
        train_dataset: Optional[Dataset] = None,
        val_dataset: Optional[Dataset] = None,
        collate_fn=None,
        train_sampler: Optional[Sampler] = None,
        device_name=None,
    ):
        """
        Initialize distributed PPO trainer with Ray backend.
        Note that this trainer runs on the driver process on a single CPU/GPU node.

        Args:
            config: Configuration object containing training parameters.
            tokenizer: Tokenizer used for encoding and decoding text.
            role_worker_mapping (dict[Role, WorkerType]): Mapping from roles to worker classes.
            resource_pool_manager (ResourcePoolManager): Manager for Ray resource pools.
            ray_worker_group_cls (RayWorkerGroup, optional): Class for Ray worker groups. Defaults to RayWorkerGroup.
            processor: Optional data processor, used for multimodal data
            reward_fn: Function for computing rewards during training.
            val_reward_fn: Function for computing rewards during validation.
            train_dataset (Optional[Dataset], optional): Training dataset. Defaults to None.
            val_dataset (Optional[Dataset], optional): Validation dataset. Defaults to None.
            collate_fn: Function to collate data samples into batches.
            train_sampler (Optional[Sampler], optional): Sampler for the training dataset. Defaults to None.
            device_name (str, optional): Device name for training (e.g., "cuda", "cpu"). Defaults to None.
        """

        # Store the tokenizer for text processing
        self.tokenizer = tokenizer
        self.processor = processor
        self.config = config
        self.reward_fn = reward_fn
        self.val_reward_fn = val_reward_fn

        self.hybrid_engine = config.actor_rollout_ref.hybrid_engine
        assert self.hybrid_engine, "Currently, only support hybrid engine"

        if self.hybrid_engine:
            assert Role.ActorRollout in role_worker_mapping, f"{role_worker_mapping.keys()=}"

        self.role_worker_mapping = role_worker_mapping
        self.resource_pool_manager = resource_pool_manager
        self.use_reference_policy = need_reference_policy(self.role_worker_mapping)
        self.use_rm = need_reward_model(self.role_worker_mapping)
        self.use_critic = need_critic(self.config)
        self.ray_worker_group_cls = ray_worker_group_cls
        self.device_name = device_name if device_name else self.config.trainer.device
        self.validation_generations_logger = ValidationGenerationsLogger(
            project_name=self.config.trainer.project_name,
            experiment_name=self.config.trainer.experiment_name,
        )

        # if ref_in_actor is True, the reference policy will be actor without lora applied
        self.ref_in_actor = config.actor_rollout_ref.model.get("lora_rank", 0) > 0

        # define in-reward KL control
        # kl loss control currently not suppoorted
        if self.config.algorithm.use_kl_in_reward:
            self.kl_ctrl_in_reward = core_algos.get_kl_controller(self.config.algorithm.kl_ctrl)

        self.dynamic_filter = (
            DynamicFilter(config=self.config)
            if self.config.algorithm.filter_groups and self.config.algorithm.filter_groups.enable
            else None
        )

        self._create_dataloader(train_dataset, val_dataset, collate_fn, train_sampler)

    def _create_dataloader(self, train_dataset, val_dataset, collate_fn, train_sampler: Optional[Sampler]):
        """
        Creates the train and validation dataloaders.
        """
        # TODO: we have to make sure the batch size is divisible by the dp size
        from verl.trainer.main_ppo import create_rl_dataset, create_rl_sampler

        if train_dataset is None:
            train_dataset = create_rl_dataset(
                self.config.data.train_files, self.config.data, self.tokenizer, self.processor
            )
        if val_dataset is None:
            val_dataset = create_rl_dataset(
                self.config.data.val_files, self.config.data, self.tokenizer, self.processor
            )
        self.train_dataset, self.val_dataset = train_dataset, val_dataset

        if train_sampler is None:
            train_sampler = create_rl_sampler(self.config.data, self.train_dataset)
        if collate_fn is None:
            from verl.utils.dataset.rl_dataset import collate_fn as default_collate_fn

            collate_fn = default_collate_fn

        num_workers = self.config.data["dataloader_num_workers"]

        self.train_dataloader = StatefulDataLoader(
            dataset=self.train_dataset,
            batch_size=self.config.data.get("gen_batch_size", self.config.data.train_batch_size),
            num_workers=num_workers,
            drop_last=True,
            collate_fn=collate_fn,
            sampler=train_sampler,
        )

        val_batch_size = self.config.data.val_batch_size  # Prefer config value if set
        if val_batch_size is None:
            val_batch_size = len(self.val_dataset)

        self.val_dataloader = StatefulDataLoader(
            dataset=self.val_dataset,
            batch_size=val_batch_size,
            num_workers=num_workers,
            shuffle=self.config.data.get("validation_shuffle", True),
            drop_last=False,
            collate_fn=collate_fn,
        )

        assert len(self.train_dataloader) >= 1, "Train dataloader is empty!"
        assert len(self.val_dataloader) >= 1, "Validation dataloader is empty!"

        print(
            f"Size of train dataloader: {len(self.train_dataloader)}, Size of val dataloader: "
            f"{len(self.val_dataloader)}"
        )

        total_training_steps = len(self.train_dataloader) * self.config.trainer.total_epochs

        if self.config.trainer.total_training_steps is not None:
            total_training_steps = self.config.trainer.total_training_steps

        self.total_training_steps = total_training_steps
        print(f"Total training steps: {self.total_training_steps}")

        try:
            OmegaConf.set_struct(self.config, True)
            with open_dict(self.config):
                if OmegaConf.select(self.config, "actor_rollout_ref.actor.optim"):
                    self.config.actor_rollout_ref.actor.optim.total_training_steps = total_training_steps
                if OmegaConf.select(self.config, "critic.optim"):
                    self.config.critic.optim.total_training_steps = total_training_steps
        except Exception as e:
            print(f"Warning: Could not set total_training_steps in config. Structure missing? Error: {e}")

    def _dump_generations(self, inputs, outputs, gts, scores, reward_extra_infos_dict, dump_path):
        """Dump rollout/validation samples as JSONL."""
        os.makedirs(dump_path, exist_ok=True)
        filename = os.path.join(dump_path, f"{self.global_steps}.jsonl")

        n = len(inputs)
        base_data = {
            "input": inputs,
            "output": outputs,
            "gts": gts,
            "score": scores,
            "step": [self.global_steps] * n,
        }

        for k, v in reward_extra_infos_dict.items():
            if len(v) == n:
                base_data[k] = v

        lines = []
        for i in range(n):
            entry = {k: v[i] for k, v in base_data.items()}
            lines.append(json.dumps(entry, ensure_ascii=False))

        with open(filename, "w") as f:
            f.write("\n".join(lines) + "\n")

        print(f"Dumped generations to {filename}")

    def _log_rollout_data(
        self, batch: DataProto, reward_extra_infos_dict: dict, timing_raw: dict, rollout_data_dir: str
    ):
        """Log rollout data to disk.
        Args:
            batch (DataProto): The batch containing rollout data
            reward_extra_infos_dict (dict): Additional reward information to log
            timing_raw (dict): Timing information for profiling
            rollout_data_dir (str): Directory path to save the rollout data
        """
        with marked_timer("dump_rollout_generations", timing_raw, color="green"):
            inputs = self.tokenizer.batch_decode(batch.batch["prompts"], skip_special_tokens=True)
            outputs = self.tokenizer.batch_decode(batch.batch["responses"], skip_special_tokens=True)
            scores = batch.batch["token_level_scores"].sum(-1).cpu().tolist()
            sample_gts = [item.non_tensor_batch.get("reward_model", {}).get("ground_truth", None) for item in batch]

            reward_extra_infos_to_dump = reward_extra_infos_dict.copy()
            if "request_id" in batch.non_tensor_batch:
                reward_extra_infos_dict.setdefault(
                    "request_id",
                    batch.non_tensor_batch["request_id"].tolist(),
                )

            self._dump_generations(
                inputs=inputs,
                outputs=outputs,
                gts=sample_gts,
                scores=scores,
                reward_extra_infos_dict=reward_extra_infos_to_dump,
                dump_path=rollout_data_dir,
            )

    def _maybe_log_val_generations(self, inputs, outputs, scores):
        """Log a table of validation samples to the configured logger (wandb or swanlab)"""

        generations_to_log = self.config.trainer.log_val_generations

        if generations_to_log == 0:
            return

        import numpy as np

        # Create tuples of (input, output, score) and sort by input text
        samples = list(zip(inputs, outputs, scores, strict=True))
        samples.sort(key=lambda x: x[0])  # Sort by input text

        # Use fixed random seed for deterministic shuffling
        rng = np.random.RandomState(42)
        rng.shuffle(samples)

        # Take first N samples after shuffling
        samples = samples[:generations_to_log]

        # Log to each configured logger
        self.validation_generations_logger.log(self.config.trainer.logger, samples, self.global_steps)

    def _get_gen_batch(self, batch: DataProto) -> DataProto:
        reward_model_keys = set({"data_source", "reward_model", "extra_info", "uid"}) & batch.non_tensor_batch.keys()

        # pop those keys for generation
        batch_keys_to_pop = ["input_ids", "attention_mask", "position_ids"]
        non_tensor_batch_keys_to_pop = set(batch.non_tensor_batch.keys()) - reward_model_keys
        gen_batch = batch.pop(
            batch_keys=batch_keys_to_pop,
            non_tensor_batch_keys=list(non_tensor_batch_keys_to_pop),
        )

        # For agent loop, we need reward model keys to compute score.
        if self.async_rollout_mode:
            gen_batch.non_tensor_batch.update(batch.non_tensor_batch)

        return gen_batch

    def _validate(self):
        data_source_lst = []
        reward_extra_infos_dict: dict[str, list] = defaultdict(list)

        # Lists to collect samples for the table
        sample_inputs = []
        sample_outputs = []
        sample_gts = []
        sample_scores = []
        sample_turns = []
        sample_uids = []

        for test_data in self.val_dataloader:
            test_batch = DataProto.from_single_dict(test_data)

            if "uid" not in test_batch.non_tensor_batch:
                test_batch.non_tensor_batch["uid"] = np.array(
                    [str(uuid.uuid4()) for _ in range(len(test_batch.batch))], dtype=object
                )

            # repeat test batch
            test_batch = test_batch.repeat(
                repeat_times=self.config.actor_rollout_ref.rollout.val_kwargs.n, interleave=True
            )

            # we only do validation on rule-based rm
            if self.config.reward_model.enable and test_batch[0].non_tensor_batch["reward_model"]["style"] == "model":
                return {}

            # Store original inputs
            input_ids = test_batch.batch["input_ids"]
            # TODO: Can we keep special tokens except for padding tokens?
            input_texts = [self.tokenizer.decode(ids, skip_special_tokens=True) for ids in input_ids]
            sample_inputs.extend(input_texts)
            sample_uids.extend(test_batch.non_tensor_batch["uid"])

            ground_truths = [
                item.non_tensor_batch.get("reward_model", {}).get("ground_truth", None) for item in test_batch
            ]
            sample_gts.extend(ground_truths)

            test_gen_batch = self._get_gen_batch(test_batch)
            test_gen_batch.meta_info = {
                "eos_token_id": self.tokenizer.eos_token_id,
                "pad_token_id": self.tokenizer.pad_token_id,
                "recompute_log_prob": False,
                "do_sample": self.config.actor_rollout_ref.rollout.val_kwargs.do_sample,
                "validate": True,
                "global_steps": self.global_steps,
            }
            print(f"test_gen_batch meta info: {test_gen_batch.meta_info}")

            # pad to be divisible by dp_size
            size_divisor = (
                self.actor_rollout_wg.world_size
                if not self.async_rollout_mode
                else self.config.actor_rollout_ref.rollout.agent.num_workers
            )
            test_gen_batch_padded, pad_size = pad_dataproto_to_divisor(test_gen_batch, size_divisor)
            if not self.async_rollout_mode:
                test_output_gen_batch_padded = self.actor_rollout_wg.generate_sequences(test_gen_batch_padded)
            else:
                test_output_gen_batch_padded = self.async_rollout_manager.generate_sequences(test_gen_batch_padded)

            # unpad
            test_output_gen_batch = unpad_dataproto(test_output_gen_batch_padded, pad_size=pad_size)

            print("validation generation end")

            # Store generated outputs
            output_ids = test_output_gen_batch.batch["responses"]
            output_texts = [self.tokenizer.decode(ids, skip_special_tokens=True) for ids in output_ids]
            sample_outputs.extend(output_texts)

            test_batch = test_batch.union(test_output_gen_batch)
            test_batch.meta_info["validate"] = True

            # evaluate using reward_function
            if self.val_reward_fn is None:
                raise ValueError("val_reward_fn must be provided for validation.")
            result = self.val_reward_fn(test_batch, return_dict=True)
            reward_tensor = result["reward_tensor"]
            scores = reward_tensor.sum(-1).cpu().tolist()
            sample_scores.extend(scores)

            reward_extra_infos_dict["reward"].extend(scores)
            print(f"len reward_extra_infos_dict['reward']: {len(reward_extra_infos_dict['reward'])}")
            if "reward_extra_info" in result:
                for key, lst in result["reward_extra_info"].items():
                    reward_extra_infos_dict[key].extend(lst)
                    print(f"len reward_extra_infos_dict['{key}']: {len(reward_extra_infos_dict[key])}")

            # collect num_turns of each prompt
            if "__num_turns__" in test_batch.non_tensor_batch:
                sample_turns.append(test_batch.non_tensor_batch["__num_turns__"])

            data_source_lst.append(test_batch.non_tensor_batch.get("data_source", ["unknown"] * reward_tensor.shape[0]))

        self._maybe_log_val_generations(inputs=sample_inputs, outputs=sample_outputs, scores=sample_scores)

        # dump generations
        val_data_dir = self.config.trainer.get("validation_data_dir", None)
        if val_data_dir:
            self._dump_generations(
                inputs=sample_inputs,
                outputs=sample_outputs,
                gts=sample_gts,
                scores=sample_scores,
                reward_extra_infos_dict=reward_extra_infos_dict,
                dump_path=val_data_dir,
            )

        for key_info, lst in reward_extra_infos_dict.items():
            assert len(lst) == 0 or len(lst) == len(sample_scores), f"{key_info}: {len(lst)=}, {len(sample_scores)=}"

        data_sources = np.concatenate(data_source_lst, axis=0)

        data_src2var2metric2val = process_validation_metrics(data_sources, sample_uids, reward_extra_infos_dict)
        metric_dict = {}
        for data_source, var2metric2val in data_src2var2metric2val.items():
            core_var = "acc" if "acc" in var2metric2val else "reward"
            for var_name, metric2val in var2metric2val.items():
                n_max = max([int(name.split("@")[-1].split("/")[0]) for name in metric2val.keys()])
                for metric_name, metric_val in metric2val.items():
                    if (
                        (var_name == core_var)
                        and any(metric_name.startswith(pfx) for pfx in ["mean", "maj", "best"])
                        and (f"@{n_max}" in metric_name)
                    ):
                        metric_sec = "val-core"
                    else:
                        metric_sec = "val-aux"
                    pfx = f"{metric_sec}/{data_source}/{var_name}/{metric_name}"
                    metric_dict[pfx] = metric_val

        if len(sample_turns) > 0:
            sample_turns = np.concatenate(sample_turns)
            metric_dict["val-aux/num_turns/min"] = sample_turns.min()
            metric_dict["val-aux/num_turns/max"] = sample_turns.max()
            metric_dict["val-aux/num_turns/mean"] = sample_turns.mean()

        return metric_dict

    def init_workers(self):
        """Initialize distributed training workers using Ray backend.

        Creates:
        1. Ray resource pools from configuration
        2. Worker groups for each role (actor, critic, etc.)
        """
        self.resource_pool_manager.create_resource_pool()

        self.resource_pool_to_cls = {pool: {} for pool in self.resource_pool_manager.resource_pool_dict.values()}

        # create actor and rollout
        if self.hybrid_engine:
            resource_pool = self.resource_pool_manager.get_resource_pool(Role.ActorRollout)
            actor_rollout_cls = RayClassWithInitArgs(
                cls=self.role_worker_mapping[Role.ActorRollout],
                config=self.config.actor_rollout_ref,
                role="actor_rollout",
            )
            self.resource_pool_to_cls[resource_pool]["actor_rollout"] = actor_rollout_cls
        else:
            raise NotImplementedError

        # create critic
        if self.use_critic:
            resource_pool = self.resource_pool_manager.get_resource_pool(Role.Critic)
            critic_cfg = omega_conf_to_dataclass(self.config.critic)
            critic_cls = RayClassWithInitArgs(cls=self.role_worker_mapping[Role.Critic], config=critic_cfg)
            self.resource_pool_to_cls[resource_pool]["critic"] = critic_cls

        # create reference policy if needed
        if self.use_reference_policy:
            resource_pool = self.resource_pool_manager.get_resource_pool(Role.RefPolicy)
            ref_policy_cls = RayClassWithInitArgs(
                self.role_worker_mapping[Role.RefPolicy],
                config=self.config.actor_rollout_ref,
                role="ref",
            )
            self.resource_pool_to_cls[resource_pool]["ref"] = ref_policy_cls

        # create a reward model if reward_fn is None
        if self.use_rm:
            # we create a RM here
            resource_pool = self.resource_pool_manager.get_resource_pool(Role.RewardModel)
            rm_cls = RayClassWithInitArgs(self.role_worker_mapping[Role.RewardModel], config=self.config.reward_model)
            self.resource_pool_to_cls[resource_pool]["rm"] = rm_cls

        # initialize WorkerGroup
        # NOTE: if you want to use a different resource pool for each role, which can support different parallel size,
        # you should not use `create_colocated_worker_cls`.
        # Instead, directly pass different resource pool to different worker groups.
        # See https://github.com/volcengine/verl/blob/master/examples/ray/tutorial.ipynb for more information.
        all_wg = {}
        wg_kwargs = {}  # Setting up kwargs for RayWorkerGroup
        if OmegaConf.select(self.config.trainer, "ray_wait_register_center_timeout") is not None:
            wg_kwargs["ray_wait_register_center_timeout"] = self.config.trainer.ray_wait_register_center_timeout
        if OmegaConf.select(self.config.global_profiler, "steps") is not None:
            wg_kwargs["profile_steps"] = OmegaConf.select(self.config.global_profiler, "steps")
            # Only require nsight worker options when tool is nsys
            if OmegaConf.select(self.config.global_profiler, "tool") == "nsys":
                assert (
                    OmegaConf.select(self.config.global_profiler.global_tool_config.nsys, "worker_nsight_options")
                    is not None
                ), "worker_nsight_options must be set when using nsys with profile_steps"
                wg_kwargs["worker_nsight_options"] = OmegaConf.to_container(
                    OmegaConf.select(self.config.global_profiler.global_tool_config.nsys, "worker_nsight_options")
                )
        wg_kwargs["device_name"] = self.device_name

        for resource_pool, class_dict in self.resource_pool_to_cls.items():
            worker_dict_cls = create_colocated_worker_cls(class_dict=class_dict)
            wg_dict = self.ray_worker_group_cls(
                resource_pool=resource_pool,
                ray_cls_with_init=worker_dict_cls,
                **wg_kwargs,
            )
            spawn_wg = wg_dict.spawn(prefix_set=class_dict.keys())
            all_wg.update(spawn_wg)

        if self.use_critic:
            self.critic_wg = all_wg["critic"]
            self.critic_wg.init_model()

        if self.use_reference_policy and not self.ref_in_actor:
            self.ref_policy_wg = all_wg["ref"]
            self.ref_policy_wg.init_model()

        self.rm_wg = None
        if self.use_rm:
            self.rm_wg = all_wg["rm"]
            self.rm_wg.init_model()

        # we should create rollout at the end so that vllm can have a better estimation of kv cache memory
        self.actor_rollout_wg = all_wg["actor_rollout"]
        self.actor_rollout_wg.init_model()

        # create async rollout manager and request scheduler
        self.async_rollout_mode = False
        if self.config.actor_rollout_ref.rollout.mode == "async":
            from verl.experimental.agent_loop import AgentLoopManager

            self.async_rollout_mode = True
            self.async_rollout_manager = AgentLoopManager(
                config=self.config, worker_group=self.actor_rollout_wg, rm_wg=self.rm_wg
            )

    def _save_checkpoint(self):
        from verl.utils.fs import local_mkdir_safe

        # path: given_path + `/global_step_{global_steps}` + `/actor`
        local_global_step_folder = os.path.join(
            self.config.trainer.default_local_dir, f"global_step_{self.global_steps}"
        )

        print(f"local_global_step_folder: {local_global_step_folder}")
        actor_local_path = os.path.join(local_global_step_folder, "actor")

        actor_remote_path = (
            None
            if self.config.trainer.default_hdfs_dir is None
            else os.path.join(self.config.trainer.default_hdfs_dir, f"global_step_{self.global_steps}", "actor")
        )

        remove_previous_ckpt_in_save = self.config.trainer.get("remove_previous_ckpt_in_save", False)
        if remove_previous_ckpt_in_save:
            print(
                "Warning: remove_previous_ckpt_in_save is deprecated,"
                + " set max_actor_ckpt_to_keep=1 and max_critic_ckpt_to_keep=1 instead"
            )
        max_actor_ckpt_to_keep = (
            self.config.trainer.get("max_actor_ckpt_to_keep", None) if not remove_previous_ckpt_in_save else 1
        )
        max_critic_ckpt_to_keep = (
            self.config.trainer.get("max_critic_ckpt_to_keep", None) if not remove_previous_ckpt_in_save else 1
        )

        self.actor_rollout_wg.save_checkpoint(
            actor_local_path, actor_remote_path, self.global_steps, max_ckpt_to_keep=max_actor_ckpt_to_keep
        )

        if self.use_critic:
            critic_local_path = os.path.join(local_global_step_folder, "critic")
            critic_remote_path = (
                None
                if self.config.trainer.default_hdfs_dir is None
                else os.path.join(self.config.trainer.default_hdfs_dir, f"global_step_{self.global_steps}", "critic")
            )
            self.critic_wg.save_checkpoint(
                critic_local_path, critic_remote_path, self.global_steps, max_ckpt_to_keep=max_critic_ckpt_to_keep
            )

        # save dataloader
        local_mkdir_safe(local_global_step_folder)
        dataloader_local_path = os.path.join(local_global_step_folder, "data.pt")
        dataloader_state_dict = self.train_dataloader.state_dict()
        torch.save(dataloader_state_dict, dataloader_local_path)

        # latest checkpointed iteration tracker (for atomic usage)
        local_latest_checkpointed_iteration = os.path.join(
            self.config.trainer.default_local_dir, "latest_checkpointed_iteration.txt"
        )
        with open(local_latest_checkpointed_iteration, "w") as f:
            f.write(str(self.global_steps))

    def _load_checkpoint(self):
        if self.config.trainer.resume_mode == "disable":
            return 0

        # load from hdfs
        if self.config.trainer.default_hdfs_dir is not None:
            raise NotImplementedError("load from hdfs is not implemented yet")
        else:
            checkpoint_folder = self.config.trainer.default_local_dir  # TODO: check path
            if not os.path.isabs(checkpoint_folder):
                working_dir = os.getcwd()
                checkpoint_folder = os.path.join(working_dir, checkpoint_folder)
            global_step_folder = find_latest_ckpt_path(checkpoint_folder)  # None if no latest

        # find global_step_folder
        if self.config.trainer.resume_mode == "auto":
            if global_step_folder is None:
                print("Training from scratch")
                return 0
        else:
            if self.config.trainer.resume_mode == "resume_path":
                assert isinstance(self.config.trainer.resume_from_path, str), "resume ckpt must be str type"
                assert "global_step_" in self.config.trainer.resume_from_path, (
                    "resume ckpt must specify the global_steps"
                )
                global_step_folder = self.config.trainer.resume_from_path
                if not os.path.isabs(global_step_folder):
                    working_dir = os.getcwd()
                    global_step_folder = os.path.join(working_dir, global_step_folder)
        print(f"Load from checkpoint folder: {global_step_folder}")
        # set global step
        self.global_steps = int(global_step_folder.split("global_step_")[-1])

        print(f"Setting global step to {self.global_steps}")
        print(f"Resuming from {global_step_folder}")

        actor_path = os.path.join(global_step_folder, "actor")
        critic_path = os.path.join(global_step_folder, "critic")
        # load actor
        self.actor_rollout_wg.load_checkpoint(
            actor_path, del_local_after_load=self.config.trainer.del_local_ckpt_after_load
        )
        # load critic
        if self.use_critic:
            self.critic_wg.load_checkpoint(
                critic_path, del_local_after_load=self.config.trainer.del_local_ckpt_after_load
            )

        # load dataloader,
        # TODO: from remote not implemented yet
        dataloader_local_path = os.path.join(global_step_folder, "data.pt")
        if os.path.exists(dataloader_local_path):
            dataloader_state_dict = torch.load(dataloader_local_path, weights_only=False)
            self.train_dataloader.load_state_dict(dataloader_state_dict)
        else:
            print(f"Warning: No dataloader state found at {dataloader_local_path}, will start from scratch")

    def _start_profiling(self, do_profile: bool) -> None:
        """Start profiling for all worker groups if profiling is enabled."""
        if do_profile:
            self.actor_rollout_wg.start_profile(role="e2e", profile_step=self.global_steps)
            if self.use_reference_policy:
                self.ref_policy_wg.start_profile(profile_step=self.global_steps)
            if self.use_critic:
                self.critic_wg.start_profile(profile_step=self.global_steps)
            if self.use_rm:
                self.rm_wg.start_profile(profile_step=self.global_steps)

    def _stop_profiling(self, do_profile: bool) -> None:
        """Stop profiling for all worker groups if profiling is enabled."""
        if do_profile:
            self.actor_rollout_wg.stop_profile()
            if self.use_reference_policy:
                self.ref_policy_wg.stop_profile()
            if self.use_critic:
                self.critic_wg.stop_profile()
            if self.use_rm:
                self.rm_wg.stop_profile()

    def _balance_batch(self, batch: DataProto, metrics, logging_prefix="global_seqlen"):
        """Reorder the data on single controller such that each dp rank gets similar total tokens"""
        attention_mask = batch.batch["attention_mask"]
        batch_size = attention_mask.shape[0]
        global_seqlen_lst = batch.batch["attention_mask"].view(batch_size, -1).sum(-1).tolist()  # (train_batch_size,)
        world_size = self.actor_rollout_wg.world_size
        global_partition_lst = get_seqlen_balanced_partitions(
            global_seqlen_lst, k_partitions=world_size, equal_size=True
        )
        # reorder based on index. The data will be automatically equally partitioned by dispatch function
        global_idx = torch.tensor([j for partition in global_partition_lst for j in partition])
        batch.reorder(global_idx)
        global_balance_stats = log_seqlen_unbalance(
            seqlen_list=global_seqlen_lst, partitions=global_partition_lst, prefix=logging_prefix
        )
        metrics.update(global_balance_stats)

    def fit(self):
        """
        The training loop of PPO.
        The driver process only need to call the compute functions of the worker group through RPC
        to construct the PPO dataflow.
        The light-weight advantage computation is done on the driver process.
        """
        from omegaconf import OmegaConf

        logger = Tracking(
            project_name=self.config.trainer.project_name,
            experiment_name=self.config.trainer.experiment_name,
            default_backend=self.config.trainer.logger,
            config=OmegaConf.to_container(self.config, resolve=True),
        )
        self.global_steps = 0

        # load checkpoint before doing anything
        self._load_checkpoint()

        # perform validation before training
        # currently, we only support validation using the reward_function.
        if self.val_reward_fn is not None and self.config.trainer.get("val_before_train", True):
            val_metrics = self._validate()
            assert val_metrics, f"{val_metrics=}"
            pprint(f"Initial validation metrics: {val_metrics}")
            logger.log(data=val_metrics, step=self.global_steps)
            if self.config.trainer.get("val_only", False):
                return

        if self.config.actor_rollout_ref.rollout.get("skip_rollout", False):
            rollout_skip = RolloutSkip(self.config, self.actor_rollout_wg)
            rollout_skip.wrap_generate_sequences()

        # add tqdm
        progress_bar = tqdm(total=self.total_training_steps, initial=self.global_steps, desc="Training Progress")

        # we start from step 1
        self.global_steps += 1
        last_val_metrics = None
        self.max_steps_duration = 0

        prev_step_profile = False
        curr_step_profile = (
            self.global_steps in self.config.global_profiler.steps
            if self.config.global_profiler.steps is not None
            else False
        )
        next_step_profile = False

        for epoch in range(self.config.trainer.total_epochs):
            for batch_dict in self.train_dataloader:
                metrics = {}
                timing_raw = {}

                # dynamic filter
                if self.dynamic_filter:
                    self.dynamic_filter.increment_gen_batches()

                with marked_timer("start_profile", timing_raw):
                    self._start_profiling(
                        not prev_step_profile and curr_step_profile
                        if self.config.global_profiler.profile_continuous_steps
                        else curr_step_profile
                    )
                batch: DataProto = DataProto.from_single_dict(batch_dict)

                # add uid to batch
                batch.non_tensor_batch["uid"] = np.array(
                    [str(uuid.uuid4()) for _ in range(len(batch.batch))], dtype=object
                )

                gen_batch = self._get_gen_batch(batch)

                # pass global_steps to trace
                gen_batch.meta_info["global_steps"] = self.global_steps
                gen_batch = gen_batch.repeat(repeat_times=self.config.actor_rollout_ref.rollout.n, interleave=True)

                is_last_step = self.global_steps >= self.total_training_steps
                with marked_timer("step", timing_raw):
                    # generate a batch
                    with marked_timer("gen", timing_raw, color="red"):
                        if not self.async_rollout_mode:
                            gen_batch_output = self.actor_rollout_wg.generate_sequences(gen_batch)
                        else:
                            gen_batch_output = self.async_rollout_manager.generate_sequences(gen_batch)

                        timing_raw.update(gen_batch_output.meta_info["timing"])
                        gen_batch_output.meta_info.pop("timing", None)

                    if self.config.algorithm.adv_estimator == AdvantageEstimator.REMAX:
                        if self.reward_fn is None:
                            raise ValueError("A reward_fn is required for REMAX advantage estimation.")

                        with marked_timer("gen_max", timing_raw, color="purple"):
                            gen_baseline_batch = deepcopy(gen_batch)
                            gen_baseline_batch.meta_info["do_sample"] = False
                            if not self.async_rollout_mode:
                                gen_baseline_output = self.actor_rollout_wg.generate_sequences(gen_baseline_batch)
                            else:
                                gen_baseline_output = self.async_rollout_manager.generate_sequences(gen_baseline_batch)
                            batch = batch.union(gen_baseline_output)
                            reward_baseline_tensor = self.reward_fn(batch)
                            reward_baseline_tensor = reward_baseline_tensor.sum(dim=-1)

                            batch.pop(batch_keys=list(gen_baseline_output.batch.keys()))

                            batch.batch["reward_baselines"] = reward_baseline_tensor

                            del gen_baseline_batch, gen_baseline_output
                    # repeat to align with repeated responses in rollout
                    batch = batch.repeat(repeat_times=self.config.actor_rollout_ref.rollout.n, interleave=True)
                    batch = batch.union(gen_batch_output)

                    if "response_mask" not in batch.batch.keys():
                        batch.batch["response_mask"] = compute_response_mask(batch)

                    # Compute all reward scores in one consolidated block
                    with marked_timer("reward", timing_raw, color="yellow"):
                        # compute reward model score
                        if self.use_rm and "rm_scores" not in batch.batch.keys():
                            reward_tensor = self.rm_wg.compute_rm_score(batch)
                            batch = batch.union(reward_tensor)

                        # compute reward function score
                        reward_extra_infos_dict = {}
                        if self.config.reward_model.launch_reward_fn_async:
                            future_reward = compute_reward_async.remote(data=batch, reward_fn=self.reward_fn)
                        else:
                            reward_tensor, reward_extra_infos_dict = compute_reward(batch, self.reward_fn)
                            # Set token_level_scores immediately for sync case (needed for compute_raw_reward_metrics)
                            batch.batch["token_level_scores"] = reward_tensor

                            if reward_extra_infos_dict:
                                batch.non_tensor_batch.update(
                                    {k: np.array(v) for k, v in reward_extra_infos_dict.items()}
                                )

                    # Apply dynamic filtering after reward computation
                    if self.dynamic_filter:
                        # Compute reward metrics from the FIRST generation batch (BEFORE filtering)
                        # These metrics capture the raw reward distribution of ALL generated responses,
                        # including those that will be filtered out by dynamic filtering (DAPO).
                        # This provides insight into the reward signal quality before diversity filtering.
                        # NOTE: compute_raw_reward_metrics() produces "before_filtering/reward/*" metrics
                        # to distinguish them from "critic/rewards/*" metrics computed later after filtering.
                        if self.dynamic_filter.increment_reward_step(self.global_steps):
                            reward_metrics = compute_raw_reward_metrics(batch)
                            metrics.update(reward_metrics)

                        # Apply dynamic filtering and handle batch accumulation
                        processed_batch, should_continue = self.dynamic_filter.process_batch_with_filtering(
                            batch,
                            self.config,
                        )

                        if should_continue:
                            continue

                        batch = processed_batch

                    # Balance the number of valid tokens across DP ranks.
                    # NOTE: This usually changes the order of data in the `batch`,
                    # which won't affect the advantage calculation (since it's based on uid),
                    # but might affect the loss calculation (due to the change of mini-batching).
                    # TODO: Decouple the DP balancing and mini-batching.
                    if self.config.trainer.balance_batch:
                        self._balance_batch(batch, metrics=metrics)

                    # compute global_valid tokens
                    batch.meta_info["global_token_num"] = torch.sum(batch.batch["attention_mask"], dim=-1).tolist()

                    # recompute old_log_probs
                    with marked_timer("old_log_prob", timing_raw, color="blue"):
                        old_log_prob = self.actor_rollout_wg.compute_log_prob(batch)
                        entropys = old_log_prob.batch["entropys"]
                        response_masks = batch.batch["response_mask"]
                        loss_agg_mode = self.config.actor_rollout_ref.actor.loss_agg_mode
                        entropy_agg = agg_loss(loss_mat=entropys, loss_mask=response_masks, loss_agg_mode=loss_agg_mode)
                        old_log_prob_metrics = {"actor/entropy": entropy_agg.detach().item()}
                        metrics.update(old_log_prob_metrics)
                        old_log_prob.batch.pop("entropys")
                        batch = batch.union(old_log_prob)

                        if "rollout_log_probs" in batch.batch.keys():
                            # TODO: we may want to add diff of probs too.
                            from verl.utils.debug.metrics import calculate_debug_metrics

                            metrics.update(calculate_debug_metrics(batch))

                    if self.use_reference_policy:
                        # compute reference log_prob
                        with marked_timer("ref", timing_raw, color="olive"):
                            if not self.ref_in_actor:
                                ref_log_prob = self.ref_policy_wg.compute_ref_log_prob(batch)
                            else:
                                ref_log_prob = self.actor_rollout_wg.compute_ref_log_prob(batch)
                            batch = batch.union(ref_log_prob)

                    # compute values
                    if self.use_critic:
                        with marked_timer("values", timing_raw, color="cyan"):
                            values = self.critic_wg.compute_values(batch)
                            batch = batch.union(values)

                    with marked_timer("adv", timing_raw, color="brown"):
                        # we combine with rule-based rm
                        if self.config.reward_model.launch_reward_fn_async:
                            reward_tensor, reward_extra_infos_dict = ray.get(future_reward)
                            # Set token_level_scores for async case
                            batch.batch["token_level_scores"] = reward_tensor

                            if reward_extra_infos_dict:
                                batch.non_tensor_batch.update(
                                    {k: np.array(v) for k, v in reward_extra_infos_dict.items()}
                                )
                            # For sync case, token_level_scores and extra_infos are already set above
                        # compute rewards. apply_kl_penalty if available
                        if self.config.algorithm.use_kl_in_reward:
                            batch, kl_metrics = apply_kl_penalty(
                                batch, kl_ctrl=self.kl_ctrl_in_reward, kl_penalty=self.config.algorithm.kl_penalty
                            )
                            metrics.update(kl_metrics)
                        else:
                            batch.batch["token_level_rewards"] = batch.batch["token_level_scores"]

                        # compute advantages, executed on the driver process
                        norm_adv_by_std_in_grpo = self.config.algorithm.get(
                            "norm_adv_by_std_in_grpo", True
                        )  # GRPO adv normalization factor

                        batch = compute_advantage(
                            batch,
                            adv_estimator=self.config.algorithm.adv_estimator,
                            gamma=self.config.algorithm.gamma,
                            lam=self.config.algorithm.lam,
                            num_repeat=self.config.actor_rollout_ref.rollout.n,
                            norm_adv_by_std_in_grpo=norm_adv_by_std_in_grpo,
                            config=self.config.algorithm,
                        )

                    # update critic
                    if self.use_critic:
                        with marked_timer("update_critic", timing_raw, color="pink"):
                            critic_output = self.critic_wg.update_critic(batch)
                        critic_output_metrics = reduce_metrics(critic_output.meta_info["metrics"])
                        metrics.update(critic_output_metrics)

                    # implement critic warmup
                    if self.config.trainer.critic_warmup <= self.global_steps:
                        # update actor
                        with marked_timer("update_actor", timing_raw, color="red"):
                            batch.meta_info["multi_turn"] = self.config.actor_rollout_ref.rollout.multi_turn.enable
                            actor_output = self.actor_rollout_wg.update_actor(batch)
                        actor_output_metrics = reduce_metrics(actor_output.meta_info["metrics"])
                        metrics.update(actor_output_metrics)

                    # Log rollout generations if enabled
                    rollout_data_dir = self.config.trainer.get("rollout_data_dir", None)
                    if rollout_data_dir:
<<<<<<< HEAD
                        with marked_timer("dump_rollout_generations", timing_raw, color="green"):
                            inputs = self.tokenizer.batch_decode(batch.batch["prompts"], skip_special_tokens=True)
                            outputs = self.tokenizer.batch_decode(batch.batch["responses"], skip_special_tokens=True)
                            scores = batch.batch["token_level_scores"].sum(-1).cpu().tolist()
                            sample_gts = [
                                item.non_tensor_batch.get("reward_model", {}).get("ground_truth", None)
                                for item in batch
                            ]

                            reward_extra_infos_dict = extract_reward_extra_infos(
                                batch, set(reward_extra_infos_dict.keys())
                            )

                            if "request_id" in batch.non_tensor_batch:
                                reward_extra_infos_dict.setdefault(
                                    "request_id",
                                    batch.non_tensor_batch["request_id"].tolist(),
                                )

                            self._dump_generations(
                                inputs=inputs,
                                outputs=outputs,
                                gts=sample_gts,
                                scores=scores,
                                reward_extra_infos_dict=reward_extra_infos_dict,
                                dump_path=rollout_data_dir,
                            )
=======
                        self._log_rollout_data(batch, reward_extra_infos_dict, timing_raw, rollout_data_dir)
>>>>>>> f50e5c2e

                # validate
                if (
                    self.val_reward_fn is not None
                    and self.config.trainer.test_freq > 0
                    and (is_last_step or self.global_steps % self.config.trainer.test_freq == 0)
                ):
                    with marked_timer("testing", timing_raw, color="green"):
                        val_metrics: dict = self._validate()
                        if is_last_step:
                            last_val_metrics = val_metrics
                    metrics.update(val_metrics)

                # Check if the ESI (Elastic Server Instance)/training plan is close to expiration.
                esi_close_to_expiration = should_save_ckpt_esi(
                    max_steps_duration=self.max_steps_duration,
                    redundant_time=self.config.trainer.esi_redundant_time,
                )
                # Check if the conditions for saving a checkpoint are met.
                # The conditions include a mandatory condition (1) and
                # one of the following optional conditions (2/3/4):
                # 1. The save frequency is set to a positive value.
                # 2. It's the last training step.
                # 3. The current step number is a multiple of the save frequency.
                # 4. The ESI(Elastic Server Instance)/training plan is close to expiration.
                if self.config.trainer.save_freq > 0 and (
                    is_last_step or self.global_steps % self.config.trainer.save_freq == 0 or esi_close_to_expiration
                ):
                    if esi_close_to_expiration:
                        print("Force saving checkpoint: ESI instance expiration approaching.")
                    with marked_timer("save_checkpoint", timing_raw, color="green"):
                        self._save_checkpoint()

                with marked_timer("stop_profile", timing_raw):
                    next_step_profile = (
                        self.global_steps + 1 in self.config.global_profiler.steps
                        if self.config.global_profiler.steps is not None
                        else False
                    )
                    self._stop_profiling(
                        curr_step_profile and not next_step_profile
                        if self.config.global_profiler.profile_continuous_steps
                        else curr_step_profile
                    )
                    prev_step_profile = curr_step_profile
                    curr_step_profile = next_step_profile

                steps_duration = timing_raw["step"]
                self.max_steps_duration = max(self.max_steps_duration, steps_duration)

                # training metrics
                metrics.update(
                    {
                        "training/global_step": self.global_steps,
                        "training/epoch": epoch,
                    }
                )
                # collect metrics
                metrics.update(compute_data_metrics(batch=batch, use_critic=self.use_critic))
                metrics.update(compute_timing_metrics(batch=batch, timing_raw=timing_raw))
                # TODO: implement actual tflpo and theoretical tflpo
                n_gpus = self.resource_pool_manager.get_n_gpus()
                metrics.update(compute_throughout_metrics(batch=batch, timing_raw=timing_raw, n_gpus=n_gpus))

                # this is experimental and may be changed/removed in the future in favor of a general-purpose one
                if isinstance(self.train_dataloader.sampler, AbstractCurriculumSampler):
                    self.train_dataloader.sampler.update(batch=batch)

                # TODO: make a canonical logger that supports various backend
                logger.log(data=metrics, step=self.global_steps)

                progress_bar.update(1)
                self.global_steps += 1

                # Reset dynamic filter state for next training step
                if self.dynamic_filter:
                    self.dynamic_filter.clear()

                if (
                    hasattr(self.config.actor_rollout_ref.actor, "profiler")
                    and self.config.actor_rollout_ref.actor.profiler.tool == "torch_memory"
                ):
                    self.actor_rollout_wg.dump_memory_snapshot(
                        tag=f"post_update_step{self.global_steps}", sub_dir=f"step{self.global_steps}"
                    )

                if is_last_step:
                    pprint(f"Final validation metrics: {last_val_metrics}")
                    progress_bar.close()
                    return

                # this is experimental and may be changed/removed in the future
                # in favor of a general-purpose data buffer pool
                if hasattr(self.train_dataset, "on_batch_end"):
                    # The dataset may be changed after each training batch
                    self.train_dataset.on_batch_end(batch=batch)<|MERGE_RESOLUTION|>--- conflicted
+++ resolved
@@ -1192,7 +1192,6 @@
                     # Log rollout generations if enabled
                     rollout_data_dir = self.config.trainer.get("rollout_data_dir", None)
                     if rollout_data_dir:
-<<<<<<< HEAD
                         with marked_timer("dump_rollout_generations", timing_raw, color="green"):
                             inputs = self.tokenizer.batch_decode(batch.batch["prompts"], skip_special_tokens=True)
                             outputs = self.tokenizer.batch_decode(batch.batch["responses"], skip_special_tokens=True)
@@ -1220,9 +1219,7 @@
                                 reward_extra_infos_dict=reward_extra_infos_dict,
                                 dump_path=rollout_data_dir,
                             )
-=======
                         self._log_rollout_data(batch, reward_extra_infos_dict, timing_raw, rollout_data_dir)
->>>>>>> f50e5c2e
 
                 # validate
                 if (
