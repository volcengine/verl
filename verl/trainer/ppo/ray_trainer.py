# Copyright 2024 Bytedance Ltd. and/or its affiliates
# Copyright 2023-2024 SGLang Team
# Copyright 2025 ModelBest Inc. and/or its affiliates
#
# Licensed under the Apache License, Version 2.0 (the "License");
# you may not use this file except in compliance with the License.
# You may obtain a copy of the License at
#
#     http://www.apache.org/licenses/LICENSE-2.0
#
# Unless required by applicable law or agreed to in writing, software
# distributed under the License is distributed on an "AS IS" BASIS,
# WITHOUT WARRANTIES OR CONDITIONS OF ANY KIND, either express or implied.
# See the License for the specific language governing permissions and
# limitations under the License.
"""
FSDP PPO Trainer with Ray-based single controller.
This trainer supports model-agonistic model initialization with huggingface
"""

import json
import os
import uuid
from collections import defaultdict
from copy import deepcopy
from dataclasses import dataclass, field
from enum import Enum
from pprint import pprint
from typing import Optional, Type

import numpy as np
import ray
import torch
from omegaconf import OmegaConf, open_dict
from torch.utils.data import Dataset, Sampler
from torchdata.stateful_dataloader import StatefulDataLoader
from tqdm import tqdm

from verl import DataProto
from verl.protocol import pad_dataproto_to_divisor, unpad_dataproto
from verl.single_controller.base import Worker
from verl.single_controller.ray import RayClassWithInitArgs, RayResourcePool, RayWorkerGroup
from verl.single_controller.ray.base import create_colocated_worker_cls
from verl.trainer.ppo import core_algos
from verl.trainer.ppo.core_algos import AdvantageEstimator, agg_loss
from verl.trainer.ppo.metric_utils import (
    compute_data_metrics,
    compute_throughout_metrics,
    compute_timing_metrics,
    process_validation_metrics,
)
from verl.trainer.ppo.reward import compute_reward, compute_reward_async
from verl.utils.checkpoint.checkpoint_manager import BaseCheckpointManager, find_latest_ckpt_path
from verl.utils.debug import marked_timer
from verl.utils.metric import (
    reduce_metrics,
)
from verl.utils.seqlen_balancing import get_seqlen_balanced_partitions, log_seqlen_unbalance
from verl.utils.torch_functional import masked_mean
from verl.utils.tracking import ValidationGenerationsLogger

WorkerType = Type[Worker]


class Role(Enum):
    """
    To create more roles dynamically, you can subclass Role and add new members
    """

    Actor = 0
    Rollout = 1
    ActorRollout = 2
    Critic = 3
    RefPolicy = 4
    RewardModel = 5
    ActorRolloutRef = 6


@dataclass
class ResourcePoolManager:
    """
    Define a resource pool specification. Resource pool will be initialized first.
    """

    resource_pool_spec: dict[str, list[int]]
    mapping: dict[Role, str]
    resource_pool_dict: dict[str, RayResourcePool] = field(default_factory=dict)

    def create_resource_pool(self):
        for resource_pool_name, process_on_nodes in self.resource_pool_spec.items():
            # max_colocate_count means the number of WorkerGroups (i.e. processes) in each RayResourcePool
            # For FSDP backend, we recommend using max_colocate_count=1 that merge all WorkerGroups into one.
            # For Megatron backend, we recommend using max_colocate_count>1
            # that can utilize different WorkerGroup for differnt models
            resource_pool = RayResourcePool(process_on_nodes=process_on_nodes, use_gpu=True, max_colocate_count=1, name_prefix=resource_pool_name)
            self.resource_pool_dict[resource_pool_name] = resource_pool

        self._check_resource_available()

    def get_resource_pool(self, role: Role) -> RayResourcePool:
        """Get the resource pool of the worker_cls"""
        return self.resource_pool_dict[self.mapping[role]]

    def get_n_gpus(self) -> int:
        """Get the number of gpus in this cluster."""
        return sum([n_gpus for process_on_nodes in self.resource_pool_spec.values() for n_gpus in process_on_nodes])

    def _check_resource_available(self):
        """Check if the resource pool can be satisfied in this ray cluster."""
        node_available_resources = ray.state.available_resources_per_node()
        node_available_gpus = {node: node_info.get("GPU", 0) if "GPU" in node_info else node_info.get("NPU", 0) for node, node_info in node_available_resources.items()}

        # check total required gpus can be satisfied
        total_available_gpus = sum(node_available_gpus.values())
        total_required_gpus = sum([n_gpus for process_on_nodes in self.resource_pool_spec.values() for n_gpus in process_on_nodes])
        if total_available_gpus < total_required_gpus:
            raise ValueError(f"Total available GPUs {total_available_gpus} is less than total desired GPUs {total_required_gpus}")

        # check each resource pool can be satisfied, O(#resource_pools * #nodes)
        for resource_pool_name, process_on_nodes in self.resource_pool_spec.items():
            num_gpus, num_nodes = process_on_nodes[0], len(process_on_nodes)
            for node, available_gpus in node_available_gpus.items():
                if available_gpus >= num_gpus:
                    node_available_gpus[node] -= num_gpus
                    num_nodes -= 1
                    if num_nodes == 0:
                        break
            if num_nodes > 0:
                raise ValueError(f"Resource pool {resource_pool_name}: {num_gpus}*{num_nodes}" + "cannot be satisfied in this ray cluster")


def apply_kl_penalty(data: DataProto, kl_ctrl: core_algos.AdaptiveKLController, kl_penalty="kl", multi_turn=False):
    """Apply KL penalty to the token-level rewards.

    This function computes the KL divergence between the reference policy and current policy,
    then applies a penalty to the token-level rewards based on this divergence.

    Args:
        data (DataProto): The data containing batched model outputs and inputs.
        kl_ctrl (core_algos.AdaptiveKLController): Controller for adaptive KL penalty.
        kl_penalty (str, optional): Type of KL penalty to apply. Defaults to "kl".
        multi_turn (bool, optional): Whether the data is from a multi-turn conversation. Defaults to False.

    Returns:
        tuple: A tuple containing:
            - The updated data with token-level rewards adjusted by KL penalty
            - A dictionary of metrics related to the KL penalty
    """
    responses = data.batch["responses"]
    response_length = responses.size(1)
    token_level_scores = data.batch["token_level_scores"]
    batch_size = data.batch.batch_size[0]

    if multi_turn:
        loss_mask = data.batch["loss_mask"]
        response_mask = loss_mask[:, -response_length:]
    else:
        attention_mask = data.batch["attention_mask"]
        response_mask = attention_mask[:, -response_length:]

    # compute kl between ref_policy and current policy
    # When apply_kl_penalty, algorithm.use_kl_in_reward=True, so the reference model has been enabled.
    kld = core_algos.kl_penalty(data.batch["old_log_probs"], data.batch["ref_log_prob"], kl_penalty=kl_penalty)  # (batch_size, response_length)
    kld = kld * response_mask
    beta = kl_ctrl.value

    token_level_rewards = token_level_scores - beta * kld

    current_kl = masked_mean(kld, mask=response_mask, axis=-1)  # average over sequence
    current_kl = torch.mean(current_kl, dim=0).item()

    # according to https://github.com/huggingface/trl/blob/951ca1841f29114b969b57b26c7d3e80a39f75a0/trl/trainer/ppo_trainer.py#L837
    kl_ctrl.update(current_kl=current_kl, n_steps=batch_size)
    data.batch["token_level_rewards"] = token_level_rewards

    metrics = {"actor/reward_kl_penalty": current_kl, "actor/reward_kl_penalty_coeff": beta}

    return data, metrics


def compute_response_mask(data: DataProto):
    """Compute the attention mask for the response part of the sequence.

    This function extracts the portion of the attention mask that corresponds to the model's response,
    which is used for masking computations that should only apply to response tokens.

    Args:
        data (DataProto): The data containing batched model outputs and inputs.

    Returns:
        torch.Tensor: The attention mask for the response tokens.
    """
    responses = data.batch["responses"]
    response_length = responses.size(1)
    attention_mask = data.batch["attention_mask"]
    return attention_mask[:, -response_length:]


def compute_advantage(data: DataProto, adv_estimator, gamma=1.0, lam=1.0, num_repeat=1, multi_turn=False, norm_adv_by_std_in_grpo=True, config=None):
    """Compute advantage estimates for policy optimization.

    This function computes advantage estimates using various estimators like GAE, GRPO, REINFORCE++, etc.
    The advantage estimates are used to guide policy optimization in RL algorithms.

    Args:
        data (DataProto): The data containing batched model outputs and inputs.
        adv_estimator: The advantage estimator to use (e.g., GAE, GRPO, REINFORCE++).
        gamma (float, optional): Discount factor for future rewards. Defaults to 1.0.
        lam (float, optional): Lambda parameter for GAE. Defaults to 1.0.
        num_repeat (int, optional): Number of times to repeat the computation. Defaults to 1.
        multi_turn (bool, optional): Whether the data is from a multi-turn conversation. Defaults to False.
        norm_adv_by_std_in_grpo (bool, optional): Whether to normalize advantages by standard deviation in GRPO. Defaults to True.
        config (dict, optional): Configuration dictionary for algorithm settings. Defaults to None.

    Returns:
        DataProto: The updated data with computed advantages and returns.
    """
    # Back-compatible with trainers that do not compute response mask in fit
    if "response_mask" not in data.batch.keys():
        data.batch["response_mask"] = compute_response_mask(data)
    # prepare response group
    if adv_estimator == AdvantageEstimator.GAE:
        # Compute advantages and returns using Generalized Advantage Estimation (GAE)
        advantages, returns = core_algos.compute_gae_advantage_return(
            token_level_rewards=data.batch["token_level_rewards"],
            values=data.batch["values"],
            response_mask=data.batch["response_mask"],
            gamma=gamma,
            lam=lam,
        )
        data.batch["advantages"] = advantages
        data.batch["returns"] = returns
        if config.get("use_pf_ppo", False):
            data = core_algos.compute_pf_ppo_reweight_data(
                data,
                config.get("pf_ppo_reweight_method", "pow"),
                config.get("pf_ppo_weight_pow", 2.0),
            )
    elif adv_estimator == AdvantageEstimator.GRPO:
        # Initialize the mask for GRPO calculation
        grpo_calculation_mask = data.batch["response_mask"]
        if multi_turn:
            # If multi-turn, replace the mask with the relevant part of loss_mask
            # Get length from the initial response mask
            response_length = grpo_calculation_mask.size(1)
            # This mask is the one intended for GRPO
            grpo_calculation_mask = data.batch["loss_mask"][:, -response_length:]
        # Call compute_grpo_outcome_advantage with parameters matching its definition
        advantages, returns = core_algos.compute_grpo_outcome_advantage(
            token_level_rewards=data.batch["token_level_rewards"],
            response_mask=grpo_calculation_mask,
            index=data.non_tensor_batch["uid"],
            norm_adv_by_std_in_grpo=norm_adv_by_std_in_grpo,
        )
        data.batch["advantages"] = advantages
        data.batch["returns"] = returns
    else:
        # handle all other adv estimator type other than GAE and GRPO
        adv_estimator_fn = core_algos.get_adv_estimator_fn(adv_estimator)
        adv_kwargs = {
            "token_level_rewards": data.batch["token_level_rewards"],
            "response_mask": data.batch["response_mask"],
            "config": config,
        }
        if "uid" in data.non_tensor_batch:  # optional
            adv_kwargs["index"] = data.non_tensor_batch["uid"]
        if "reward_baselines" in data.batch:  # optional
            adv_kwargs["reward_baselines"] = data.batch["reward_baselines"]

        # calculate advantage estimator
        advantages, returns = adv_estimator_fn(**adv_kwargs)
        data.batch["advantages"] = advantages
        data.batch["returns"] = returns
    return data


class RayPPOTrainer:
    # TODO: support each role have individual ray_worker_group_cls,
    # i.e., support different backend of different role
    def __init__(
        self,
        config,
        tokenizer,
        role_worker_mapping: dict[Role, WorkerType],
        resource_pool_manager: ResourcePoolManager,
        ray_worker_group_cls: RayWorkerGroup = RayWorkerGroup,
        processor=None,
        reward_fn=None,
        val_reward_fn=None,
        train_dataset: Optional[Dataset] = None,
        val_dataset: Optional[Dataset] = None,
        collate_fn=None,
        train_sampler: Optional[Sampler] = None,
        device_name="cuda",
    ):
        """
        Initialize distributed PPO trainer with Ray backend.
        Note that this trainer runs on the driver process on a single CPU/GPU node.

        Args:
            config: Configuration object containing training parameters.
            tokenizer: Tokenizer used for encoding and decoding text.
            role_worker_mapping (dict[Role, WorkerType]): Mapping from roles to worker classes.
            resource_pool_manager (ResourcePoolManager): Manager for Ray resource pools.
            ray_worker_group_cls (RayWorkerGroup, optional): Class for Ray worker groups. Defaults to RayWorkerGroup.
            processor: Optional data processor, used for multimodal data
            reward_fn: Function for computing rewards during training.
            val_reward_fn: Function for computing rewards during validation.
            train_dataset (Optional[Dataset], optional): Training dataset. Defaults to None.
            val_dataset (Optional[Dataset], optional): Validation dataset. Defaults to None.
            collate_fn: Function to collate data samples into batches.
            train_sampler (Optional[Sampler], optional): Sampler for the training dataset. Defaults to None.
            device_name (str, optional): Device name for training (e.g., "cuda", "cpu"). Defaults to "cuda".
        """

        # Store the tokenizer for text processing
        self.tokenizer = tokenizer
        self.processor = processor
        self.config = config
        self.reward_fn = reward_fn
        self.val_reward_fn = val_reward_fn

        self.hybrid_engine = config.actor_rollout_ref.hybrid_engine
        assert self.hybrid_engine, "Currently, only support hybrid engine"

        if self.hybrid_engine:
            assert Role.ActorRollout in role_worker_mapping, f"{role_worker_mapping.keys()=}"

        self.role_worker_mapping = role_worker_mapping
        self.resource_pool_manager = resource_pool_manager
        self.use_reference_policy = Role.RefPolicy in role_worker_mapping
        self.use_rm = Role.RewardModel in role_worker_mapping
        self.ray_worker_group_cls = ray_worker_group_cls
        self.device_name = device_name
        self.validation_generations_logger = ValidationGenerationsLogger()

        # if ref_in_actor is True, the reference policy will be actor without lora applied
        self.ref_in_actor = config.actor_rollout_ref.model.get("lora_rank", 0) > 0

        # define in-reward KL control
        # kl loss control currently not suppoorted
        if config.algorithm.use_kl_in_reward:
            self.kl_ctrl_in_reward = core_algos.get_kl_controller(config.algorithm.kl_ctrl)

        if self.config.algorithm.adv_estimator == AdvantageEstimator.GAE:
            self.use_critic = True
        elif self.config.algorithm.adv_estimator in [
            AdvantageEstimator.GRPO,
            AdvantageEstimator.GRPO_PASSK,
            AdvantageEstimator.REINFORCE_PLUS_PLUS,
            AdvantageEstimator.REMAX,
            AdvantageEstimator.RLOO,
            AdvantageEstimator.OPO,
            AdvantageEstimator.REINFORCE_PLUS_PLUS_BASELINE,
        ]:
            self.use_critic = False
        else:
            raise NotImplementedError

        self._validate_config()
        self._create_dataloader(train_dataset, val_dataset, collate_fn, train_sampler)

    def _validate_config(self):
        config = self.config
        # number of GPUs total
        n_gpus = config.trainer.n_gpus_per_node * config.trainer.nnodes
        if config.actor_rollout_ref.actor.strategy == "megatron":
            model_parallel_size = config.actor_rollout_ref.actor.megatron.tensor_model_parallel_size * config.actor_rollout_ref.actor.megatron.pipeline_model_parallel_size
            assert n_gpus % (model_parallel_size * config.actor_rollout_ref.actor.megatron.context_parallel_size) == 0, f"n_gpus ({n_gpus}) must be divisible by model_parallel_size ({model_parallel_size}) times context_parallel_size ({config.actor_rollout_ref.actor.megatron.context_parallel_size})"
            megatron_dp = n_gpus // (model_parallel_size * config.actor_rollout_ref.actor.megatron.context_parallel_size)
            minimal_bsz = megatron_dp * config.actor_rollout_ref.actor.ppo_micro_batch_size_per_gpu
        else:
            minimal_bsz = n_gpus

        # 1. Check total batch size for data correctness
        real_train_batch_size = config.data.train_batch_size * config.actor_rollout_ref.rollout.n
        assert real_train_batch_size % minimal_bsz == 0, f"real_train_batch_size ({real_train_batch_size}) must be divisible by minimal possible batch size ({minimal_bsz})"

        # A helper function to check "micro_batch_size" vs "micro_batch_size_per_gpu"
        # We throw an error if the user sets both. The new convention is "..._micro_batch_size_per_gpu".
        def check_mutually_exclusive(mbs, mbs_per_gpu, name: str):
            settings = {
                "actor_rollout_ref.actor": "micro_batch_size",
                "critic": "micro_batch_size",
                "reward_model": "micro_batch_size",
                "actor_rollout_ref.ref": "log_prob_micro_batch_size",
                "actor_rollout_ref.rollout": "log_prob_micro_batch_size",
            }

            if name in settings:
                param = settings[name]
                param_per_gpu = f"{param}_per_gpu"

                if mbs is None and mbs_per_gpu is None:
                    raise ValueError(f"[{name}] Please set at least one of '{name}.{param}' or '{name}.{param_per_gpu}'.")

                if mbs is not None and mbs_per_gpu is not None:
                    raise ValueError(f"[{name}] You have set both '{name}.{param}' AND '{name}.{param_per_gpu}'. Please remove '{name}.{param}' because only '*_{param_per_gpu}'" + "is supported (the former is deprecated).")

        if not config.actor_rollout_ref.actor.use_dynamic_bsz:
            # actor: ppo_micro_batch_size vs. ppo_micro_batch_size_per_gpu
            check_mutually_exclusive(
                config.actor_rollout_ref.actor.ppo_micro_batch_size,
                config.actor_rollout_ref.actor.ppo_micro_batch_size_per_gpu,
                "actor_rollout_ref.actor",
            )

            if self.use_reference_policy:
                # reference: log_prob_micro_batch_size vs. log_prob_micro_batch_size_per_gpu
                check_mutually_exclusive(
                    config.actor_rollout_ref.ref.log_prob_micro_batch_size,
                    config.actor_rollout_ref.ref.log_prob_micro_batch_size_per_gpu,
                    "actor_rollout_ref.ref",
                )

            #  The rollout section also has log_prob_micro_batch_size vs. log_prob_micro_batch_size_per_gpu
            check_mutually_exclusive(
                config.actor_rollout_ref.rollout.log_prob_micro_batch_size,
                config.actor_rollout_ref.rollout.log_prob_micro_batch_size_per_gpu,
                "actor_rollout_ref.rollout",
            )

        if self.use_critic and not config.critic.use_dynamic_bsz:
            # Check for critic micro-batch size conflicts
            check_mutually_exclusive(config.critic.ppo_micro_batch_size, config.critic.ppo_micro_batch_size_per_gpu, "critic")

        # Check for reward model micro-batch size conflicts
        if config.reward_model.enable and not config.reward_model.use_dynamic_bsz:
            check_mutually_exclusive(config.reward_model.micro_batch_size, config.reward_model.micro_batch_size_per_gpu, "reward_model")

        # Actor
        # check if train_batch_size is larger than ppo_mini_batch_size
        # if NOT dynamic_bsz, we must ensure:
        #    ppo_mini_batch_size is divisible by ppo_micro_batch_size
        #    ppo_micro_batch_size * sequence_parallel_size >= n_gpus
        if not config.actor_rollout_ref.actor.use_dynamic_bsz:
            assert config.data.train_batch_size >= config.actor_rollout_ref.actor.ppo_mini_batch_size
            sp_size = config.actor_rollout_ref.actor.get("ulysses_sequence_parallel_size", 1)
            if config.actor_rollout_ref.actor.ppo_micro_batch_size is not None:
                assert config.actor_rollout_ref.actor.ppo_mini_batch_size % config.actor_rollout_ref.actor.ppo_micro_batch_size == 0
                assert config.actor_rollout_ref.actor.ppo_micro_batch_size * sp_size >= n_gpus

        assert config.actor_rollout_ref.actor.loss_agg_mode in [
            "token-mean",
            "seq-mean-token-sum",
            "seq-mean-token-mean",
            "seq-mean-token-sum-norm",
        ], f"Invalid loss_agg_mode: {config.actor_rollout_ref.actor.loss_agg_mode}"

        if config.algorithm.use_kl_in_reward and config.actor_rollout_ref.actor.use_kl_loss:
            print("NOTICE: You have both enabled in-reward kl and kl loss.")

        # critic
        if self.use_critic and not config.critic.use_dynamic_bsz:
            assert config.data.train_batch_size >= config.critic.ppo_mini_batch_size
            sp_size = config.critic.get("ulysses_sequence_parallel_size", 1)
            if config.critic.ppo_micro_batch_size is not None:
                assert config.critic.ppo_mini_batch_size % config.critic.ppo_micro_batch_size == 0
                assert config.critic.ppo_micro_batch_size * sp_size >= n_gpus

        # Check if use_remove_padding is enabled when using sequence parallelism for fsdp
        if config.actor_rollout_ref.actor.strategy == "fsdp" and (config.actor_rollout_ref.actor.get("ulysses_sequence_parallel_size", 1) > 1 or config.actor_rollout_ref.ref.get("ulysses_sequence_parallel_size", 1) > 1):
            assert config.actor_rollout_ref.model.use_remove_padding, "When using sequence parallelism for actor/ref policy, you must enable `use_remove_padding`."

        if self.use_critic and config.critic.strategy == "fsdp":
            if config.critic.get("ulysses_sequence_parallel_size", 1) > 1:
                assert config.critic.model.use_remove_padding, "When using sequence parallelism for critic, you must enable `use_remove_padding`."

        if config.data.get("val_batch_size", None) is not None:
            print("WARNING: val_batch_size is deprecated." + " Validation datasets are sent to inference engines as a whole batch," + " which will schedule the memory themselves.")

        # check eval config
        if config.actor_rollout_ref.rollout.val_kwargs.do_sample:
            assert config.actor_rollout_ref.rollout.temperature > 0, "validation gen temperature should be greater than 0 when enabling do_sample"

        # check multi_turn with tool config
        if config.actor_rollout_ref.rollout.multi_turn.enable:
<<<<<<< HEAD
=======
            assert config.actor_rollout_ref.rollout.multi_turn.tool_config_path is not None or config.actor_rollout_ref.rollout.multi_turn.interaction_config_path is not None, "tool_config_path or interaction_config_path must be set when enabling multi_turn with tool, due to no role-playing support"
>>>>>>> e67ee86f
            assert config.algorithm.adv_estimator in [AdvantageEstimator.GRPO], "only GRPO is tested for multi-turn with tool"
            if "sglang" in config.actor_rollout_ref.rollout.name:
                assert config.actor_rollout_ref.rollout.multi_turn.tool_config_path is not None, "tool_config_path must be set when enabling multi_turn with tool, due to no role-playing support"

        print("[validate_config] All configuration checks passed successfully!")

    def _create_dataloader(self, train_dataset, val_dataset, collate_fn, train_sampler):
        """
        Creates the train and validation dataloaders.
        """
        # TODO: we have to make sure the batch size is divisible by the dp size
        from verl.trainer.main_ppo import create_rl_dataset, create_rl_sampler

        if train_dataset is None:
            train_dataset = create_rl_dataset(self.config.data.train_files, self.config.data, self.tokenizer, self.processor)
        if val_dataset is None:
            val_dataset = create_rl_dataset(self.config.data.val_files, self.config.data, self.tokenizer, self.processor)
        self.train_dataset, self.val_dataset = train_dataset, val_dataset

        if train_sampler is None:
            train_sampler = create_rl_sampler(self.config.data, self.train_dataset)
        if collate_fn is None:
            from verl.utils.dataset.rl_dataset import collate_fn as default_collate_fn

            collate_fn = default_collate_fn

        self.train_dataloader = StatefulDataLoader(
            dataset=self.train_dataset,
            batch_size=self.config.data.get("gen_batch_size", self.config.data.train_batch_size),
            num_workers=self.config.data.get("dataloader_num_workers", 8),
            drop_last=True,
            collate_fn=collate_fn,
            sampler=train_sampler,
        )

        val_batch_size = self.config.data.val_batch_size  # Prefer config value if set
        if val_batch_size is None:
            val_batch_size = len(self.val_dataset)

        self.val_dataloader = StatefulDataLoader(
            dataset=self.val_dataset,
            batch_size=val_batch_size,
            num_workers=self.config.data.get("dataloader_num_workers", 8),
            shuffle=self.config.data.get("validation_shuffle", True),
            drop_last=False,
            collate_fn=collate_fn,
        )

        assert len(self.train_dataloader) >= 1, "Train dataloader is empty!"
        assert len(self.val_dataloader) >= 1, "Validation dataloader is empty!"

        print(f"Size of train dataloader: {len(self.train_dataloader)}, Size of val dataloader: {len(self.val_dataloader)}")

        total_training_steps = len(self.train_dataloader) * self.config.trainer.total_epochs

        if self.config.trainer.total_training_steps is not None:
            total_training_steps = self.config.trainer.total_training_steps

        self.total_training_steps = total_training_steps
        print(f"Total training steps: {self.total_training_steps}")

        try:
            OmegaConf.set_struct(self.config, True)
            with open_dict(self.config):
                if OmegaConf.select(self.config, "actor_rollout_ref.actor.optim"):
                    self.config.actor_rollout_ref.actor.optim.total_training_steps = total_training_steps
                if OmegaConf.select(self.config, "critic.optim"):
                    self.config.critic.optim.total_training_steps = total_training_steps
        except Exception as e:
            print(f"Warning: Could not set total_training_steps in config. Structure missing? Error: {e}")

    def _dump_generations(self, inputs, outputs, scores, reward_extra_infos_dict, dump_path):
        """Dump rollout/validation samples as JSONL."""
        os.makedirs(dump_path, exist_ok=True)
        filename = os.path.join(dump_path, f"{self.global_steps}.jsonl")

        n = len(inputs)
        base_data = {
            "input": inputs,
            "output": outputs,
            "score": scores,
            "step": [self.global_steps] * n,
        }

        for k, v in reward_extra_infos_dict.items():
            if len(v) == n:
                base_data[k] = v

        lines = []
        for i in range(n):
            entry = {k: v[i] for k, v in base_data.items()}
            lines.append(json.dumps(entry, ensure_ascii=False))

        with open(filename, "w") as f:
            f.write("\n".join(lines) + "\n")

        print(f"Dumped generations to {filename}")

    def _maybe_log_val_generations(self, inputs, outputs, scores):
        """Log a table of validation samples to the configured logger (wandb or swanlab)"""

        generations_to_log = self.config.trainer.log_val_generations

        if generations_to_log == 0:
            return

        import numpy as np

        # Create tuples of (input, output, score) and sort by input text
        samples = list(zip(inputs, outputs, scores))
        samples.sort(key=lambda x: x[0])  # Sort by input text

        # Use fixed random seed for deterministic shuffling
        rng = np.random.RandomState(42)
        rng.shuffle(samples)

        # Take first N samples after shuffling
        samples = samples[:generations_to_log]

        # Log to each configured logger
        self.validation_generations_logger.log(self.config.trainer.logger, samples, self.global_steps)

    def _validate(self):
        data_source_lst = []
        reward_extra_infos_dict: dict[str, list] = defaultdict(list)

        # Lists to collect samples for the table
        sample_inputs = []
        sample_outputs = []
        sample_scores = []

        for test_data in self.val_dataloader:
            test_batch = DataProto.from_single_dict(test_data)

            # repeat test batch
            test_batch = test_batch.repeat(repeat_times=self.config.actor_rollout_ref.rollout.val_kwargs.n, interleave=True)

            # we only do validation on rule-based rm
            if self.config.reward_model.enable and test_batch[0].non_tensor_batch["reward_model"]["style"] == "model":
                return {}

            # Store original inputs
            input_ids = test_batch.batch["input_ids"]
            # TODO: Can we keep special tokens except for padding tokens?
            input_texts = [self.tokenizer.decode(ids, skip_special_tokens=True) for ids in input_ids]
            sample_inputs.extend(input_texts)

            batch_keys_to_pop = ["input_ids", "attention_mask", "position_ids"]
            non_tensor_batch_keys_to_pop = ["raw_prompt_ids"]
            if "multi_modal_data" in test_batch.non_tensor_batch:
                non_tensor_batch_keys_to_pop.append("multi_modal_data")
            if "raw_prompt" in test_batch.non_tensor_batch:
                non_tensor_batch_keys_to_pop.append("raw_prompt")
            if "tools_kwargs" in test_batch.non_tensor_batch:
                non_tensor_batch_keys_to_pop.append("tools_kwargs")
            if "interaction_kwargs" in test_batch.non_tensor_batch:
                non_tensor_batch_keys_to_pop.append("interaction_kwargs")
            test_gen_batch = test_batch.pop(
                batch_keys=batch_keys_to_pop,
                non_tensor_batch_keys=non_tensor_batch_keys_to_pop,
            )

            test_gen_batch.meta_info = {
                "eos_token_id": self.tokenizer.eos_token_id,
                "pad_token_id": self.tokenizer.pad_token_id,
                "recompute_log_prob": False,
                "do_sample": self.config.actor_rollout_ref.rollout.val_kwargs.do_sample,
                "validate": True,
            }
            print(f"test_gen_batch meta info: {test_gen_batch.meta_info}")

            # pad to be divisible by dp_size
            test_gen_batch_padded, pad_size = pad_dataproto_to_divisor(test_gen_batch, self.actor_rollout_wg.world_size)
            if not self.async_rollout_mode:
                test_output_gen_batch_padded = self.actor_rollout_wg.generate_sequences(test_gen_batch_padded)
            else:
                self.async_rollout_manager.wake_up()
                test_output_gen_batch_padded = self.async_rollout_manager.generate_sequences(test_gen_batch_padded)
                self.async_rollout_manager.sleep()

            # unpad
            test_output_gen_batch = unpad_dataproto(test_output_gen_batch_padded, pad_size=pad_size)
            print("validation generation end")

            # Store generated outputs
            output_ids = test_output_gen_batch.batch["responses"]
            output_texts = [self.tokenizer.decode(ids, skip_special_tokens=True) for ids in output_ids]
            sample_outputs.extend(output_texts)

            test_batch = test_batch.union(test_output_gen_batch)

            # evaluate using reward_function
            result = self.val_reward_fn(test_batch, return_dict=True)
            reward_tensor = result["reward_tensor"]
            scores = reward_tensor.sum(-1).cpu().tolist()
            sample_scores.extend(scores)

            reward_extra_infos_dict["reward"].extend(scores)
            print(f"len reward_extra_infos_dict['reward']: {len(reward_extra_infos_dict['reward'])}")
            if "reward_extra_info" in result:
                for key, lst in result["reward_extra_info"].items():
                    reward_extra_infos_dict[key].extend(lst)
                    print(f"len reward_extra_infos_dict['{key}']: {len(reward_extra_infos_dict[key])}")

            data_source_lst.append(test_batch.non_tensor_batch.get("data_source", ["unknown"] * reward_tensor.shape[0]))

        self._maybe_log_val_generations(inputs=sample_inputs, outputs=sample_outputs, scores=sample_scores)

        # dump generations
        val_data_dir = self.config.trainer.get("validation_data_dir", None)
        if val_data_dir:
            self._dump_generations(
                inputs=sample_inputs,
                outputs=sample_outputs,
                scores=sample_scores,
                reward_extra_infos_dict=reward_extra_infos_dict,
                dump_path=val_data_dir,
            )

        for key_info, lst in reward_extra_infos_dict.items():
            assert len(lst) == 0 or len(lst) == len(sample_scores), f"{key_info}: {len(lst)=}, {len(sample_scores)=}"

        data_sources = np.concatenate(data_source_lst, axis=0)

        data_src2var2metric2val = process_validation_metrics(data_sources, sample_inputs, reward_extra_infos_dict)
        metric_dict = {}
        for data_source, var2metric2val in data_src2var2metric2val.items():
            core_var = "acc" if "acc" in var2metric2val else "reward"
            for var_name, metric2val in var2metric2val.items():
                n_max = max([int(name.split("@")[-1].split("/")[0]) for name in metric2val.keys()])
                for metric_name, metric_val in metric2val.items():
                    if (var_name == core_var) and any(metric_name.startswith(pfx) for pfx in ["mean", "maj", "best"]) and (f"@{n_max}" in metric_name):
                        metric_sec = "val-core"
                    else:
                        metric_sec = "val-aux"
                    pfx = f"{metric_sec}/{data_source}/{var_name}/{metric_name}"
                    metric_dict[pfx] = metric_val

        return metric_dict

    def init_workers(self):
        """Initialize distributed training workers using Ray backend.

        Creates:
        1. Ray resource pools from configuration
        2. Worker groups for each role (actor, critic, etc.)
        """
        self.resource_pool_manager.create_resource_pool()

        self.resource_pool_to_cls = {pool: {} for pool in self.resource_pool_manager.resource_pool_dict.values()}

        # create actor and rollout
        if self.hybrid_engine:
            resource_pool = self.resource_pool_manager.get_resource_pool(Role.ActorRollout)
            actor_rollout_cls = RayClassWithInitArgs(
                cls=self.role_worker_mapping[Role.ActorRollout],
                config=self.config.actor_rollout_ref,
                role="actor_rollout",
            )
            self.resource_pool_to_cls[resource_pool]["actor_rollout"] = actor_rollout_cls
        else:
            raise NotImplementedError

        # create critic
        if self.use_critic:
            resource_pool = self.resource_pool_manager.get_resource_pool(Role.Critic)
            critic_cls = RayClassWithInitArgs(cls=self.role_worker_mapping[Role.Critic], config=self.config.critic)
            self.resource_pool_to_cls[resource_pool]["critic"] = critic_cls

        # create reference policy if needed
        if self.use_reference_policy:
            resource_pool = self.resource_pool_manager.get_resource_pool(Role.RefPolicy)
            ref_policy_cls = RayClassWithInitArgs(self.role_worker_mapping[Role.RefPolicy], config=self.config.actor_rollout_ref, role="ref")
            self.resource_pool_to_cls[resource_pool]["ref"] = ref_policy_cls

        # create a reward model if reward_fn is None
        if self.use_rm:
            # we create a RM here
            resource_pool = self.resource_pool_manager.get_resource_pool(Role.RewardModel)
            rm_cls = RayClassWithInitArgs(self.role_worker_mapping[Role.RewardModel], config=self.config.reward_model)
            self.resource_pool_to_cls[resource_pool]["rm"] = rm_cls

        # initialize WorkerGroup
        # NOTE: if you want to use a different resource pool for each role, which can support different parallel size,
        # you should not use `create_colocated_worker_cls`.
        # Instead, directly pass different resource pool to different worker groups.
        # See https://github.com/volcengine/verl/blob/master/examples/ray/tutorial.ipynb for more information.
        all_wg = {}
        wg_kwargs = {}  # Setting up kwargs for RayWorkerGroup
        if OmegaConf.select(self.config.trainer, "ray_wait_register_center_timeout") is not None:
            wg_kwargs["ray_wait_register_center_timeout"] = self.config.trainer.ray_wait_register_center_timeout
        if OmegaConf.select(self.config.trainer, "profile_steps") is not None:
            wg_kwargs["profile_steps"] = OmegaConf.select(self.config.trainer, "profile_steps")
            assert OmegaConf.select(self.config.trainer, "worker_nsight_options") is not None, "worker_nsight_options must be set when profile_steps is set"
            wg_kwargs["worker_nsight_options"] = OmegaConf.to_container(OmegaConf.select(self.config.trainer, "worker_nsight_options"))

        for resource_pool, class_dict in self.resource_pool_to_cls.items():
            worker_dict_cls = create_colocated_worker_cls(class_dict=class_dict)
            wg_dict = self.ray_worker_group_cls(resource_pool=resource_pool, ray_cls_with_init=worker_dict_cls, device_name=self.device_name, **wg_kwargs)
            spawn_wg = wg_dict.spawn(prefix_set=class_dict.keys())
            all_wg.update(spawn_wg)

        if self.use_critic:
            self.critic_wg = all_wg["critic"]
            self.critic_wg.init_model()

        if self.use_reference_policy and not self.ref_in_actor:
            self.ref_policy_wg = all_wg["ref"]
            self.ref_policy_wg.init_model()

        if self.use_rm:
            self.rm_wg = all_wg["rm"]
            self.rm_wg.init_model()

        # we should create rollout at the end so that vllm can have a better estimation of kv cache memory
        self.actor_rollout_wg = all_wg["actor_rollout"]
        self.actor_rollout_wg.init_model()

        # create async rollout manager and request scheduler
        self.async_rollout_mode = False
        if self.config.actor_rollout_ref.rollout.mode == "async":
            from verl.workers.rollout.async_server import AsyncLLMServerManager

            self.async_rollout_mode = True
            self.async_rollout_manager = AsyncLLMServerManager(
                config=self.config,
                worker_group=self.actor_rollout_wg,
            )

    def _save_checkpoint(self):
        # path: given_path + `/global_step_{global_steps}` + `/actor`
        local_global_step_folder = os.path.join(self.config.trainer.default_local_dir, f"global_step_{self.global_steps}")

        print(f"local_global_step_folder: {local_global_step_folder}")
        actor_local_path = os.path.join(local_global_step_folder, "actor")

        actor_remote_path = None if self.config.trainer.default_hdfs_dir is None else os.path.join(self.config.trainer.default_hdfs_dir, f"global_step_{self.global_steps}", "actor")

        remove_previous_ckpt_in_save = self.config.trainer.get("remove_previous_ckpt_in_save", False)
        if remove_previous_ckpt_in_save:
            print("Warning: remove_previous_ckpt_in_save is deprecated," + " set max_actor_ckpt_to_keep=1 and max_critic_ckpt_to_keep=1 instead")
        max_actor_ckpt_to_keep = self.config.trainer.get("max_actor_ckpt_to_keep", None) if not remove_previous_ckpt_in_save else 1
        max_critic_ckpt_to_keep = self.config.trainer.get("max_critic_ckpt_to_keep", None) if not remove_previous_ckpt_in_save else 1

        self.actor_rollout_wg.save_checkpoint(actor_local_path, actor_remote_path, self.global_steps, max_ckpt_to_keep=max_actor_ckpt_to_keep)

        if self.use_critic:
            critic_local_path = os.path.join(local_global_step_folder, "critic")
            critic_remote_path = None if self.config.trainer.default_hdfs_dir is None else os.path.join(self.config.trainer.default_hdfs_dir, f"global_step_{self.global_steps}", "critic")
            self.critic_wg.save_checkpoint(critic_local_path, critic_remote_path, self.global_steps, max_ckpt_to_keep=max_critic_ckpt_to_keep)

        # save dataloader
        BaseCheckpointManager.local_mkdir(local_global_step_folder)
        dataloader_local_path = os.path.join(local_global_step_folder, "data.pt")
        dataloader_state_dict = self.train_dataloader.state_dict()
        torch.save(dataloader_state_dict, dataloader_local_path)

        # latest checkpointed iteration tracker (for atomic usage)
        local_latest_checkpointed_iteration = os.path.join(self.config.trainer.default_local_dir, "latest_checkpointed_iteration.txt")
        with open(local_latest_checkpointed_iteration, "w") as f:
            f.write(str(self.global_steps))

    def _load_checkpoint(self):
        if self.config.trainer.resume_mode == "disable":
            return 0

        # load from hdfs
        if self.config.trainer.default_hdfs_dir is not None:
            raise NotImplementedError("load from hdfs is not implemented yet")
        else:
            checkpoint_folder = self.config.trainer.default_local_dir  # TODO: check path
            if not os.path.isabs(checkpoint_folder):
                working_dir = os.getcwd()
                checkpoint_folder = os.path.join(working_dir, checkpoint_folder)
            global_step_folder = find_latest_ckpt_path(checkpoint_folder)  # None if no latest

        # find global_step_folder
        if self.config.trainer.resume_mode == "auto":
            if global_step_folder is None:
                print("Training from scratch")
                return 0
        else:
            if self.config.trainer.resume_mode == "resume_path":
                assert isinstance(self.config.trainer.resume_from_path, str), "resume ckpt must be str type"
                assert "global_step_" in self.config.trainer.resume_from_path, "resume ckpt must specify the global_steps"
                global_step_folder = self.config.trainer.resume_from_path
                if not os.path.isabs(global_step_folder):
                    working_dir = os.getcwd()
                    global_step_folder = os.path.join(working_dir, global_step_folder)
        print(f"Load from checkpoint folder: {global_step_folder}")
        # set global step
        self.global_steps = int(global_step_folder.split("global_step_")[-1])

        print(f"Setting global step to {self.global_steps}")
        print(f"Resuming from {global_step_folder}")

        actor_path = os.path.join(global_step_folder, "actor")
        critic_path = os.path.join(global_step_folder, "critic")
        # load actor
        self.actor_rollout_wg.load_checkpoint(actor_path, del_local_after_load=self.config.trainer.del_local_ckpt_after_load)
        # load critic
        if self.use_critic:
            self.critic_wg.load_checkpoint(critic_path, del_local_after_load=self.config.trainer.del_local_ckpt_after_load)

        # load dataloader,
        # TODO: from remote not implemented yet
        dataloader_local_path = os.path.join(global_step_folder, "data.pt")
        if os.path.exists(dataloader_local_path):
            dataloader_state_dict = torch.load(dataloader_local_path, weights_only=False)
            self.train_dataloader.load_state_dict(dataloader_state_dict)
        else:
            print(f"Warning: No dataloader state found at {dataloader_local_path}, will start from scratch")

    def _balance_batch(self, batch: DataProto, metrics, logging_prefix="global_seqlen"):
        """Reorder the data on single controller such that each dp rank gets similar total tokens"""
        attention_mask = batch.batch["attention_mask"]
        batch_size = attention_mask.shape[0]
        global_seqlen_lst = batch.batch["attention_mask"].view(batch_size, -1).sum(-1).tolist()  # (train_batch_size,)
        world_size = self.actor_rollout_wg.world_size
        global_partition_lst = get_seqlen_balanced_partitions(global_seqlen_lst, k_partitions=world_size, equal_size=True)
        # reorder based on index. The data will be automatically equally partitioned by dispatch function
        global_idx = torch.tensor([j for partition in global_partition_lst for j in partition])
        batch.reorder(global_idx)
        global_balance_stats = log_seqlen_unbalance(seqlen_list=global_seqlen_lst, partitions=global_partition_lst, prefix=logging_prefix)
        metrics.update(global_balance_stats)

    def fit(self):
        """
        The training loop of PPO.
        The driver process only need to call the compute functions of the worker group through RPC
        to construct the PPO dataflow.
        The light-weight advantage computation is done on the driver process.
        """
        from omegaconf import OmegaConf

        from verl.utils.tracking import Tracking

        logger = Tracking(
            project_name=self.config.trainer.project_name,
            experiment_name=self.config.trainer.experiment_name,
            default_backend=self.config.trainer.logger,
            config=OmegaConf.to_container(self.config, resolve=True),
        )

        self.global_steps = 0

        # load checkpoint before doing anything
        self._load_checkpoint()

        # perform validation before training
        # currently, we only support validation using the reward_function.
        if self.val_reward_fn is not None and self.config.trainer.get("val_before_train", True):
            val_metrics = self._validate()
            assert val_metrics, f"{val_metrics=}"
            pprint(f"Initial validation metrics: {val_metrics}")
            logger.log(data=val_metrics, step=self.global_steps)
            if self.config.trainer.get("val_only", False):
                return

        # add tqdm
        progress_bar = tqdm(total=self.total_training_steps, initial=self.global_steps, desc="Training Progress")

        # we start from step 1
        self.global_steps += 1
        last_val_metrics = None

        for epoch in range(self.config.trainer.total_epochs):
            for batch_dict in self.train_dataloader:
                do_profile = self.global_steps in self.config.trainer.profile_steps if self.config.trainer.profile_steps is not None else False
                if do_profile:
                    self.actor_rollout_wg.start_profile()
                    if self.use_reference_policy:
                        self.ref_policy_wg.start_profile()
                    if self.use_critic:
                        self.critic_wg.start_profile()
                    if self.use_rm:
                        self.rm_wg.start_profile()

                metrics = {}
                timing_raw = {}
                batch: DataProto = DataProto.from_single_dict(batch_dict)

                # pop those keys for generation
                batch_keys_to_pop = ["input_ids", "attention_mask", "position_ids"]
                non_tensor_batch_keys_to_pop = ["raw_prompt_ids"]
                if "multi_modal_data" in batch.non_tensor_batch:
                    non_tensor_batch_keys_to_pop.append("multi_modal_data")
                if "raw_prompt" in batch.non_tensor_batch:
                    non_tensor_batch_keys_to_pop.append("raw_prompt")
                if "tools_kwargs" in batch.non_tensor_batch:
                    non_tensor_batch_keys_to_pop.append("tools_kwargs")
                if "interaction_kwargs" in batch.non_tensor_batch:
                    non_tensor_batch_keys_to_pop.append("interaction_kwargs")
                gen_batch = batch.pop(
                    batch_keys=batch_keys_to_pop,
                    non_tensor_batch_keys=non_tensor_batch_keys_to_pop,
                )

                is_last_step = self.global_steps >= self.total_training_steps

                with marked_timer("step", timing_raw):
                    # generate a batch
                    with marked_timer("gen", timing_raw, color="red"):
                        if not self.async_rollout_mode:
                            gen_batch_output = self.actor_rollout_wg.generate_sequences(gen_batch)
                        else:
                            self.async_rollout_manager.wake_up()
                            gen_batch_output = self.async_rollout_manager.generate_sequences(gen_batch)
                            self.async_rollout_manager.sleep()
                        timing_raw.update(gen_batch_output.meta_info["timing"])
                        gen_batch_output.meta_info.pop("timing", None)

                    if self.config.algorithm.adv_estimator == AdvantageEstimator.REMAX:
                        with marked_timer("gen_max", timing_raw, color="purple"):
                            gen_baseline_batch = deepcopy(gen_batch)
                            gen_baseline_batch.meta_info["do_sample"] = False
                            gen_baseline_output = self.actor_rollout_wg.generate_sequences(gen_baseline_batch)

                            batch = batch.union(gen_baseline_output)
                            reward_baseline_tensor = self.reward_fn(batch)
                            reward_baseline_tensor = reward_baseline_tensor.sum(dim=-1)

                            batch.pop(batch_keys=list(gen_baseline_output.batch.keys()))

                            batch.batch["reward_baselines"] = reward_baseline_tensor

                            del gen_baseline_batch, gen_baseline_output

                    batch.non_tensor_batch["uid"] = np.array([str(uuid.uuid4()) for _ in range(len(batch.batch))], dtype=object)
                    # repeat to align with repeated responses in rollout
                    batch = batch.repeat(repeat_times=self.config.actor_rollout_ref.rollout.n, interleave=True)
                    batch = batch.union(gen_batch_output)

                    batch.batch["response_mask"] = compute_response_mask(batch)
                    # Balance the number of valid tokens across DP ranks.
                    # NOTE: This usually changes the order of data in the `batch`,
                    # which won't affect the advantage calculation (since it's based on uid),
                    # but might affect the loss calculation (due to the change of mini-batching).
                    # TODO: Decouple the DP balancing and mini-batching.
                    if self.config.trainer.balance_batch:
                        self._balance_batch(batch, metrics=metrics)

                    # compute global_valid tokens
                    batch.meta_info["global_token_num"] = torch.sum(batch.batch["attention_mask"], dim=-1).tolist()

                    with marked_timer("reward", timing_raw, color="yellow"):
                        # compute reward model score
                        if self.use_rm:
                            reward_tensor = self.rm_wg.compute_rm_score(batch)
                            batch = batch.union(reward_tensor)

                        if self.config.reward_model.launch_reward_fn_async:
                            future_reward = compute_reward_async.remote(batch, self.config, self.tokenizer)
                        else:
                            reward_tensor, reward_extra_infos_dict = compute_reward(batch, self.reward_fn)

                    # recompute old_log_probs
                    with marked_timer("old_log_prob", timing_raw, color="blue"):
                        old_log_prob = self.actor_rollout_wg.compute_log_prob(batch)
                        entropys = old_log_prob.batch["entropys"]
                        response_masks = batch.batch["response_mask"]
                        loss_agg_mode = self.config.actor_rollout_ref.actor.loss_agg_mode
                        entropy_agg = agg_loss(loss_mat=entropys, loss_mask=response_masks, loss_agg_mode=loss_agg_mode)
                        old_log_prob_metrics = {"actor/entropy": entropy_agg.detach().item()}
                        metrics.update(old_log_prob_metrics)
                        old_log_prob.batch.pop("entropys")
                        batch = batch.union(old_log_prob)

                        if "rollout_log_probs" in batch.batch.keys():
                            # TODO: we may want to add diff of probs too.
                            rollout_old_log_probs = batch.batch["rollout_log_probs"]
                            actor_old_log_probs = batch.batch["old_log_probs"]
                            attention_mask = batch.batch["attention_mask"]
                            responses = batch.batch["responses"]
                            response_length = responses.size(1)
                            response_mask = attention_mask[:, -response_length:]

                            rollout_probs = torch.exp(rollout_old_log_probs)
                            actor_probs = torch.exp(actor_old_log_probs)
                            rollout_probs_diff = torch.abs(rollout_probs - actor_probs)
                            rollout_probs_diff = torch.masked_select(rollout_probs_diff, response_mask.bool())
                            rollout_probs_diff_max = torch.max(rollout_probs_diff)
                            rollout_probs_diff_mean = torch.mean(rollout_probs_diff)
                            rollout_probs_diff_std = torch.std(rollout_probs_diff)
                            metrics.update(
                                {
                                    "training/rollout_probs_diff_max": rollout_probs_diff_max.detach().item(),
                                    "training/rollout_probs_diff_mean": rollout_probs_diff_mean.detach().item(),
                                    "training/rollout_probs_diff_std": rollout_probs_diff_std.detach().item(),
                                }
                            )

                    if self.use_reference_policy:
                        # compute reference log_prob
                        with marked_timer("ref", timing_raw, color="olive"):
                            if not self.ref_in_actor:
                                ref_log_prob = self.ref_policy_wg.compute_ref_log_prob(batch)
                            else:
                                ref_log_prob = self.actor_rollout_wg.compute_ref_log_prob(batch)
                            batch = batch.union(ref_log_prob)

                    # compute values
                    if self.use_critic:
                        with marked_timer("values", timing_raw, color="cyan"):
                            values = self.critic_wg.compute_values(batch)
                            batch = batch.union(values)

                    with marked_timer("adv", timing_raw, color="brown"):
                        # we combine with rule-based rm
                        reward_extra_infos_dict: dict[str, list]
                        if self.config.reward_model.launch_reward_fn_async:
                            reward_tensor, reward_extra_infos_dict = ray.get(future_reward)
                        batch.batch["token_level_scores"] = reward_tensor

                        if reward_extra_infos_dict:
                            batch.non_tensor_batch.update({k: np.array(v) for k, v in reward_extra_infos_dict.items()})

                        # compute rewards. apply_kl_penalty if available
                        if self.config.algorithm.use_kl_in_reward:
                            batch, kl_metrics = apply_kl_penalty(batch, kl_ctrl=self.kl_ctrl_in_reward, kl_penalty=self.config.algorithm.kl_penalty)
                            metrics.update(kl_metrics)
                        else:
                            batch.batch["token_level_rewards"] = batch.batch["token_level_scores"]

                        # compute advantages, executed on the driver process

                        norm_adv_by_std_in_grpo = self.config.algorithm.get("norm_adv_by_std_in_grpo", True)  # GRPO adv normalization factor

                        batch = compute_advantage(
                            batch,
                            adv_estimator=self.config.algorithm.adv_estimator,
                            gamma=self.config.algorithm.gamma,
                            lam=self.config.algorithm.lam,
                            num_repeat=self.config.actor_rollout_ref.rollout.n,
                            norm_adv_by_std_in_grpo=norm_adv_by_std_in_grpo,
                            multi_turn=self.config.actor_rollout_ref.rollout.multi_turn.enable,
                            config=self.config.algorithm,
                        )

                    # update critic
                    if self.use_critic:
                        with marked_timer("update_critic", timing_raw, color="pink"):
                            critic_output = self.critic_wg.update_critic(batch)
                        critic_output_metrics = reduce_metrics(critic_output.meta_info["metrics"])
                        metrics.update(critic_output_metrics)

                    # implement critic warmup
                    if self.config.trainer.critic_warmup <= self.global_steps:
                        # update actor
                        with marked_timer("update_actor", timing_raw, color="red"):
                            batch.meta_info["multi_turn"] = self.config.actor_rollout_ref.rollout.multi_turn.enable
                            actor_output = self.actor_rollout_wg.update_actor(batch)
                        actor_output_metrics = reduce_metrics(actor_output.meta_info["metrics"])
                        metrics.update(actor_output_metrics)

                    # Log rollout generations if enabled
                    rollout_data_dir = self.config.trainer.get("rollout_data_dir", None)
                    if rollout_data_dir:
                        with marked_timer("dump_rollout_generations", timing_raw, color="green"):
                            print(batch.batch.keys())
                            inputs = self.tokenizer.batch_decode(batch.batch["prompts"], skip_special_tokens=True)
                            outputs = self.tokenizer.batch_decode(batch.batch["responses"], skip_special_tokens=True)
                            scores = batch.batch["token_level_scores"].sum(-1).cpu().tolist()
                            self._dump_generations(
                                inputs=inputs,
                                outputs=outputs,
                                scores=scores,
                                reward_extra_infos_dict=reward_extra_infos_dict,
                                dump_path=rollout_data_dir,
                            )

                    # validate
                    if self.val_reward_fn is not None and self.config.trainer.test_freq > 0 and (is_last_step or self.global_steps % self.config.trainer.test_freq == 0):
                        with marked_timer("testing", timing_raw, color="green"):
                            val_metrics: dict = self._validate()
                            if is_last_step:
                                last_val_metrics = val_metrics
                        metrics.update(val_metrics)

                    if self.config.trainer.save_freq > 0 and (is_last_step or self.global_steps % self.config.trainer.save_freq == 0):
                        with marked_timer("save_checkpoint", timing_raw, color="green"):
                            self._save_checkpoint()

                # training metrics
                metrics.update(
                    {
                        "training/global_step": self.global_steps,
                        "training/epoch": epoch,
                    }
                )
                # collect metrics
                metrics.update(compute_data_metrics(batch=batch, use_critic=self.use_critic))
                metrics.update(compute_timing_metrics(batch=batch, timing_raw=timing_raw))
                # TODO: implement actual tflpo and theoretical tflpo
                n_gpus = self.resource_pool_manager.get_n_gpus()
                metrics.update(compute_throughout_metrics(batch=batch, timing_raw=timing_raw, n_gpus=n_gpus))

                # TODO: make a canonical logger that supports various backend
                logger.log(data=metrics, step=self.global_steps)

                progress_bar.update(1)
                self.global_steps += 1

                if do_profile:
                    self.actor_rollout_wg.stop_profile()
                    if self.use_reference_policy:
                        self.ref_policy_wg.stop_profile()
                    if self.use_critic:
                        self.critic_wg.stop_profile()
                    if self.use_rm:
                        self.rm_wg.stop_profile()

                if is_last_step:
                    pprint(f"Final validation metrics: {last_val_metrics}")
                    progress_bar.close()
                    return<|MERGE_RESOLUTION|>--- conflicted
+++ resolved
@@ -475,13 +475,11 @@
 
         # check multi_turn with tool config
         if config.actor_rollout_ref.rollout.multi_turn.enable:
-<<<<<<< HEAD
-=======
-            assert config.actor_rollout_ref.rollout.multi_turn.tool_config_path is not None or config.actor_rollout_ref.rollout.multi_turn.interaction_config_path is not None, "tool_config_path or interaction_config_path must be set when enabling multi_turn with tool, due to no role-playing support"
->>>>>>> e67ee86f
             assert config.algorithm.adv_estimator in [AdvantageEstimator.GRPO], "only GRPO is tested for multi-turn with tool"
             if "sglang" in config.actor_rollout_ref.rollout.name:
-                assert config.actor_rollout_ref.rollout.multi_turn.tool_config_path is not None, "tool_config_path must be set when enabling multi_turn with tool, due to no role-playing support"
+                assert config.actor_rollout_ref.rollout.multi_turn.tool_config_path is not None or config.actor_rollout_ref.rollout.multi_turn.interaction_config_path is not None, (
+                    "tool_config_path or interaction_config_path must be set when enabling multi_turn with tool, due to no role-playing support"
+                )
 
         print("[validate_config] All configuration checks passed successfully!")
 
