# Copyright 2024 Bytedance Ltd. and/or its affiliates
#
# Licensed under the Apache License, Version 2.0 (the "License");
# you may not use this file except in compliance with the License.
# You may obtain a copy of the License at
#
#     http://www.apache.org/licenses/LICENSE-2.0
#
# Unless required by applicable law or agreed to in writing, software
# distributed under the License is distributed on an "AS IS" BASIS,
# WITHOUT WARRANTIES OR CONDITIONS OF ANY KIND, either express or implied.
# See the License for the specific language governing permissions and
# limitations under the License.
"""
FSDP PPO Trainer with Ray-based single controller.
This trainer supports model-agonistic model initialization with huggingface
"""

import os
import uuid
from contextlib import contextmanager
from dataclasses import dataclass, field
from enum import Enum
from pprint import pprint
from typing import Type, Dict
from copy import deepcopy

import ray
import numpy as np
from codetiming import Timer
from omegaconf import OmegaConf, open_dict
from verl import DataProto
from verl.protocol import pad_dataproto_to_divisor, unpad_dataproto
from verl.single_controller.base import Worker
from verl.single_controller.ray import RayResourcePool, RayWorkerGroup, RayClassWithInitArgs
from verl.single_controller.ray.base import create_colocated_worker_cls
from verl.trainer.ppo import core_algos
from verl.trainer.ppo.metric_utils import compute_data_metrics, compute_throughout_metrics, compute_timing_metrics, reduce_metrics
from verl.utils.seqlen_balancing import get_seqlen_balanced_partitions, log_seqlen_unbalance
from verl.utils.checkpoint.checkpoint_manager import find_latest_ckpt_path
from verl.utils.dataset.rl_dataset import RLHFDataset, collate_fn
from verl.utils.tracking import ValidationGenerationsLogger
from torch.utils.data import RandomSampler, SequentialSampler
from torchdata.stateful_dataloader import StatefulDataLoader

WorkerType = Type[Worker]


class Role(Enum):
    """
    To create more roles dynamically, you can subclass Role and add new members
    """
    Actor = 0
    Rollout = 1
    ActorRollout = 2
    Critic = 3
    RefPolicy = 4
    RewardModel = 5
    ActorRolloutRef = 6


class AdvantageEstimator(str, Enum):
    """
    Using an enumeration class to avoid spelling errors in adv_estimator
    """
    GAE = 'gae'
    GRPO = 'grpo'
    REINFORCE_PLUS_PLUS = 'reinforce_plus_plus'
    REMAX = 'remax'
    RLOO = 'rloo'


@dataclass
class ResourcePoolManager:
    """
    Define a resource pool specification. Resource pool will be initialized first.
    Mapping
    """
    resource_pool_spec: dict[str, list[int]]
    mapping: dict[Role, str]
    resource_pool_dict: dict[str, RayResourcePool] = field(default_factory=dict)

    def create_resource_pool(self):
        for resource_pool_name, process_on_nodes in self.resource_pool_spec.items():
            # max_colocate_count means the number of WorkerGroups (i.e. processes) in each RayResourcePool
            # For FSDP backend, we recommend using max_colocate_count=1 that merge all WorkerGroups into one.
            # For Megatron backend, we recommend using max_colocate_count>1 that can utilize different WorkerGroup for differnt models
            resource_pool = RayResourcePool(process_on_nodes=process_on_nodes,
                                            use_gpu=True,
                                            max_colocate_count=1,
                                            name_prefix=resource_pool_name)
            self.resource_pool_dict[resource_pool_name] = resource_pool

        self._check_resource_available()

    def get_resource_pool(self, role: Role) -> RayResourcePool:
        """Get the resource pool of the worker_cls"""
        return self.resource_pool_dict[self.mapping[role]]

    def get_n_gpus(self) -> int:
        """Get the number of gpus in this cluster."""
        return sum([n_gpus for process_on_nodes in self.resource_pool_spec.values() for n_gpus in process_on_nodes])

    def _check_resource_available(self):
        """Check if the resource pool can be satisfied in this ray cluster."""
        node_available_resources = ray.state.available_resources_per_node()
        node_available_gpus = {node: node_info.get('GPU', 0) for node, node_info in node_available_resources.items()}

        # check total required gpus can be satisfied
        total_available_gpus = sum(node_available_gpus.values())
        total_required_gpus = sum(
            [n_gpus for process_on_nodes in self.resource_pool_spec.values() for n_gpus in process_on_nodes])
        if total_available_gpus < total_required_gpus:
            raise ValueError(
                f"Total available GPUs {total_available_gpus} is less than total desired GPUs {total_required_gpus}")

        # check each resource pool can be satisfied, O(#resource_pools * #nodes)
        for resource_pool_name, process_on_nodes in self.resource_pool_spec.items():
            num_gpus, num_nodes = process_on_nodes[0], len(process_on_nodes)
            for node, available_gpus in node_available_gpus.items():
                if available_gpus >= num_gpus:
                    node_available_gpus[node] -= num_gpus
                    num_nodes -= 1
                    if num_nodes == 0:
                        break
            if num_nodes > 0:
                raise ValueError(
                    f"Resource pool {resource_pool_name}: {num_gpus}*{num_nodes} cannot be satisfied in this ray cluster"
                )


import torch
from verl.utils.torch_functional import masked_mean


def apply_kl_penalty(data: DataProto, kl_ctrl: core_algos.AdaptiveKLController, kl_penalty='kl'):
    responses = data.batch['responses']
    response_length = responses.size(1)
    token_level_scores = data.batch['token_level_scores']
    batch_size = data.batch.batch_size[0]
    attention_mask = data.batch['attention_mask']
    response_mask = attention_mask[:, -response_length:]

    # compute kl between ref_policy and current policy
    if 'ref_log_prob' in data.batch.keys():
        kld = core_algos.kl_penalty(data.batch['old_log_probs'], data.batch['ref_log_prob'],
                                    kl_penalty=kl_penalty)  # (batch_size, response_length)
        kld = kld * response_mask
        beta = kl_ctrl.value
    else:
        beta = 0
        kld = torch.zeros_like(response_mask, dtype=torch.float32)

    token_level_rewards = token_level_scores - beta * kld

    current_kl = masked_mean(kld, mask=response_mask, axis=-1)  # average over sequence
    current_kl = torch.mean(current_kl, dim=0).item()

    # according to https://github.com/huggingface/trl/blob/951ca1841f29114b969b57b26c7d3e80a39f75a0/trl/trainer/ppo_trainer.py#L837
    kl_ctrl.update(current_kl=current_kl, n_steps=batch_size)
    data.batch['token_level_rewards'] = token_level_rewards

    metrics = {'critic/kl': current_kl, 'critic/kl_coeff': beta}

    return data, metrics


def compute_advantage(data: DataProto, adv_estimator, gamma=1.0, lam=1.0, num_repeat=1):
    # prepare response group
    # TODO: add other ways to estimate advantages
    if adv_estimator == AdvantageEstimator.GAE:
        values = data.batch['values']
        responses = data.batch['responses']
        response_length = responses.size(-1)
        attention_mask = data.batch['attention_mask']
        response_mask = attention_mask[:, -response_length:]
        token_level_rewards = data.batch['token_level_rewards']
        advantages, returns = core_algos.compute_gae_advantage_return(token_level_rewards=token_level_rewards,
                                                                      values=values,
                                                                      eos_mask=response_mask,
                                                                      gamma=gamma,
                                                                      lam=lam)
        data.batch['advantages'] = advantages
        data.batch['returns'] = returns
    elif adv_estimator == AdvantageEstimator.GRPO:
        token_level_rewards = data.batch['token_level_rewards']
        index = data.non_tensor_batch['uid']
        responses = data.batch['responses']
        response_length = responses.size(-1)
        attention_mask = data.batch['attention_mask']
        response_mask = attention_mask[:, -response_length:]
        advantages, returns = core_algos.compute_grpo_outcome_advantage(token_level_rewards=token_level_rewards,
                                                                        eos_mask=response_mask,
                                                                        index=index)
        data.batch['advantages'] = advantages
        data.batch['returns'] = returns
    elif adv_estimator == AdvantageEstimator.REINFORCE_PLUS_PLUS:
        token_level_rewards = data.batch['token_level_rewards']
        responses = data.batch['responses']
        response_length = responses.size(-1)
        attention_mask = data.batch['attention_mask']
        response_mask = attention_mask[:, -response_length:]
        advantages, returns = core_algos.compute_reinforce_plus_plus_outcome_advantage(
            token_level_rewards=token_level_rewards, eos_mask=response_mask, gamma=gamma)
        data.batch['advantages'] = advantages
        data.batch['returns'] = returns
    elif adv_estimator == AdvantageEstimator.REMAX:
        token_level_rewards = data.batch['token_level_rewards']
        index = data.non_tensor_batch['uid']
        responses = data.batch['responses']
        response_length = responses.size(-1)
        attention_mask = data.batch['attention_mask']
        response_mask = attention_mask[:, -response_length:]

        reward_baselines = data.batch['reward_baselines']

        advantages, returns = core_algos.compute_remax_outcome_advantage(token_level_rewards=token_level_rewards,
                                                                         reward_baselines=reward_baselines,
                                                                         eos_mask=response_mask)

        data.batch['advantages'] = advantages
        data.batch['returns'] = returns
    elif adv_estimator == AdvantageEstimator.RLOO:
        token_level_rewards = data.batch['token_level_rewards']
        index = data.non_tensor_batch['uid']
        responses = data.batch['responses']
        response_length = responses.size(-1)
        attention_mask = data.batch['attention_mask']
        response_mask = attention_mask[:, -response_length:]
        advantages, returns = core_algos.compute_rloo_outcome_advantage(token_level_rewards=token_level_rewards,
                                                                        eos_mask=response_mask,
                                                                        index=index)
        data.batch['advantages'] = advantages
        data.batch['returns'] = returns
    else:
        raise NotImplementedError
    return data


<<<<<<< HEAD
def reduce_metrics(metrics: dict):
    for key, val in metrics.items():
        metrics[key] = np.mean(val)
    return metrics


def _compute_response_info(batch):
    response_length = batch.batch['responses'].shape[-1]

    prompt_mask = batch.batch['attention_mask'][:, :-response_length]
    response_mask = batch.batch['attention_mask'][:, -response_length:]

    prompt_length = prompt_mask.sum(-1).float()
    response_length = response_mask.sum(-1).float()  # (batch_size,)

    return dict(
        response_mask=response_mask,
        prompt_length=prompt_length,
        response_length=response_length,
    )


def compute_data_metrics(batch, use_critic=True):
    # TODO: add response length
    sequence_score = batch.batch['token_level_scores'].sum(-1)
    sequence_reward = batch.batch['token_level_rewards'].sum(-1)

    advantages = batch.batch['advantages']
    returns = batch.batch['returns']

    max_response_length = batch.batch['responses'].shape[-1]

    prompt_mask = batch.batch['attention_mask'][:, :-max_response_length].bool()
    response_mask = batch.batch['attention_mask'][:, -max_response_length:].bool()

    max_prompt_length = prompt_mask.size(-1)

    response_info = _compute_response_info(batch)
    prompt_length = response_info['prompt_length']
    response_length = response_info['response_length']

    valid_adv = torch.masked_select(advantages, response_mask)
    valid_returns = torch.masked_select(returns, response_mask)

    if use_critic:
        values = batch.batch['values']
        valid_values = torch.masked_select(values, response_mask)
        return_diff_var = torch.var(valid_returns - valid_values)
        return_var = torch.var(valid_returns)

    metrics = {
        # score
        'critic/score/mean':
            torch.mean(sequence_score).detach().item(),
        'critic/score/max':
            torch.max(sequence_score).detach().item(),
        'critic/score/min':
            torch.min(sequence_score).detach().item(),
        # reward
        'critic/rewards/mean':
            torch.mean(sequence_reward).detach().item(),
        'critic/rewards/max':
            torch.max(sequence_reward).detach().item(),
        'critic/rewards/min':
            torch.min(sequence_reward).detach().item(),
        # adv
        'critic/advantages/mean':
            torch.mean(valid_adv).detach().item(),
        'critic/advantages/max':
            torch.max(valid_adv).detach().item(),
        'critic/advantages/min':
            torch.min(valid_adv).detach().item(),
        # returns
        'critic/returns/mean':
            torch.mean(valid_returns).detach().item(),
        'critic/returns/max':
            torch.max(valid_returns).detach().item(),
        'critic/returns/min':
            torch.min(valid_returns).detach().item(),
        **({
            # values
            'critic/values/mean': torch.mean(valid_values).detach().item(),
            'critic/values/max': torch.max(valid_values).detach().item(),
            'critic/values/min': torch.min(valid_values).detach().item(),
            # vf explained var
            'critic/vf_explained_var': (1.0 - return_diff_var / (return_var + 1e-5)).detach().item(),
        } if use_critic else {}),

        # response length
        'response_length/mean':
            torch.mean(response_length).detach().item(),
        'response_length/max':
            torch.max(response_length).detach().item(),
        'response_length/min':
            torch.min(response_length).detach().item(),
        'response_length/clip_ratio':
            torch.mean(torch.eq(response_length, max_response_length).float()).detach().item(),
        # prompt length
        'prompt_length/mean':
            torch.mean(prompt_length).detach().item(),
        'prompt_length/max':
            torch.max(prompt_length).detach().item(),
        'prompt_length/min':
            torch.min(prompt_length).detach().item(),
        'prompt_length/clip_ratio':
            torch.mean(torch.eq(prompt_length, max_prompt_length).float()).detach().item(),
    }
    return metrics


def compute_timing_metrics(batch, timing_raw):
    response_info = _compute_response_info(batch)
    num_prompt_tokens = torch.sum(response_info['prompt_length']).item()
    num_response_tokens = torch.sum(response_info['response_length']).item()
    num_overall_tokens = num_prompt_tokens + num_response_tokens

    num_tokens_of_section = {
        'gen': num_response_tokens,
        **{
            name: num_overall_tokens for name in ['ref', 'values', 'adv', 'update_critic', 'update_actor']
        },
    }

    return {
        **{
            f'timing_s/{name}': value for name, value in timing_raw.items()
        },
        **{
            f'timing_per_token_ms/{name}': timing_raw[name] * 1000 / num_tokens_of_section[name] for name in set(num_tokens_of_section.keys(
            )) & set(timing_raw.keys())
        },
    }


def compute_throughout_metrics(batch, timing_raw, n_gpus):
    total_num_tokens = sum(batch.meta_info['global_token_num'])
    time = timing_raw["step"]
    # estimated_flops, promised_flops = flops_function.estimate_flops(num_tokens, time)
    # f'Actual TFLOPs/s/GPU​': estimated_flops/(n_gpus),
    # f'Theoretical TFLOPs/s/GPU​': promised_flops,
    return {
        f'total_num_tokens': total_num_tokens,
        f'time_per_step': time,
        f'Tokens/Sec/GPU': total_num_tokens / (time * n_gpus),
    }


=======
>>>>>>> 44a65f95
@contextmanager
def _timer(name: str, timing_raw: Dict[str, float]):
    with Timer(name=name, logger=None) as timer:
        yield
    timing_raw[name] = timer.last


class RayPPOTrainer(object):
    """
    Note that this trainer runs on the driver process on a single CPU/GPU node.
    """

    # TODO: support each role have individual ray_worker_group_cls,
    # i.e., support different backend of different role
    def __init__(self,
                 config,
                 tokenizer,
                 role_worker_mapping: dict[Role, WorkerType],
                 resource_pool_manager: ResourcePoolManager,
                 ray_worker_group_cls: RayWorkerGroup = RayWorkerGroup,
                 processor=None,
                 reward_fn=None,
                 val_reward_fn=None):

        # assert torch.cuda.is_available(), 'cuda must be available on driver'

        self.tokenizer = tokenizer
        self.processor = processor
        self.config = config
        self.reward_fn = reward_fn
        self.val_reward_fn = val_reward_fn

        self.hybrid_engine = config.actor_rollout_ref.hybrid_engine
        assert self.hybrid_engine, 'Currently, only support hybrid engine'

        if self.hybrid_engine:
            assert Role.ActorRollout in role_worker_mapping, f'{role_worker_mapping.keys()=}'

        self.role_worker_mapping = role_worker_mapping
        self.resource_pool_manager = resource_pool_manager
        self.use_reference_policy = Role.RefPolicy in role_worker_mapping
        self.use_rm = Role.RewardModel in role_worker_mapping
        self.ray_worker_group_cls = ray_worker_group_cls
        self.validation_generations_logger = ValidationGenerationsLogger()

        # define KL control
        if self.use_reference_policy:
            if config.algorithm.kl_ctrl.type == 'fixed':
                self.kl_ctrl = core_algos.FixedKLController(kl_coef=config.algorithm.kl_ctrl.kl_coef)
            elif config.algorithm.kl_ctrl.type == 'adaptive':
                assert config.algorithm.kl_ctrl.horizon > 0, f'horizon must be larger than 0. Got {config.critic.kl_ctrl.horizon}'
                self.kl_ctrl = core_algos.AdaptiveKLController(init_kl_coef=config.algorithm.kl_ctrl.kl_coef,
                                                               target_kl=config.algorithm.kl_ctrl.target_kl,
                                                               horizon=config.algorithm.kl_ctrl.horizon)
            else:
                raise NotImplementedError
        else:
            self.kl_ctrl = core_algos.FixedKLController(kl_coef=0.)

        if self.config.algorithm.adv_estimator == AdvantageEstimator.GAE:
            self.use_critic = True
        elif self.config.algorithm.adv_estimator in [
                AdvantageEstimator.GRPO, AdvantageEstimator.REINFORCE_PLUS_PLUS, AdvantageEstimator.REMAX,
                AdvantageEstimator.RLOO
        ]:
            self.use_critic = False
        else:
            raise NotImplementedError

        self._validate_config()
        self._create_dataloader()

    def _validate_config(self):
        config = self.config
        # number of GPUs total
        n_gpus = config.trainer.n_gpus_per_node * config.trainer.nnodes

        # 1. Check total batch size for data correctness
        real_train_batch_size = config.data.train_batch_size * config.actor_rollout_ref.rollout.n
        assert real_train_batch_size % n_gpus == 0, \
            f"real_train_batch_size ({real_train_batch_size}) must be divisible by total n_gpus ({n_gpus})."

        # A helper function to check "micro_batch_size" vs "micro_batch_size_per_gpu"
        # We throw an error if the user sets both. The new convention is "..._micro_batch_size_per_gpu".
        def check_mutually_exclusive(mbs, mbs_per_gpu, name: str):
            if mbs is None and mbs_per_gpu is None:
                raise ValueError(f"[{name}] Please set at least one of '{name}.micro_batch_size' or "
                                 f"'{name}.micro_batch_size_per_gpu'.")

            if mbs is not None and mbs_per_gpu is not None:
                raise ValueError(f"[{name}] You have set both '{name}.micro_batch_size' AND "
                                 f"'{name}.micro_batch_size_per_gpu'. Please remove '{name}.micro_batch_size' "
                                 f"because only '*_micro_batch_size_per_gpu' is supported (the former is deprecated).")

        if not config.actor_rollout_ref.actor.use_dynamic_bsz:
            # actor: ppo_micro_batch_size vs. ppo_micro_batch_size_per_gpu
            check_mutually_exclusive(config.actor_rollout_ref.actor.ppo_micro_batch_size,
                                     config.actor_rollout_ref.actor.ppo_micro_batch_size_per_gpu,
                                     "actor_rollout_ref.actor")

            # reference: log_prob_micro_batch_size vs. log_prob_micro_batch_size_per_gpu
            check_mutually_exclusive(config.actor_rollout_ref.ref.log_prob_micro_batch_size,
                                     config.actor_rollout_ref.ref.log_prob_micro_batch_size_per_gpu,
                                     "actor_rollout_ref.ref")

            #  The rollout section also has log_prob_micro_batch_size vs. log_prob_micro_batch_size_per_gpu
            check_mutually_exclusive(config.actor_rollout_ref.rollout.log_prob_micro_batch_size,
                                     config.actor_rollout_ref.rollout.log_prob_micro_batch_size_per_gpu,
                                     "actor_rollout_ref.rollout")

        if self.use_critic and not config.critic.use_dynamic_bsz:
            # Check for critic micro-batch size conflicts
            check_mutually_exclusive(config.critic.ppo_micro_batch_size, config.critic.ppo_micro_batch_size_per_gpu,
                                     "critic")

        # Check for reward model micro-batch size conflicts
        if config.reward_model.enable and not config.reward_model.use_dynamic_bsz:
            check_mutually_exclusive(config.reward_model.micro_batch_size, config.reward_model.micro_batch_size_per_gpu,
                                     "reward_model")

        # Actor
        # check if train_batch_size is larger than ppo_mini_batch_size
        # if NOT dynamic_bsz, we must ensure:
        #    ppo_mini_batch_size is divisible by ppo_micro_batch_size
        #    ppo_micro_batch_size * sequence_parallel_size >= n_gpus
        if not config.actor_rollout_ref.actor.use_dynamic_bsz:
            assert config.data.train_batch_size >= config.actor_rollout_ref.actor.ppo_mini_batch_size
            sp_size = config.actor_rollout_ref.actor.get('ulysses_sequence_parallel_size', 1)
            if config.actor_rollout_ref.actor.ppo_micro_batch_size is not None:
                assert config.actor_rollout_ref.actor.ppo_mini_batch_size % config.actor_rollout_ref.actor.ppo_micro_batch_size == 0
                assert config.actor_rollout_ref.actor.ppo_micro_batch_size * sp_size >= n_gpus

        # critic
        if self.use_critic and not config.critic.use_dynamic_bsz:
            assert config.data.train_batch_size >= config.critic.ppo_mini_batch_size
            sp_size = config.critic.get('ulysses_sequence_parallel_size', 1)
            if config.critic.ppo_micro_batch_size is not None:
                assert config.critic.ppo_mini_batch_size % config.critic.ppo_micro_batch_size == 0
                assert config.critic.ppo_micro_batch_size * sp_size >= n_gpus

        # Check if use_remove_padding is enabled when using sequence parallelism for fsdp
        if config.actor_rollout_ref.actor.strategy == 'fsdp':
            if config.actor_rollout_ref.actor.get('ulysses_sequence_parallel_size', 1) > 1 or \
                    config.actor_rollout_ref.ref.get('ulysses_sequence_parallel_size', 1) > 1:
                assert config.actor_rollout_ref.model.use_remove_padding, \
                    "When using sequence parallelism for actor/ref policy, you must enable `use_remove_padding`."

        if self.use_critic and config.critic.strategy == 'fsdp':
            if config.critic.get('ulysses_sequence_parallel_size', 1) > 1:
                assert config.critic.model.use_remove_padding, \
                    "When using sequence parallelism for critic, you must enable `use_remove_padding`."

        if config.data.get('val_batch_size', None) is not None:
            print(
                f"WARNING: val_batch_size is deprecated. Validation datasets are sent to inference engines as a whole batch, which will schedule the memory themselves."
            )

        # check eval config
        if config.actor_rollout_ref.rollout.val_kwargs.do_sample:
            assert config.actor_rollout_ref.rollout.temperature > 0, \
                "validation gen temperature should be greater than 0 when enabling do_sample"

        print("[validate_config] All configuration checks passed successfully!")

    def _create_dataloader(self):
        # TODO: we have to make sure the batch size is divisible by the dp size
        self.train_dataset = RLHFDataset(parquet_files=self.config.data.train_files,
                                         tokenizer=self.tokenizer,
                                         processor=self.processor,
                                         prompt_key=self.config.data.prompt_key,
                                         image_key=self.config.data.get('image_key', 'images'),
                                         max_prompt_length=self.config.data.max_prompt_length,
                                         filter_prompts=True,
                                         return_raw_chat=self.config.data.get('return_raw_chat', False),
                                         truncation=self.config.data.get('truncation', 'error'),
                                         filter_overlong_prompts=self.config.data.filter_overlong_prompts)
        assert self.train_dataset.truncation == self.config.data.get(
            'truncation', 'error'
        ), f'dataset truncation {self.train_dataset.truncation} must be the same as config {self.config.data.get("truncation", "error")}'
        # use sampler for better ckpt resume
        if self.config.data.shuffle:
            train_dataloader_generator = torch.Generator()
            train_dataloader_generator.manual_seed(self.config.data.get('seed', 1))
            sampler = RandomSampler(data_source=self.train_dataset, generator=train_dataloader_generator)
        else:
            sampler = SequentialSampler(data_source=self.train_dataset)

        self.train_dataloader = StatefulDataLoader(dataset=self.train_dataset,
                                                   batch_size=self.config.data.train_batch_size,
                                                   num_workers=8,
                                                   drop_last=True,
                                                   collate_fn=collate_fn,
                                                   sampler=sampler)

        self.val_dataset = RLHFDataset(parquet_files=self.config.data.val_files,
                                       tokenizer=self.tokenizer,
                                       processor=self.processor,
                                       prompt_key=self.config.data.prompt_key,
                                       image_key=self.config.data.get('image_key', 'images'),
                                       max_prompt_length=self.config.data.max_prompt_length,
                                       filter_prompts=True,
                                       return_raw_chat=self.config.data.get('return_raw_chat', False),
                                       truncation=self.config.data.get('truncation', 'error'),
                                       filter_overlong_prompts=self.config.data.filter_overlong_prompts)
        assert self.val_dataset.truncation == self.config.data.get(
            'truncation', 'error'
        ), f'dataset truncation {self.val_dataset.truncation} must be the same as config {self.config.data.get("truncation", "error")}'
        self.val_dataloader = StatefulDataLoader(
            dataset=self.val_dataset,
            # Validation datasets are sent to inference engines as a whole batch,
            # which will schedule the memory themselves.
            batch_size=len(self.val_dataset),
            num_workers=8,
            shuffle=False,
            drop_last=False,
            collate_fn=collate_fn)

        assert len(self.train_dataloader) >= 1
        assert len(
            self.val_dataloader
        ) == 1, "Validation dataloader must have a single batch, which inference engines will schedule the memory themselves."

        print(f'Size of train dataloader: {len(self.train_dataloader)}')

        # inject total_training_steps to actor/critic optim_config. This is hacky.
        total_training_steps = len(self.train_dataloader) * self.config.trainer.total_epochs

        if self.config.trainer.total_training_steps is not None:
            total_training_steps = self.config.trainer.total_training_steps

        self.total_training_steps = total_training_steps
        print(f'Total training steps: {self.total_training_steps}')

        OmegaConf.set_struct(self.config, True)
        with open_dict(self.config):
            self.config.actor_rollout_ref.actor.optim.total_training_steps = total_training_steps
            self.config.critic.optim.total_training_steps = total_training_steps

    def _maybe_log_val_generations(self, inputs, outputs, scores):
        """Log a table of validation samples to the configured logger (wandb or swanlab)"""

        generations_to_log = self.config.trainer.val_generations_to_log_to_wandb

        if generations_to_log == 0:
            return

        import numpy as np

        # Create tuples of (input, output, score) and sort by input text
        samples = list(zip(inputs, outputs, scores))
        samples.sort(key=lambda x: x[0])  # Sort by input text

        # Use fixed random seed for deterministic shuffling
        rng = np.random.RandomState(42)
        rng.shuffle(samples)

        # Take first N samples after shuffling
        samples = samples[:generations_to_log]

        # Log to each configured logger
        self.validation_generations_logger.log(self.config.trainer.logger, samples, self.global_steps)

    def _validate(self):
        reward_tensor_lst = []
        data_source_lst = []

        # Lists to collect samples for the table
        sample_inputs = []
        sample_outputs = []
        sample_scores = []

        for test_data in self.val_dataloader:
            test_batch = DataProto.from_single_dict(test_data)

            # repeat test batch
            test_batch = test_batch.repeat(repeat_times=self.config.actor_rollout_ref.rollout.val_kwargs.n,
                                           interleave=True)

            # we only do validation on rule-based rm
            if self.config.reward_model.enable and test_batch[0].non_tensor_batch['reward_model']['style'] == 'model':
                return {}

            # Store original inputs
            input_ids = test_batch.batch['input_ids']
            input_texts = [self.tokenizer.decode(ids, skip_special_tokens=True) for ids in input_ids]
            sample_inputs.extend(input_texts)

            if 'multi_modal_inputs' in test_batch.non_tensor_batch.keys():
                test_gen_batch = test_batch.pop(
                    batch_keys=['input_ids', 'attention_mask', 'position_ids'],
                    non_tensor_batch_keys=['raw_prompt_ids', 'multi_modal_data', 'multi_modal_inputs'],
                )
            else:
                test_gen_batch = test_batch.pop(
                    batch_keys=['input_ids', 'attention_mask', 'position_ids'],
                    non_tensor_batch_keys=['raw_prompt_ids'],
                )

            test_gen_batch.meta_info = {
                'eos_token_id': self.tokenizer.eos_token_id,
                'pad_token_id': self.tokenizer.pad_token_id,
                'recompute_log_prob': False,
                'do_sample': self.config.actor_rollout_ref.rollout.val_kwargs.do_sample,
                'validate': True,
            }
            print(f'test_gen_batch meta info: {test_gen_batch.meta_info}')

            # pad to be divisible by dp_size
            test_gen_batch_padded, pad_size = pad_dataproto_to_divisor(test_gen_batch, self.actor_rollout_wg.world_size)
            test_output_gen_batch_padded = self.actor_rollout_wg.generate_sequences(test_gen_batch_padded)

            # unpad
            test_output_gen_batch = unpad_dataproto(test_output_gen_batch_padded, pad_size=pad_size)
            print('validation generation end')

            # Store generated outputs
            output_ids = test_output_gen_batch.batch['responses']
            output_texts = [self.tokenizer.decode(ids, skip_special_tokens=True) for ids in output_ids]
            sample_outputs.extend(output_texts)

            test_batch = test_batch.union(test_output_gen_batch)

            # evaluate using reward_function
            reward_tensor = self.val_reward_fn(test_batch)

            # Store scores
            scores = reward_tensor.sum(-1).cpu().tolist()
            sample_scores.extend(scores)

            reward_tensor_lst.append(reward_tensor)
            data_source_lst.append(test_batch.non_tensor_batch.get('data_source', ['unknown'] * reward_tensor.shape[0]))

        self._maybe_log_val_generations(inputs=sample_inputs, outputs=sample_outputs, scores=sample_scores)

        reward_tensor = torch.cat(reward_tensor_lst, dim=0).sum(-1).cpu()  # (batch_size,)
        data_sources = np.concatenate(data_source_lst, axis=0)

        # evaluate test_score based on data source
        data_source_reward = {}
        for i in range(reward_tensor.shape[0]):
            data_source = data_sources[i]
            if data_source not in data_source_reward:
                data_source_reward[data_source] = []
            data_source_reward[data_source].append(reward_tensor[i].item())

        metric_dict = {}
        for data_source, rewards in data_source_reward.items():
            metric_dict[f'val/test_score/{data_source}'] = np.mean(rewards)

        return metric_dict

    def init_workers(self):
        """Init resource pool and worker group"""
        self.resource_pool_manager.create_resource_pool()

        self.resource_pool_to_cls = {pool: {} for pool in self.resource_pool_manager.resource_pool_dict.values()}

        # create actor and rollout
        if self.hybrid_engine:
            resource_pool = self.resource_pool_manager.get_resource_pool(Role.ActorRollout)
            actor_rollout_cls = RayClassWithInitArgs(cls=self.role_worker_mapping[Role.ActorRollout],
                                                     config=self.config.actor_rollout_ref,
                                                     role='actor_rollout')
            self.resource_pool_to_cls[resource_pool]['actor_rollout'] = actor_rollout_cls
        else:
            raise NotImplementedError

        # create critic
        if self.use_critic:
            resource_pool = self.resource_pool_manager.get_resource_pool(Role.Critic)
            critic_cls = RayClassWithInitArgs(cls=self.role_worker_mapping[Role.Critic], config=self.config.critic)
            self.resource_pool_to_cls[resource_pool]['critic'] = critic_cls

        # create reference policy if needed
        if self.use_reference_policy:
            resource_pool = self.resource_pool_manager.get_resource_pool(Role.RefPolicy)
            ref_policy_cls = RayClassWithInitArgs(self.role_worker_mapping[Role.RefPolicy],
                                                  config=self.config.actor_rollout_ref,
                                                  role='ref')
            self.resource_pool_to_cls[resource_pool]['ref'] = ref_policy_cls

        # create a reward model if reward_fn is None
        if self.use_rm:
            # we create a RM here
            resource_pool = self.resource_pool_manager.get_resource_pool(Role.RewardModel)
            rm_cls = RayClassWithInitArgs(self.role_worker_mapping[Role.RewardModel], config=self.config.reward_model)
            self.resource_pool_to_cls[resource_pool]['rm'] = rm_cls

        # initialize WorkerGroup
        # NOTE: if you want to use a different resource pool for each role, which can support different parallel size,
        # you should not use `create_colocated_worker_cls`. Instead, directly pass different resource pool to different worker groups.
        # See https://github.com/volcengine/verl/blob/master/examples/ray/tutorial.ipynb for more information.
        all_wg = {}
        self.wg_dicts = []
        for resource_pool, class_dict in self.resource_pool_to_cls.items():
            worker_dict_cls = create_colocated_worker_cls(class_dict=class_dict)
            wg_dict = self.ray_worker_group_cls(resource_pool=resource_pool, ray_cls_with_init=worker_dict_cls)
            spawn_wg = wg_dict.spawn(prefix_set=class_dict.keys())
            all_wg.update(spawn_wg)
            # keep the referece of WorkerDict to support ray >= 2.31. Ref: https://github.com/ray-project/ray/pull/45699
            self.wg_dicts.append(wg_dict)

        if self.use_critic:
            self.critic_wg = all_wg['critic']
            self.critic_wg.init_model()

        if self.use_reference_policy:
            self.ref_policy_wg = all_wg['ref']
            self.ref_policy_wg.init_model()

        if self.use_rm:
            self.rm_wg = all_wg['rm']
            self.rm_wg.init_model()

        # we should create rollout at the end so that vllm can have a better estimation of kv cache memory
        self.actor_rollout_wg = all_wg['actor_rollout']
        self.actor_rollout_wg.init_model()

    def _save_checkpoint(self):
        # path: given_path + `/global_step_{global_steps}` + `/actor`
        local_global_step_folder = os.path.join(self.config.trainer.default_local_dir,
                                                f'global_step_{self.global_steps}')

        print(f'local_global_step_folder: {local_global_step_folder}')
        actor_local_path = os.path.join(local_global_step_folder, 'actor')

        actor_remote_path = None if self.config.trainer.default_hdfs_dir is None else os.path.join(
            self.config.trainer.default_hdfs_dir, f'global_step_{self.global_steps}', 'actor')
        self.actor_rollout_wg.save_checkpoint(actor_local_path,
                                              actor_remote_path,
                                              self.global_steps,
                                              remove_previous_ckpt=self.config.trainer.remove_previous_ckpt_in_save)

        if self.use_critic:
            critic_local_path = os.path.join(local_global_step_folder, 'critic')
            critic_remote_path = None if self.config.trainer.default_hdfs_dir is None else os.path.join(
                self.config.trainer.default_hdfs_dir, f'global_step_{self.global_steps}', 'critic')
            self.critic_wg.save_checkpoint(critic_local_path,
                                           critic_remote_path,
                                           self.global_steps,
                                           remove_previous_ckpt=self.config.trainer.remove_previous_ckpt_in_save)

        # save dataloader
        dataloader_local_path = os.path.join(local_global_step_folder, 'data.pt')
        dataloader_state_dict = self.train_dataloader.state_dict()
        torch.save(dataloader_state_dict, dataloader_local_path)

        # latest checkpointed iteration tracker (for atomic usage)
        local_latest_checkpointed_iteration = os.path.join(self.config.trainer.default_local_dir,
                                                           'latest_checkpointed_iteration.txt')
        with open(local_latest_checkpointed_iteration, 'w') as f:
            f.write(str(self.global_steps))

    def _load_checkpoint(self):
        if self.config.trainer.resume_mode == 'disable':
            return 0

        # load from hdfs
        if self.config.trainer.default_hdfs_dir is not None:
            raise NotImplementedError('load from hdfs is not implemented yet')
        else:
            checkpoint_folder = self.config.trainer.default_local_dir  # TODO: check path
            if not os.path.isabs(checkpoint_folder):
                working_dir = os.getcwd()
                checkpoint_folder = os.path.join(working_dir, checkpoint_folder)
            global_step_folder = find_latest_ckpt_path(checkpoint_folder)  # None if no latest

        # find global_step_folder
        if self.config.trainer.resume_mode == 'auto':
            if global_step_folder is None:
                print('Training from scratch')
                return 0
        else:
            if not (self.config.trainer.resume_from_path and global_step_folder is not None):
                assert isinstance(self.config.trainer.resume_mode, str), "resume ckpt must be str type"
                assert 'global_step_' in self.config.trainer.resume_mode, "resume ckpt must specify the global_steps"
                global_step_folder = self.config.trainer.resume_mode
                if not os.path.isabs(global_step_folder):
                    working_dir = os.getcwd()
                    global_step_folder = os.path.join(working_dir, global_step_folder)
        print(f'Load from checkpoint folder: {global_step_folder}')
        # set global step
        self.global_steps = int(global_step_folder.split('global_step_')[-1])

        print(f'Setting global step to {self.global_steps}')
        print(f'Resuming from {global_step_folder}')

        actor_path = os.path.join(global_step_folder, 'actor')
        critic_path = os.path.join(global_step_folder, 'critic')
        # load actor
        self.actor_rollout_wg.load_checkpoint(actor_path,
                                              del_local_after_load=self.config.trainer.del_local_ckpt_after_load)
        # load critic
        if self.use_critic:
            self.critic_wg.load_checkpoint(critic_path,
                                           del_local_after_load=self.config.trainer.del_local_ckpt_after_load)

        # load dataloader,
        # TODO: from remote not implemented yet
        dataloader_local_path = os.path.join(global_step_folder, 'data.pt')
        if os.path.exists(dataloader_local_path):
            dataloader_state_dict = torch.load(dataloader_local_path, weights_only=False)
            self.train_dataloader.load_state_dict(dataloader_state_dict)
        else:
            print(f"Warning: No dataloader state found at {dataloader_local_path}, will start from scratch")

    def _balance_batch(self, batch: DataProto, metrics, logging_prefix='global_seqlen'):
        """Reorder the data on single controller such that each dp rank gets similar total tokens"""
        attention_mask = batch.batch['attention_mask']
        batch_size = attention_mask.shape[0]
        global_seqlen_lst = batch.batch['attention_mask'].view(batch_size, -1).sum(-1).tolist()  # (train_batch_size,)
        world_size = self.actor_rollout_wg.world_size
        global_partition_lst = get_seqlen_balanced_partitions(global_seqlen_lst,
                                                              k_partitions=world_size,
                                                              equal_size=True)
        # reorder based on index. The data will be automatically equally partitioned by dispatch function
        global_idx = torch.tensor([j for partition in global_partition_lst for j in partition])
        batch.reorder(global_idx)
        global_balance_stats = log_seqlen_unbalance(seqlen_list=global_seqlen_lst,
                                                    partitions=global_partition_lst,
                                                    prefix=logging_prefix)
        metrics.update(global_balance_stats)

    def fit(self):
        """
        The training loop of PPO.
        The driver process only need to call the compute functions of the worker group through RPC to construct the PPO dataflow.
        The light-weight advantage computation is done on the driver process.
        """
        from verl.utils.tracking import Tracking
        from omegaconf import OmegaConf

        logger = Tracking(project_name=self.config.trainer.project_name,
                          experiment_name=self.config.trainer.experiment_name,
                          default_backend=self.config.trainer.logger,
                          config=OmegaConf.to_container(self.config, resolve=True))

        self.global_steps = 0

        # load checkpoint before doing anything
        self._load_checkpoint()

        # perform validation before training
        # currently, we only support validation using the reward_function.
        if self.val_reward_fn is not None and self.config.trainer.get('val_before_train', True):
            val_metrics = self._validate()
            pprint(f'Initial validation metrics: {val_metrics}')
            logger.log(data=val_metrics, step=self.global_steps)
            if self.config.trainer.get('val_only', False):
                return

        # we start from step 1
        self.global_steps += 1
        last_val_metrics = None

        for epoch in range(self.config.trainer.total_epochs):
            for batch_dict in self.train_dataloader:
                metrics = {}
                timing_raw = {}

                batch: DataProto = DataProto.from_single_dict(batch_dict)

                # pop those keys for generation
                if 'multi_modal_inputs' in batch.non_tensor_batch.keys():
                    gen_batch = batch.pop(
                        batch_keys=['input_ids', 'attention_mask', 'position_ids'],
                        non_tensor_batch_keys=['raw_prompt_ids', 'multi_modal_data', 'multi_modal_inputs'],
                    )
                else:
                    gen_batch = batch.pop(
                        batch_keys=['input_ids', 'attention_mask', 'position_ids'],
                        non_tensor_batch_keys=['raw_prompt_ids'],
                    )

                is_last_step = self.global_steps >= self.total_training_steps

                with _timer('step', timing_raw):
                    # generate a batch
                    with _timer('gen', timing_raw):
                        gen_batch_output = self.actor_rollout_wg.generate_sequences(gen_batch)

                    if self.config.algorithm.adv_estimator == AdvantageEstimator.REMAX:
                        with _timer('gen_max', timing_raw):
                            gen_baseline_batch = deepcopy(gen_batch)
                            gen_baseline_batch.meta_info['do_sample'] = False
                            gen_baseline_output = self.actor_rollout_wg.generate_sequences(gen_baseline_batch)

                            batch = batch.union(gen_baseline_output)
                            reward_baseline_tensor = self.reward_fn(batch)
                            reward_baseline_tensor = reward_baseline_tensor.sum(dim=-1)

                            batch.pop(batch_keys=list(gen_baseline_output.batch.keys()))

                            batch.batch['reward_baselines'] = reward_baseline_tensor

                            del gen_baseline_batch, gen_baseline_output

                    batch.non_tensor_batch['uid'] = np.array([str(uuid.uuid4()) for _ in range(len(batch.batch))],
                                                             dtype=object)
                    # repeat to align with repeated responses in rollout
                    batch = batch.repeat(repeat_times=self.config.actor_rollout_ref.rollout.n, interleave=True)
                    batch = batch.union(gen_batch_output)

                    # balance the number of valid tokens on each dp rank.
                    # Note that this breaks the order of data inside the batch.
                    # Please take care when you implement group based adv computation such as GRPO and rloo
                    if self.config.trainer.balance_batch:
                        self._balance_batch(batch, metrics=metrics)

                    # compute global_valid tokens
                    batch.meta_info['global_token_num'] = torch.sum(batch.batch['attention_mask'], dim=-1).tolist()

                    # recompute old_log_probs
                    with _timer('old_log_prob', timing_raw):
                        old_log_prob = self.actor_rollout_wg.compute_log_prob(batch)
                        batch = batch.union(old_log_prob)

                    if self.use_reference_policy:
                        # compute reference log_prob
                        with _timer('ref', timing_raw):
                            ref_log_prob = self.ref_policy_wg.compute_ref_log_prob(batch)
                            batch = batch.union(ref_log_prob)

                    # compute values
                    if self.use_critic:
                        with _timer('values', timing_raw):
                            values = self.critic_wg.compute_values(batch)
                            batch = batch.union(values)

                    with _timer('adv', timing_raw):
                        # compute scores. Support both model and function-based.
                        # We first compute the scores using reward model. Then, we call reward_fn to combine
                        # the results from reward model and rule-based results.
                        if self.use_rm:
                            # we first compute reward model score
                            reward_tensor = self.rm_wg.compute_rm_score(batch)
                            batch = batch.union(reward_tensor)

                        # we combine with rule-based rm
                        reward_tensor = self.reward_fn(batch)
                        batch.batch['token_level_scores'] = reward_tensor

                        # compute rewards. apply_kl_penalty if available
                        if not self.config.actor_rollout_ref.actor.get('use_kl_loss', False):
                            batch, kl_metrics = apply_kl_penalty(batch,
                                                                 kl_ctrl=self.kl_ctrl,
                                                                 kl_penalty=self.config.algorithm.kl_penalty)
                            metrics.update(kl_metrics)
                        else:
                            batch.batch['token_level_rewards'] = batch.batch['token_level_scores']

                        # compute advantages, executed on the driver process
                        batch = compute_advantage(batch,
                                                  adv_estimator=self.config.algorithm.adv_estimator,
                                                  gamma=self.config.algorithm.gamma,
                                                  lam=self.config.algorithm.lam,
                                                  num_repeat=self.config.actor_rollout_ref.rollout.n)

                    # update critic
                    if self.use_critic:
                        with _timer('update_critic', timing_raw):
                            critic_output = self.critic_wg.update_critic(batch)
                        critic_output_metrics = reduce_metrics(critic_output.meta_info['metrics'])
                        metrics.update(critic_output_metrics)

                    # implement critic warmup
                    if self.config.trainer.critic_warmup <= self.global_steps:
                        # update actor
                        with _timer('update_actor', timing_raw):
                            actor_output = self.actor_rollout_wg.update_actor(batch)
                        actor_output_metrics = reduce_metrics(actor_output.meta_info['metrics'])
                        metrics.update(actor_output_metrics)

                    # validate
                    if self.val_reward_fn is not None and self.config.trainer.test_freq > 0 and \
                        (is_last_step or  self.global_steps % self.config.trainer.test_freq == 0):
                        with _timer('testing', timing_raw):
                            val_metrics: dict = self._validate()
                            if is_last_step:
                                last_val_metrics = val_metrics
                        metrics.update(val_metrics)

                    if self.config.trainer.save_freq > 0 and ( is_last_step or \
                            self.global_steps % self.config.trainer.save_freq == 0):
                        with _timer('save_checkpoint', timing_raw):
                            self._save_checkpoint()

                # collect metrics
                metrics.update(compute_data_metrics(batch=batch, use_critic=self.use_critic))
                metrics.update(compute_timing_metrics(batch=batch, timing_raw=timing_raw))
                # TODO: implement actual tflpo and theoretical tflpo
                n_gpus = self.resource_pool_manager.get_n_gpus()
                metrics.update(compute_throughout_metrics(batch=batch, timing_raw=timing_raw, n_gpus=n_gpus))

                config = self.config
                n_gpus = config.trainer.n_gpus_per_node * config.trainer.nnodes
                # Implement actual tflpo and theoretical tflpo
                metrics.update(compute_throughout_metrics(batch=batch, timing_raw=timing_raw, n_gpus=n_gpus))

                # TODO: make a canonical logger that supports various backend
                logger.log(data=metrics, step=self.global_steps)

                if is_last_step:
                    pprint(f'Final validation metrics: {last_val_metrics}')
                    return

                self.global_steps += 1<|MERGE_RESOLUTION|>--- conflicted
+++ resolved
@@ -237,156 +237,6 @@
     return data
 
 
-<<<<<<< HEAD
-def reduce_metrics(metrics: dict):
-    for key, val in metrics.items():
-        metrics[key] = np.mean(val)
-    return metrics
-
-
-def _compute_response_info(batch):
-    response_length = batch.batch['responses'].shape[-1]
-
-    prompt_mask = batch.batch['attention_mask'][:, :-response_length]
-    response_mask = batch.batch['attention_mask'][:, -response_length:]
-
-    prompt_length = prompt_mask.sum(-1).float()
-    response_length = response_mask.sum(-1).float()  # (batch_size,)
-
-    return dict(
-        response_mask=response_mask,
-        prompt_length=prompt_length,
-        response_length=response_length,
-    )
-
-
-def compute_data_metrics(batch, use_critic=True):
-    # TODO: add response length
-    sequence_score = batch.batch['token_level_scores'].sum(-1)
-    sequence_reward = batch.batch['token_level_rewards'].sum(-1)
-
-    advantages = batch.batch['advantages']
-    returns = batch.batch['returns']
-
-    max_response_length = batch.batch['responses'].shape[-1]
-
-    prompt_mask = batch.batch['attention_mask'][:, :-max_response_length].bool()
-    response_mask = batch.batch['attention_mask'][:, -max_response_length:].bool()
-
-    max_prompt_length = prompt_mask.size(-1)
-
-    response_info = _compute_response_info(batch)
-    prompt_length = response_info['prompt_length']
-    response_length = response_info['response_length']
-
-    valid_adv = torch.masked_select(advantages, response_mask)
-    valid_returns = torch.masked_select(returns, response_mask)
-
-    if use_critic:
-        values = batch.batch['values']
-        valid_values = torch.masked_select(values, response_mask)
-        return_diff_var = torch.var(valid_returns - valid_values)
-        return_var = torch.var(valid_returns)
-
-    metrics = {
-        # score
-        'critic/score/mean':
-            torch.mean(sequence_score).detach().item(),
-        'critic/score/max':
-            torch.max(sequence_score).detach().item(),
-        'critic/score/min':
-            torch.min(sequence_score).detach().item(),
-        # reward
-        'critic/rewards/mean':
-            torch.mean(sequence_reward).detach().item(),
-        'critic/rewards/max':
-            torch.max(sequence_reward).detach().item(),
-        'critic/rewards/min':
-            torch.min(sequence_reward).detach().item(),
-        # adv
-        'critic/advantages/mean':
-            torch.mean(valid_adv).detach().item(),
-        'critic/advantages/max':
-            torch.max(valid_adv).detach().item(),
-        'critic/advantages/min':
-            torch.min(valid_adv).detach().item(),
-        # returns
-        'critic/returns/mean':
-            torch.mean(valid_returns).detach().item(),
-        'critic/returns/max':
-            torch.max(valid_returns).detach().item(),
-        'critic/returns/min':
-            torch.min(valid_returns).detach().item(),
-        **({
-            # values
-            'critic/values/mean': torch.mean(valid_values).detach().item(),
-            'critic/values/max': torch.max(valid_values).detach().item(),
-            'critic/values/min': torch.min(valid_values).detach().item(),
-            # vf explained var
-            'critic/vf_explained_var': (1.0 - return_diff_var / (return_var + 1e-5)).detach().item(),
-        } if use_critic else {}),
-
-        # response length
-        'response_length/mean':
-            torch.mean(response_length).detach().item(),
-        'response_length/max':
-            torch.max(response_length).detach().item(),
-        'response_length/min':
-            torch.min(response_length).detach().item(),
-        'response_length/clip_ratio':
-            torch.mean(torch.eq(response_length, max_response_length).float()).detach().item(),
-        # prompt length
-        'prompt_length/mean':
-            torch.mean(prompt_length).detach().item(),
-        'prompt_length/max':
-            torch.max(prompt_length).detach().item(),
-        'prompt_length/min':
-            torch.min(prompt_length).detach().item(),
-        'prompt_length/clip_ratio':
-            torch.mean(torch.eq(prompt_length, max_prompt_length).float()).detach().item(),
-    }
-    return metrics
-
-
-def compute_timing_metrics(batch, timing_raw):
-    response_info = _compute_response_info(batch)
-    num_prompt_tokens = torch.sum(response_info['prompt_length']).item()
-    num_response_tokens = torch.sum(response_info['response_length']).item()
-    num_overall_tokens = num_prompt_tokens + num_response_tokens
-
-    num_tokens_of_section = {
-        'gen': num_response_tokens,
-        **{
-            name: num_overall_tokens for name in ['ref', 'values', 'adv', 'update_critic', 'update_actor']
-        },
-    }
-
-    return {
-        **{
-            f'timing_s/{name}': value for name, value in timing_raw.items()
-        },
-        **{
-            f'timing_per_token_ms/{name}': timing_raw[name] * 1000 / num_tokens_of_section[name] for name in set(num_tokens_of_section.keys(
-            )) & set(timing_raw.keys())
-        },
-    }
-
-
-def compute_throughout_metrics(batch, timing_raw, n_gpus):
-    total_num_tokens = sum(batch.meta_info['global_token_num'])
-    time = timing_raw["step"]
-    # estimated_flops, promised_flops = flops_function.estimate_flops(num_tokens, time)
-    # f'Actual TFLOPs/s/GPU​': estimated_flops/(n_gpus),
-    # f'Theoretical TFLOPs/s/GPU​': promised_flops,
-    return {
-        f'total_num_tokens': total_num_tokens,
-        f'time_per_step': time,
-        f'Tokens/Sec/GPU': total_num_tokens / (time * n_gpus),
-    }
-
-
-=======
->>>>>>> 44a65f95
 @contextmanager
 def _timer(name: str, timing_raw: Dict[str, float]):
     with Timer(name=name, logger=None) as timer:
@@ -1081,11 +931,6 @@
                 n_gpus = self.resource_pool_manager.get_n_gpus()
                 metrics.update(compute_throughout_metrics(batch=batch, timing_raw=timing_raw, n_gpus=n_gpus))
 
-                config = self.config
-                n_gpus = config.trainer.n_gpus_per_node * config.trainer.nnodes
-                # Implement actual tflpo and theoretical tflpo
-                metrics.update(compute_throughout_metrics(batch=batch, timing_raw=timing_raw, n_gpus=n_gpus))
-
                 # TODO: make a canonical logger that supports various backend
                 logger.log(data=metrics, step=self.global_steps)
 
