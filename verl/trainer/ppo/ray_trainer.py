--- conflicted
+++ resolved
@@ -1525,7 +1525,7 @@
                 progress_bar.update(1)
                 self.global_steps += 1
 
-<<<<<<< HEAD
+
                 # Training step completed, show summary
                 if self.config.algorithm.dynamic_filter.enable and num_gen_batches > 0:
                     print(f"[DF] Step {self.global_steps} completed: Used {num_gen_batches} generation batches")
@@ -1537,7 +1537,7 @@
                 num_gen_batches = 0
                 num_prompt_in_batch = 0
                 accumulated_batch = None
-=======
+
                 if (
                     hasattr(self.config.actor_rollout_ref.actor, "profiler")
                     and self.config.actor_rollout_ref.actor.profiler.tool == "torch_memory"
@@ -1546,7 +1546,6 @@
                         tag=f"post_update_step{self.global_steps}", sub_dir=f"step{self.global_steps}"
                     )
 
->>>>>>> 4ea0583b
                 if is_last_step:
                     pprint(f"Final validation metrics: {last_val_metrics}")
                     progress_bar.close()
