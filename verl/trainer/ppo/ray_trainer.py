# Copyright 2024 Bytedance Ltd. and/or its affiliates
# Copyright 2023-2024 SGLang Team
# Copyright 2025 ModelBest Inc. and/or its affiliates
#
# Licensed under the Apache License, Version 2.0 (the "License");
# you may not use this file except in compliance with the License.
# You may obtain a copy of the License at
#
#     http://www.apache.org/licenses/LICENSE-2.0
#
# Unless required by applicable law or agreed to in writing, software
# distributed under the License is distributed on an "AS IS" BASIS,
# WITHOUT WARRANTIES OR CONDITIONS OF ANY KIND, either express or implied.
# See the License for the specific language governing permissions and
# limitations under the License.
"""
FSDP PPO Trainer with Ray-based single controller.
This trainer supports model-agonistic model initialization with huggingface
"""

import json
import os
import uuid
from collections import defaultdict
from copy import deepcopy
from dataclasses import dataclass, field
from enum import Enum
from pprint import pprint
from typing import Optional, Type

import numpy as np
import ray
import torch
from omegaconf import OmegaConf, open_dict
from torch.utils.data import Dataset, Sampler
from torchdata.stateful_dataloader import StatefulDataLoader
from tqdm import tqdm

from verl import DataProto
from verl.experimental.dataset.sampler import AbstractCurriculumSampler
from verl.protocol import pad_dataproto_to_divisor, unpad_dataproto
from verl.single_controller.base import Worker
from verl.single_controller.ray import RayClassWithInitArgs, RayResourcePool, RayWorkerGroup
from verl.single_controller.ray.base import create_colocated_worker_cls
from verl.trainer.config import AlgoConfig
from verl.trainer.ppo import core_algos
from verl.trainer.ppo.core_algos import AdvantageEstimator, agg_loss
from verl.trainer.ppo.metric_utils import (
    compute_data_metrics,
    compute_throughout_metrics,
    compute_timing_metrics,
    process_validation_metrics,
)
from verl.trainer.ppo.reward import compute_reward, compute_reward_async
from verl.utils.checkpoint.checkpoint_manager import find_latest_ckpt_path, should_save_ckpt_esi
from verl.utils.debug import marked_timer
from verl.utils.metric import (
    reduce_metrics,
)
from verl.utils.seqlen_balancing import get_seqlen_balanced_partitions, log_seqlen_unbalance
from verl.utils.torch_functional import masked_mean
from verl.utils.tracking import ValidationGenerationsLogger

WorkerType = Type[Worker]


class Role(Enum):
    """
    To create more roles dynamically, you can subclass Role and add new members
    """

    Actor = 0
    Rollout = 1
    ActorRollout = 2
    Critic = 3
    RefPolicy = 4
    RewardModel = 5
    ActorRolloutRef = 6


@dataclass
class ResourcePoolManager:
    """
    Define a resource pool specification. Resource pool will be initialized first.
    """

    resource_pool_spec: dict[str, list[int]]
    mapping: dict[Role, str]
    resource_pool_dict: dict[str, RayResourcePool] = field(default_factory=dict)

    def create_resource_pool(self):
        """Create Ray resource pools for distributed training.

        Initializes resource pools based on the resource pool specification,
        with each pool managing GPU resources across multiple nodes.
        For FSDP backend, uses max_colocate_count=1 to merge WorkerGroups.
        For Megatron backend, uses max_colocate_count>1 for different models.
        """
        for resource_pool_name, process_on_nodes in self.resource_pool_spec.items():
            # max_colocate_count means the number of WorkerGroups (i.e. processes) in each RayResourcePool
            # For FSDP backend, we recommend using max_colocate_count=1 that merge all WorkerGroups into one.
            # For Megatron backend, we recommend using max_colocate_count>1
            # that can utilize different WorkerGroup for differnt models
            resource_pool = RayResourcePool(
                process_on_nodes=process_on_nodes, use_gpu=True, max_colocate_count=1, name_prefix=resource_pool_name
            )
            self.resource_pool_dict[resource_pool_name] = resource_pool

        self._check_resource_available()

    def get_resource_pool(self, role: Role) -> RayResourcePool:
        """Get the resource pool of the worker_cls"""
        return self.resource_pool_dict[self.mapping[role]]

    def get_n_gpus(self) -> int:
        """Get the number of gpus in this cluster."""
        return sum([n_gpus for process_on_nodes in self.resource_pool_spec.values() for n_gpus in process_on_nodes])

    def _check_resource_available(self):
        """Check if the resource pool can be satisfied in this ray cluster."""
        node_available_resources = ray.state.available_resources_per_node()
        node_available_gpus = {
            node: node_info.get("GPU", 0) if "GPU" in node_info else node_info.get("NPU", 0)
            for node, node_info in node_available_resources.items()
        }

        # check total required gpus can be satisfied
        total_available_gpus = sum(node_available_gpus.values())
        total_required_gpus = sum(
            [n_gpus for process_on_nodes in self.resource_pool_spec.values() for n_gpus in process_on_nodes]
        )
        if total_available_gpus < total_required_gpus:
            raise ValueError(
                f"Total available GPUs {total_available_gpus} is less than total desired GPUs {total_required_gpus}"
            )

        # check each resource pool can be satisfied, O(#resource_pools * #nodes)
        for resource_pool_name, process_on_nodes in self.resource_pool_spec.items():
            num_gpus, num_nodes = process_on_nodes[0], len(process_on_nodes)
            for node, available_gpus in node_available_gpus.items():
                if available_gpus >= num_gpus:
                    node_available_gpus[node] -= num_gpus
                    num_nodes -= 1
                    if num_nodes == 0:
                        break
            if num_nodes > 0:
                raise ValueError(
                    f"Resource pool {resource_pool_name}: {num_gpus}*{num_nodes}"
                    + "cannot be satisfied in this ray cluster"
                )


def apply_kl_penalty(data: DataProto, kl_ctrl: core_algos.AdaptiveKLController, kl_penalty="kl"):
    """Apply KL penalty to the token-level rewards.

    This function computes the KL divergence between the reference policy and current policy,
    then applies a penalty to the token-level rewards based on this divergence.

    Args:
        data (DataProto): The data containing batched model outputs and inputs.
        kl_ctrl (core_algos.AdaptiveKLController): Controller for adaptive KL penalty.
        kl_penalty (str, optional): Type of KL penalty to apply. Defaults to "kl".
        multi_turn (bool, optional): Whether the data is from a multi-turn conversation. Defaults to False.

    Returns:
        tuple: A tuple containing:
            - The updated data with token-level rewards adjusted by KL penalty
            - A dictionary of metrics related to the KL penalty
    """
    response_mask = data.batch["response_mask"]
    token_level_scores = data.batch["token_level_scores"]
    batch_size = data.batch.batch_size[0]

    # compute kl between ref_policy and current policy
    # When apply_kl_penalty, algorithm.use_kl_in_reward=True, so the reference model has been enabled.
    kld = core_algos.kl_penalty(
        data.batch["old_log_probs"], data.batch["ref_log_prob"], kl_penalty=kl_penalty
    )  # (batch_size, response_length)
    kld = kld * response_mask
    beta = kl_ctrl.value

    token_level_rewards = token_level_scores - beta * kld

    current_kl = masked_mean(kld, mask=response_mask, axis=-1)  # average over sequence
    current_kl = torch.mean(current_kl, dim=0).item()

    # according to https://github.com/huggingface/trl/blob/951ca1841f29114b969b57b26c7d3e80a39f75a0/trl/trainer/ppo_trainer.py#L837
    kl_ctrl.update(current_kl=current_kl, n_steps=batch_size)
    data.batch["token_level_rewards"] = token_level_rewards

    metrics = {"actor/reward_kl_penalty": current_kl, "actor/reward_kl_penalty_coeff": beta}

    return data, metrics


def compute_response_mask(data: DataProto):
    """Compute the attention mask for the response part of the sequence.

    This function extracts the portion of the attention mask that corresponds to the model's response,
    which is used for masking computations that should only apply to response tokens.

    Args:
        data (DataProto): The data containing batched model outputs and inputs.

    Returns:
        torch.Tensor: The attention mask for the response tokens.
    """
    responses = data.batch["responses"]
    response_length = responses.size(1)
    attention_mask = data.batch["attention_mask"]
    return attention_mask[:, -response_length:]


def compute_advantage(
    data: DataProto,
    adv_estimator: AdvantageEstimator,
    gamma: float = 1.0,
    lam: float = 1.0,
    num_repeat: int = 1,
    norm_adv_by_std_in_grpo: bool = True,
    config: Optional[AlgoConfig] = None,
) -> DataProto:
    """Compute advantage estimates for policy optimization.

    This function computes advantage estimates using various estimators like GAE, GRPO, REINFORCE++, etc.
    The advantage estimates are used to guide policy optimization in RL algorithms.

    Args:
        data (DataProto): The data containing batched model outputs and inputs.
        adv_estimator (AdvantageEstimator): The advantage estimator to use (e.g., GAE, GRPO, REINFORCE++).
        gamma (float, optional): Discount factor for future rewards. Defaults to 1.0.
        lam (float, optional): Lambda parameter for GAE. Defaults to 1.0.
        num_repeat (int, optional): Number of times to repeat the computation. Defaults to 1.
        norm_adv_by_std_in_grpo (bool, optional): Whether to normalize advantages by standard deviation in
            GRPO. Defaults to True.
        config (dict, optional): Configuration dictionary for algorithm settings. Defaults to None.

    Returns:
        DataProto: The updated data with computed advantages and returns.
    """
    # Back-compatible with trainers that do not compute response mask in fit
    if "response_mask" not in data.batch.keys():
        data.batch["response_mask"] = compute_response_mask(data)
    # prepare response group
    if adv_estimator == AdvantageEstimator.GAE:
        # Compute advantages and returns using Generalized Advantage Estimation (GAE)
        advantages, returns = core_algos.compute_gae_advantage_return(
            token_level_rewards=data.batch["token_level_rewards"],
            values=data.batch["values"],
            response_mask=data.batch["response_mask"],
            gamma=gamma,
            lam=lam,
        )
        data.batch["advantages"] = advantages
        data.batch["returns"] = returns
        if config.get("use_pf_ppo", False):
            data = core_algos.compute_pf_ppo_reweight_data(
                data,
                config.pf_ppo.reweight_method,
                config.pf_ppo.weight_pow,
            )
    elif adv_estimator == AdvantageEstimator.GRPO:
        # Initialize the mask for GRPO calculation
        grpo_calculation_mask = data.batch["response_mask"]
        # Call compute_grpo_outcome_advantage with parameters matching its definition
        advantages, returns = core_algos.compute_grpo_outcome_advantage(
            token_level_rewards=data.batch["token_level_rewards"],
            response_mask=grpo_calculation_mask,
            index=data.non_tensor_batch["uid"],
            norm_adv_by_std_in_grpo=norm_adv_by_std_in_grpo,
        )
        data.batch["advantages"] = advantages
        data.batch["returns"] = returns
    else:
        # handle all other adv estimator type other than GAE and GRPO
        adv_estimator_fn = core_algos.get_adv_estimator_fn(adv_estimator)
        adv_kwargs = {
            "token_level_rewards": data.batch["token_level_rewards"],
            "response_mask": data.batch["response_mask"],
            "config": config,
        }
        if "uid" in data.non_tensor_batch:  # optional
            adv_kwargs["index"] = data.non_tensor_batch["uid"]
        if "reward_baselines" in data.batch:  # optional
            adv_kwargs["reward_baselines"] = data.batch["reward_baselines"]

        # calculate advantage estimator
        advantages, returns = adv_estimator_fn(**adv_kwargs)
        data.batch["advantages"] = advantages
        data.batch["returns"] = returns
    return data


class RayPPOTrainer:
    """Distributed PPO trainer using Ray for scalable reinforcement learning.

    This trainer orchestrates distributed PPO training across multiple nodes and GPUs,
    managing actor rollouts, critic training, and reward computation with Ray backend.
    Supports various model architectures including FSDP, Megatron, and vLLM integration.
    """

    # TODO: support each role have individual ray_worker_group_cls,
    # i.e., support different backend of different role
    def __init__(
        self,
        config,
        tokenizer,
        role_worker_mapping: dict[Role, WorkerType],
        resource_pool_manager: ResourcePoolManager,
        ray_worker_group_cls: RayWorkerGroup = RayWorkerGroup,
        processor=None,
        reward_fn=None,
        val_reward_fn=None,
        train_dataset: Optional[Dataset] = None,
        val_dataset: Optional[Dataset] = None,
        collate_fn=None,
        train_sampler: Optional[Sampler] = None,
        device_name="cuda",
    ):
        """
        Initialize distributed PPO trainer with Ray backend.
        Note that this trainer runs on the driver process on a single CPU/GPU node.

        Args:
            config: Configuration object containing training parameters.
            tokenizer: Tokenizer used for encoding and decoding text.
            role_worker_mapping (dict[Role, WorkerType]): Mapping from roles to worker classes.
            resource_pool_manager (ResourcePoolManager): Manager for Ray resource pools.
            ray_worker_group_cls (RayWorkerGroup, optional): Class for Ray worker groups. Defaults to RayWorkerGroup.
            processor: Optional data processor, used for multimodal data
            reward_fn: Function for computing rewards during training.
            val_reward_fn: Function for computing rewards during validation.
            train_dataset (Optional[Dataset], optional): Training dataset. Defaults to None.
            val_dataset (Optional[Dataset], optional): Validation dataset. Defaults to None.
            collate_fn: Function to collate data samples into batches.
            train_sampler (Optional[Sampler], optional): Sampler for the training dataset. Defaults to None.
            device_name (str, optional): Device name for training (e.g., "cuda", "cpu"). Defaults to "cuda".
        """

        # Store the tokenizer for text processing
        self.tokenizer = tokenizer
        self.processor = processor
        self.config = config
        self.reward_fn = reward_fn
        self.val_reward_fn = val_reward_fn

        self.hybrid_engine = config.actor_rollout_ref.hybrid_engine
        assert self.hybrid_engine, "Currently, only support hybrid engine"

        if self.hybrid_engine:
            assert Role.ActorRollout in role_worker_mapping, f"{role_worker_mapping.keys()=}"

        self.role_worker_mapping = role_worker_mapping
        self.resource_pool_manager = resource_pool_manager
        self.use_reference_policy = Role.RefPolicy in role_worker_mapping
        self.use_rm = Role.RewardModel in role_worker_mapping
        self.ray_worker_group_cls = ray_worker_group_cls
        self.device_name = device_name
        self.validation_generations_logger = ValidationGenerationsLogger()

        # if ref_in_actor is True, the reference policy will be actor without lora applied
        self.ref_in_actor = config.actor_rollout_ref.model.get("lora_rank", 0) > 0

        # define in-reward KL control
        # kl loss control currently not suppoorted
        if self.config.algorithm.use_kl_in_reward:
            self.kl_ctrl_in_reward = core_algos.get_kl_controller(self.config.algorithm.kl_ctrl)

        if self.config.algorithm.adv_estimator == AdvantageEstimator.GAE:
            self.use_critic = True
        elif self.config.algorithm.adv_estimator in [
            AdvantageEstimator.GRPO,
            AdvantageEstimator.GRPO_PASSK,
            AdvantageEstimator.REINFORCE_PLUS_PLUS,
            AdvantageEstimator.REMAX,
            AdvantageEstimator.RLOO,
            AdvantageEstimator.OPO,
            AdvantageEstimator.REINFORCE_PLUS_PLUS_BASELINE,
            AdvantageEstimator.GPG,
        ]:
            self.use_critic = False
        else:
            raise NotImplementedError

        self._validate_config()
        self._create_dataloader(train_dataset, val_dataset, collate_fn, train_sampler)

    def _validate_config(self):
        config = self.config
        # number of GPUs total
        n_gpus = config.trainer.n_gpus_per_node * config.trainer.nnodes
        if config.actor_rollout_ref.actor.strategy == "megatron":
            model_parallel_size = (
                config.actor_rollout_ref.actor.megatron.tensor_model_parallel_size
                * config.actor_rollout_ref.actor.megatron.pipeline_model_parallel_size
            )
            assert (
                n_gpus % (model_parallel_size * config.actor_rollout_ref.actor.megatron.context_parallel_size) == 0
            ), (
                f"n_gpus ({n_gpus}) must be divisible by model_parallel_size ({model_parallel_size}) times "
                f"context_parallel_size ({config.actor_rollout_ref.actor.megatron.context_parallel_size})"
            )
            megatron_dp = n_gpus // (
                model_parallel_size * config.actor_rollout_ref.actor.megatron.context_parallel_size
            )
            minimal_bsz = megatron_dp * config.actor_rollout_ref.actor.ppo_micro_batch_size_per_gpu
        else:
            minimal_bsz = n_gpus

        # 1. Check total batch size for data correctness
        real_train_batch_size = config.data.train_batch_size * config.actor_rollout_ref.rollout.n
        assert real_train_batch_size % minimal_bsz == 0, (
            f"real_train_batch_size ({real_train_batch_size}) must be divisible by minimal possible batch size "
            f"({minimal_bsz})"
        )

        # A helper function to check "micro_batch_size" vs "micro_batch_size_per_gpu"
        # We throw an error if the user sets both. The new convention is "..._micro_batch_size_per_gpu".
        def check_mutually_exclusive(mbs, mbs_per_gpu, name: str):
            """Validate mutually exclusive micro batch size configuration options.

            Ensures that users don't set both deprecated micro_batch_size and
            the new micro_batch_size_per_gpu parameters simultaneously.

            Args:
                mbs: Deprecated micro batch size parameter value.
                mbs_per_gpu: New micro batch size per GPU parameter value.
                name (str): Configuration section name for error messages.

            Raises:
                ValueError: If both parameters are set or neither is set.
            """
            settings = {
                "actor_rollout_ref.actor": "micro_batch_size",
                "critic": "micro_batch_size",
                "reward_model": "micro_batch_size",
                "actor_rollout_ref.ref": "log_prob_micro_batch_size",
                "actor_rollout_ref.rollout": "log_prob_micro_batch_size",
            }

            if name in settings:
                param = settings[name]
                param_per_gpu = f"{param}_per_gpu"

                if mbs is None and mbs_per_gpu is None:
                    raise ValueError(
                        f"[{name}] Please set at least one of '{name}.{param}' or '{name}.{param_per_gpu}'."
                    )

                if mbs is not None and mbs_per_gpu is not None:
                    raise ValueError(
                        f"[{name}] You have set both '{name}.{param}' AND '{name}.{param_per_gpu}'. Please remove "
                        f"'{name}.{param}' because only '*_{param_per_gpu}' is supported (the former is deprecated)."
                    )

        if not config.actor_rollout_ref.actor.use_dynamic_bsz:
            # actor: ppo_micro_batch_size vs. ppo_micro_batch_size_per_gpu
            check_mutually_exclusive(
                config.actor_rollout_ref.actor.ppo_micro_batch_size,
                config.actor_rollout_ref.actor.ppo_micro_batch_size_per_gpu,
                "actor_rollout_ref.actor",
            )

            if self.use_reference_policy:
                # reference: log_prob_micro_batch_size vs. log_prob_micro_batch_size_per_gpu
                check_mutually_exclusive(
                    config.actor_rollout_ref.ref.log_prob_micro_batch_size,
                    config.actor_rollout_ref.ref.log_prob_micro_batch_size_per_gpu,
                    "actor_rollout_ref.ref",
                )

            #  The rollout section also has log_prob_micro_batch_size vs. log_prob_micro_batch_size_per_gpu
            check_mutually_exclusive(
                config.actor_rollout_ref.rollout.log_prob_micro_batch_size,
                config.actor_rollout_ref.rollout.log_prob_micro_batch_size_per_gpu,
                "actor_rollout_ref.rollout",
            )

        if self.use_critic and not config.critic.use_dynamic_bsz:
            # Check for critic micro-batch size conflicts
            check_mutually_exclusive(
                config.critic.ppo_micro_batch_size, config.critic.ppo_micro_batch_size_per_gpu, "critic"
            )

        # Check for reward model micro-batch size conflicts
        if config.reward_model.enable and not config.reward_model.use_dynamic_bsz:
            check_mutually_exclusive(
                config.reward_model.micro_batch_size, config.reward_model.micro_batch_size_per_gpu, "reward_model"
            )

        # Actor
        # check if train_batch_size is larger than ppo_mini_batch_size
        # if NOT dynamic_bsz, we must ensure:
        #    ppo_mini_batch_size is divisible by ppo_micro_batch_size
        #    ppo_micro_batch_size * sequence_parallel_size >= n_gpus
        if not config.actor_rollout_ref.actor.use_dynamic_bsz:
            assert config.data.train_batch_size >= config.actor_rollout_ref.actor.ppo_mini_batch_size
            sp_size = config.actor_rollout_ref.actor.get("ulysses_sequence_parallel_size", 1)
            if config.actor_rollout_ref.actor.ppo_micro_batch_size is not None:
                assert (
                    config.actor_rollout_ref.actor.ppo_mini_batch_size
                    % config.actor_rollout_ref.actor.ppo_micro_batch_size
                    == 0
                )
                assert config.actor_rollout_ref.actor.ppo_micro_batch_size * sp_size >= n_gpus

        assert config.actor_rollout_ref.actor.loss_agg_mode in [
            "token-mean",
            "seq-mean-token-sum",
            "seq-mean-token-mean",
            "seq-mean-token-sum-norm",
        ], f"Invalid loss_agg_mode: {config.actor_rollout_ref.actor.loss_agg_mode}"

        if self.config.algorithm.use_kl_in_reward and config.actor_rollout_ref.actor.use_kl_loss:
            print("NOTICE: You have both enabled in-reward kl and kl loss.")

        # critic
        if self.use_critic and not config.critic.use_dynamic_bsz:
            assert config.data.train_batch_size >= config.critic.ppo_mini_batch_size
            sp_size = config.critic.get("ulysses_sequence_parallel_size", 1)
            if config.critic.ppo_micro_batch_size is not None:
                assert config.critic.ppo_mini_batch_size % config.critic.ppo_micro_batch_size == 0
                assert config.critic.ppo_micro_batch_size * sp_size >= n_gpus

        # Check if use_remove_padding is enabled when using sequence parallelism for fsdp
        if config.actor_rollout_ref.actor.strategy == "fsdp" and (
            config.actor_rollout_ref.actor.get("ulysses_sequence_parallel_size", 1) > 1
            or config.actor_rollout_ref.ref.get("ulysses_sequence_parallel_size", 1) > 1
        ):
            assert config.actor_rollout_ref.model.use_remove_padding, (
                "When using sequence parallelism for actor/ref policy, you must enable `use_remove_padding`."
            )

        if self.use_critic and config.critic.strategy == "fsdp":
            if config.critic.get("ulysses_sequence_parallel_size", 1) > 1:
                assert config.critic.model.use_remove_padding, (
                    "When using sequence parallelism for critic, you must enable `use_remove_padding`."
                )

        if config.data.get("val_batch_size", None) is not None:
            print(
                "WARNING: val_batch_size is deprecated."
                + " Validation datasets are sent to inference engines as a whole batch,"
                + " which will schedule the memory themselves."
            )

        # check eval config
        if config.actor_rollout_ref.rollout.val_kwargs.do_sample:
            assert config.actor_rollout_ref.rollout.temperature > 0, (
                "validation gen temperature should be greater than 0 when enabling do_sample"
            )

        # check multi_turn with tool config
        if config.actor_rollout_ref.rollout.multi_turn.enable:
            assert (
                config.actor_rollout_ref.rollout.multi_turn.tool_config_path is not None
                or config.actor_rollout_ref.rollout.multi_turn.interaction_config_path is not None
            ), (
                "tool_config_path or interaction_config_path must be set when enabling multi_turn with tool, "
                "due to no role-playing support"
            )

        print("[validate_config] All configuration checks passed successfully!")

    def _create_dataloader(self, train_dataset, val_dataset, collate_fn, train_sampler: Optional[Sampler]):
        """
        Creates the train and validation dataloaders.
        """
        # TODO: we have to make sure the batch size is divisible by the dp size
        from verl.trainer.main_ppo import create_rl_dataset, create_rl_sampler

        if train_dataset is None:
            train_dataset = create_rl_dataset(
                self.config.data.train_files, self.config.data, self.tokenizer, self.processor
            )
        if val_dataset is None:
            val_dataset = create_rl_dataset(
                self.config.data.val_files, self.config.data, self.tokenizer, self.processor
            )
        self.train_dataset, self.val_dataset = train_dataset, val_dataset

        if train_sampler is None:
            train_sampler = create_rl_sampler(self.config.data, self.train_dataset)
        if collate_fn is None:
            from verl.utils.dataset.rl_dataset import collate_fn as default_collate_fn

            collate_fn = default_collate_fn

        num_workers = self.config.data["dataloader_num_workers"]

        self.train_dataloader = StatefulDataLoader(
            dataset=self.train_dataset,
            batch_size=self.config.data.get("gen_batch_size", self.config.data.train_batch_size),
            num_workers=num_workers,
            drop_last=True,
            collate_fn=collate_fn,
            sampler=train_sampler,
        )

        val_batch_size = self.config.data.val_batch_size  # Prefer config value if set
        if val_batch_size is None:
            val_batch_size = len(self.val_dataset)

        self.val_dataloader = StatefulDataLoader(
            dataset=self.val_dataset,
            batch_size=val_batch_size,
            num_workers=num_workers,
            shuffle=self.config.data.get("validation_shuffle", True),
            drop_last=False,
            collate_fn=collate_fn,
        )

        assert len(self.train_dataloader) >= 1, "Train dataloader is empty!"
        assert len(self.val_dataloader) >= 1, "Validation dataloader is empty!"

        print(
            f"Size of train dataloader: {len(self.train_dataloader)}, Size of val dataloader: "
            f"{len(self.val_dataloader)}"
        )

        total_training_steps = len(self.train_dataloader) * self.config.trainer.total_epochs

        if self.config.trainer.total_training_steps is not None:
            total_training_steps = self.config.trainer.total_training_steps

        self.total_training_steps = total_training_steps
        print(f"Total training steps: {self.total_training_steps}")

        try:
            OmegaConf.set_struct(self.config, True)
            with open_dict(self.config):
                if OmegaConf.select(self.config, "actor_rollout_ref.actor.optim"):
                    self.config.actor_rollout_ref.actor.optim.total_training_steps = total_training_steps
                if OmegaConf.select(self.config, "critic.optim"):
                    self.config.critic.optim.total_training_steps = total_training_steps
        except Exception as e:
            print(f"Warning: Could not set total_training_steps in config. Structure missing? Error: {e}")

    def _dump_generations(self, inputs, outputs, scores, reward_extra_infos_dict, dump_path):
        """Dump rollout/validation samples as JSONL."""
        os.makedirs(dump_path, exist_ok=True)
        filename = os.path.join(dump_path, f"{self.global_steps}.jsonl")

        n = len(inputs)
        base_data = {
            "input": inputs,
            "output": outputs,
            "score": scores,
            "step": [self.global_steps] * n,
        }

        for k, v in reward_extra_infos_dict.items():
            if len(v) == n:
                base_data[k] = v

        lines = []
        for i in range(n):
            entry = {k: v[i] for k, v in base_data.items()}
            lines.append(json.dumps(entry, ensure_ascii=False))

        with open(filename, "w") as f:
            f.write("\n".join(lines) + "\n")

        print(f"Dumped generations to {filename}")

    def _maybe_log_val_generations(self, inputs, outputs, scores):
        """Log a table of validation samples to the configured logger (wandb or swanlab)"""

        generations_to_log = self.config.trainer.log_val_generations

        if generations_to_log == 0:
            return

        import numpy as np

        # Create tuples of (input, output, score) and sort by input text
        samples = list(zip(inputs, outputs, scores))
        samples.sort(key=lambda x: x[0])  # Sort by input text

        # Use fixed random seed for deterministic shuffling
        rng = np.random.RandomState(42)
        rng.shuffle(samples)

        # Take first N samples after shuffling
        samples = samples[:generations_to_log]

        # Log to each configured logger
        self.validation_generations_logger.log(self.config.trainer.logger, samples, self.global_steps)

    def _validate(self):
        data_source_lst = []
        reward_extra_infos_dict: dict[str, list] = defaultdict(list)

        # Lists to collect samples for the table
        sample_inputs = []
        sample_outputs = []
        sample_scores = []
        sample_turns = []

        for test_data in self.val_dataloader:
            test_batch = DataProto.from_single_dict(test_data)

            # repeat test batch
            test_batch = test_batch.repeat(
                repeat_times=self.config.actor_rollout_ref.rollout.val_kwargs.n, interleave=True
            )

            # we only do validation on rule-based rm
            if self.config.reward_model.enable and test_batch[0].non_tensor_batch["reward_model"]["style"] == "model":
                return {}

            # Store original inputs
            input_ids = test_batch.batch["input_ids"]
            # TODO: Can we keep special tokens except for padding tokens?
            input_texts = [self.tokenizer.decode(ids, skip_special_tokens=True) for ids in input_ids]
            sample_inputs.extend(input_texts)

            batch_keys_to_pop = ["input_ids", "attention_mask", "position_ids"]
            non_tensor_batch_keys_to_pop = ["raw_prompt_ids"]
            if "multi_modal_data" in test_batch.non_tensor_batch:
                non_tensor_batch_keys_to_pop.append("multi_modal_data")
            if "raw_prompt" in test_batch.non_tensor_batch:
                non_tensor_batch_keys_to_pop.append("raw_prompt")
            if "tools_kwargs" in test_batch.non_tensor_batch:
                non_tensor_batch_keys_to_pop.append("tools_kwargs")
            if "interaction_kwargs" in test_batch.non_tensor_batch:
                non_tensor_batch_keys_to_pop.append("interaction_kwargs")
            if "agent_name" in test_batch.non_tensor_batch:
                non_tensor_batch_keys_to_pop.append("agent_name")
            test_gen_batch = test_batch.pop(
                batch_keys=batch_keys_to_pop,
                non_tensor_batch_keys=non_tensor_batch_keys_to_pop,
            )

            test_gen_batch.meta_info = {
                "eos_token_id": self.tokenizer.eos_token_id,
                "pad_token_id": self.tokenizer.pad_token_id,
                "recompute_log_prob": False,
                "do_sample": self.config.actor_rollout_ref.rollout.val_kwargs.do_sample,
                "validate": True,
            }
            print(f"test_gen_batch meta info: {test_gen_batch.meta_info}")

            # pad to be divisible by dp_size
            size_divisor = (
                self.actor_rollout_wg.world_size
                if not self.async_rollout_mode
                else self.config.actor_rollout_ref.rollout.agent.num_workers
            )
            test_gen_batch_padded, pad_size = pad_dataproto_to_divisor(test_gen_batch, size_divisor)
            if not self.async_rollout_mode:
                test_output_gen_batch_padded = self.actor_rollout_wg.generate_sequences(test_gen_batch_padded)
            else:
                test_output_gen_batch_padded = self.async_rollout_manager.generate_sequences(test_gen_batch_padded)

            # unpad
            test_output_gen_batch = unpad_dataproto(test_output_gen_batch_padded, pad_size=pad_size)

            print("validation generation end")

            # Store generated outputs
            output_ids = test_output_gen_batch.batch["responses"]
            output_texts = [self.tokenizer.decode(ids, skip_special_tokens=True) for ids in output_ids]
            sample_outputs.extend(output_texts)

            test_batch = test_batch.union(test_output_gen_batch)
            test_batch.meta_info["validate"] = True

            # evaluate using reward_function
            result = self.val_reward_fn(test_batch, return_dict=True)
            reward_tensor = result["reward_tensor"]
            scores = reward_tensor.sum(-1).cpu().tolist()
            sample_scores.extend(scores)

            reward_extra_infos_dict["reward"].extend(scores)
            print(f"len reward_extra_infos_dict['reward']: {len(reward_extra_infos_dict['reward'])}")
            if "reward_extra_info" in result:
                for key, lst in result["reward_extra_info"].items():
                    reward_extra_infos_dict[key].extend(lst)
                    print(f"len reward_extra_infos_dict['{key}']: {len(reward_extra_infos_dict[key])}")

            # collect num_turns of each prompt
            if "__num_turns__" in test_batch.non_tensor_batch:
                sample_turns.append(test_batch.non_tensor_batch["__num_turns__"])

            data_source_lst.append(test_batch.non_tensor_batch.get("data_source", ["unknown"] * reward_tensor.shape[0]))

        self._maybe_log_val_generations(inputs=sample_inputs, outputs=sample_outputs, scores=sample_scores)

        # dump generations
        val_data_dir = self.config.trainer.get("validation_data_dir", None)
        if val_data_dir:
            self._dump_generations(
                inputs=sample_inputs,
                outputs=sample_outputs,
                scores=sample_scores,
                reward_extra_infos_dict=reward_extra_infos_dict,
                dump_path=val_data_dir,
            )

        for key_info, lst in reward_extra_infos_dict.items():
            assert len(lst) == 0 or len(lst) == len(sample_scores), f"{key_info}: {len(lst)=}, {len(sample_scores)=}"

        data_sources = np.concatenate(data_source_lst, axis=0)

        data_src2var2metric2val = process_validation_metrics(data_sources, sample_inputs, reward_extra_infos_dict)
        metric_dict = {}
        for data_source, var2metric2val in data_src2var2metric2val.items():
            core_var = "acc" if "acc" in var2metric2val else "reward"
            for var_name, metric2val in var2metric2val.items():
                n_max = max([int(name.split("@")[-1].split("/")[0]) for name in metric2val.keys()])
                for metric_name, metric_val in metric2val.items():
                    if (
                        (var_name == core_var)
                        and any(metric_name.startswith(pfx) for pfx in ["mean", "maj", "best"])
                        and (f"@{n_max}" in metric_name)
                    ):
                        metric_sec = "val-core"
                    else:
                        metric_sec = "val-aux"
                    pfx = f"{metric_sec}/{data_source}/{var_name}/{metric_name}"
                    metric_dict[pfx] = metric_val

        if len(sample_turns) > 0:
            sample_turns = np.concatenate(sample_turns)
            metric_dict["val-aux/num_turns/min"] = sample_turns.min()
            metric_dict["val-aux/num_turns/max"] = sample_turns.max()
            metric_dict["val-aux/num_turns/mean"] = sample_turns.mean()

        return metric_dict

    def init_workers(self):
        """Initialize distributed training workers using Ray backend.

        Creates:
        1. Ray resource pools from configuration
        2. Worker groups for each role (actor, critic, etc.)
        """
        self.resource_pool_manager.create_resource_pool()

        self.resource_pool_to_cls = {pool: {} for pool in self.resource_pool_manager.resource_pool_dict.values()}

        # create actor and rollout
        if self.hybrid_engine:
            resource_pool = self.resource_pool_manager.get_resource_pool(Role.ActorRollout)
            actor_rollout_cls = RayClassWithInitArgs(
                cls=self.role_worker_mapping[Role.ActorRollout],
                config=self.config.actor_rollout_ref,
                role="actor_rollout",
                profile_option=self.config.trainer.npu_profile.options,
            )
            self.resource_pool_to_cls[resource_pool]["actor_rollout"] = actor_rollout_cls
        else:
            raise NotImplementedError

        # create critic
        if self.use_critic:
            resource_pool = self.resource_pool_manager.get_resource_pool(Role.Critic)
            critic_cls = RayClassWithInitArgs(cls=self.role_worker_mapping[Role.Critic], config=self.config.critic)
            self.resource_pool_to_cls[resource_pool]["critic"] = critic_cls

        # create reference policy if needed
        if self.use_reference_policy:
            resource_pool = self.resource_pool_manager.get_resource_pool(Role.RefPolicy)
            ref_policy_cls = RayClassWithInitArgs(
                self.role_worker_mapping[Role.RefPolicy],
                config=self.config.actor_rollout_ref,
                role="ref",
                profile_option=self.config.trainer.npu_profile.options,
            )
            self.resource_pool_to_cls[resource_pool]["ref"] = ref_policy_cls

        # create a reward model if reward_fn is None
        if self.use_rm:
            # we create a RM here
            resource_pool = self.resource_pool_manager.get_resource_pool(Role.RewardModel)
            rm_cls = RayClassWithInitArgs(self.role_worker_mapping[Role.RewardModel], config=self.config.reward_model)
            self.resource_pool_to_cls[resource_pool]["rm"] = rm_cls

        # initialize WorkerGroup
        # NOTE: if you want to use a different resource pool for each role, which can support different parallel size,
        # you should not use `create_colocated_worker_cls`.
        # Instead, directly pass different resource pool to different worker groups.
        # See https://github.com/volcengine/verl/blob/master/examples/ray/tutorial.ipynb for more information.
        all_wg = {}
        wg_kwargs = {}  # Setting up kwargs for RayWorkerGroup
        if OmegaConf.select(self.config.trainer, "ray_wait_register_center_timeout") is not None:
            wg_kwargs["ray_wait_register_center_timeout"] = self.config.trainer.ray_wait_register_center_timeout
        if OmegaConf.select(self.config.trainer, "profile_steps") is not None:
            wg_kwargs["profile_steps"] = OmegaConf.select(self.config.trainer, "profile_steps")
            assert OmegaConf.select(self.config.trainer, "worker_nsight_options") is not None, (
                "worker_nsight_options must be set when profile_steps is set"
            )
            wg_kwargs["worker_nsight_options"] = OmegaConf.to_container(
                OmegaConf.select(self.config.trainer, "worker_nsight_options")
            )

        for resource_pool, class_dict in self.resource_pool_to_cls.items():
            worker_dict_cls = create_colocated_worker_cls(class_dict=class_dict)
            wg_dict = self.ray_worker_group_cls(
                resource_pool=resource_pool,
                ray_cls_with_init=worker_dict_cls,
                device_name=self.device_name,
                **wg_kwargs,
            )
            spawn_wg = wg_dict.spawn(prefix_set=class_dict.keys())
            all_wg.update(spawn_wg)

        if self.use_critic:
            self.critic_wg = all_wg["critic"]
            self.critic_wg.init_model()

        if self.use_reference_policy and not self.ref_in_actor:
            self.ref_policy_wg = all_wg["ref"]
            self.ref_policy_wg.init_model()

        if self.use_rm:
            self.rm_wg = all_wg["rm"]
            self.rm_wg.init_model()

        # we should create rollout at the end so that vllm can have a better estimation of kv cache memory
        self.actor_rollout_wg = all_wg["actor_rollout"]
        self.actor_rollout_wg.init_model()

        # create async rollout manager and request scheduler
        self.async_rollout_mode = False
        if self.config.actor_rollout_ref.rollout.mode == "async":
            from verl.experimental.agent_loop import AgentLoopManager

            self.async_rollout_mode = True
            self.async_rollout_manager = AgentLoopManager(
                config=self.config,
                worker_group=self.actor_rollout_wg,
            )

    def _save_checkpoint(self, save_name=None):
        from verl.utils.fs import local_mkdir_safe

        # path: given_path + `/global_step_{global_steps}` + `/actor`
        save_name = f"global_step_{self.global_steps}" if save_name is None else save_name
        local_global_step_folder = os.path.join(self.config.trainer.default_local_dir, save_name)

        print(f"local_global_step_folder: {local_global_step_folder}")
        actor_local_path = os.path.join(local_global_step_folder, "actor")

        actor_remote_path = (
            None
            if self.config.trainer.default_hdfs_dir is None
            else os.path.join(self.config.trainer.default_hdfs_dir, f"global_step_{self.global_steps}", "actor")
        )

        remove_previous_ckpt_in_save = self.config.trainer.get("remove_previous_ckpt_in_save", False)
        if remove_previous_ckpt_in_save:
            print(
                "Warning: remove_previous_ckpt_in_save is deprecated,"
                + " set max_actor_ckpt_to_keep=1 and max_critic_ckpt_to_keep=1 instead"
            )
        max_actor_ckpt_to_keep = (
            self.config.trainer.get("max_actor_ckpt_to_keep", None) if not remove_previous_ckpt_in_save else 1
        )
        max_critic_ckpt_to_keep = (
            self.config.trainer.get("max_critic_ckpt_to_keep", None) if not remove_previous_ckpt_in_save else 1
        )

        self.actor_rollout_wg.save_checkpoint(
            actor_local_path, actor_remote_path, self.global_steps, max_ckpt_to_keep=max_actor_ckpt_to_keep
        )

        if self.use_critic:
            critic_local_path = os.path.join(local_global_step_folder, "critic")
            critic_remote_path = (
                None
                if self.config.trainer.default_hdfs_dir is None
                else os.path.join(self.config.trainer.default_hdfs_dir, save_name, "critic")
            )
            self.critic_wg.save_checkpoint(
                critic_local_path, critic_remote_path, self.global_steps, max_ckpt_to_keep=max_critic_ckpt_to_keep
            )

        # save dataloader
        local_mkdir_safe(local_global_step_folder)
        dataloader_local_path = os.path.join(local_global_step_folder, "data.pt")
        dataloader_state_dict = self.train_dataloader.state_dict()
        torch.save(dataloader_state_dict, dataloader_local_path)

        # latest checkpointed iteration tracker (for atomic usage)
        local_latest_checkpointed_iteration = os.path.join(
            self.config.trainer.default_local_dir, "latest_checkpointed_iteration.txt"
        )
        with open(local_latest_checkpointed_iteration, "w") as f:
            f.write(str(self.global_steps))

    def _load_checkpoint(self):
        if self.config.trainer.resume_mode == "disable":
            return 0

        # load from hdfs
        if self.config.trainer.default_hdfs_dir is not None:
            raise NotImplementedError("load from hdfs is not implemented yet")
        else:
            checkpoint_folder = self.config.trainer.default_local_dir  # TODO: check path
            if not os.path.isabs(checkpoint_folder):
                working_dir = os.getcwd()
                checkpoint_folder = os.path.join(working_dir, checkpoint_folder)
            global_step_folder = find_latest_ckpt_path(checkpoint_folder)  # None if no latest

        # find global_step_folder
        if self.config.trainer.resume_mode == "auto":
            if global_step_folder is None:
                print("Training from scratch")
                return 0
        else:
            if self.config.trainer.resume_mode == "resume_path":
                assert isinstance(self.config.trainer.resume_from_path, str), "resume ckpt must be str type"
                assert "global_step_" in self.config.trainer.resume_from_path, (
                    "resume ckpt must specify the global_steps"
                )
                global_step_folder = self.config.trainer.resume_from_path
                if not os.path.isabs(global_step_folder):
                    working_dir = os.getcwd()
                    global_step_folder = os.path.join(working_dir, global_step_folder)
        print(f"Load from checkpoint folder: {global_step_folder}")
        # set global step
        self.global_steps = int(global_step_folder.split("global_step_")[-1])

        print(f"Setting global step to {self.global_steps}")
        print(f"Resuming from {global_step_folder}")

        actor_path = os.path.join(global_step_folder, "actor")
        critic_path = os.path.join(global_step_folder, "critic")
        # load actor
        self.actor_rollout_wg.load_checkpoint(
            actor_path, del_local_after_load=self.config.trainer.del_local_ckpt_after_load
        )
        # load critic
        if self.use_critic:
            self.critic_wg.load_checkpoint(
                critic_path, del_local_after_load=self.config.trainer.del_local_ckpt_after_load
            )

        # load dataloader,
        # TODO: from remote not implemented yet
        dataloader_local_path = os.path.join(global_step_folder, "data.pt")
        if os.path.exists(dataloader_local_path):
            dataloader_state_dict = torch.load(dataloader_local_path, weights_only=False)
            self.train_dataloader.load_state_dict(dataloader_state_dict)
        else:
            print(f"Warning: No dataloader state found at {dataloader_local_path}, will start from scratch")

    def _balance_batch(self, batch: DataProto, metrics, logging_prefix="global_seqlen"):
        """Reorder the data on single controller such that each dp rank gets similar total tokens"""
        attention_mask = batch.batch["attention_mask"]
        batch_size = attention_mask.shape[0]
        global_seqlen_lst = batch.batch["attention_mask"].view(batch_size, -1).sum(-1).tolist()  # (train_batch_size,)
        world_size = self.actor_rollout_wg.world_size
        global_partition_lst = get_seqlen_balanced_partitions(
            global_seqlen_lst, k_partitions=world_size, equal_size=True
        )
        # reorder based on index. The data will be automatically equally partitioned by dispatch function
        global_idx = torch.tensor([j for partition in global_partition_lst for j in partition])
        batch.reorder(global_idx)
        global_balance_stats = log_seqlen_unbalance(
            seqlen_list=global_seqlen_lst, partitions=global_partition_lst, prefix=logging_prefix
        )
        metrics.update(global_balance_stats)

    def fit(self):
        """
        The training loop of PPO.
        The driver process only need to call the compute functions of the worker group through RPC
        to construct the PPO dataflow.
        The light-weight advantage computation is done on the driver process.
        """
        from omegaconf import OmegaConf

        from verl.utils.tracking import Tracking

        logger = Tracking(
            project_name=self.config.trainer.project_name,
            experiment_name=self.config.trainer.experiment_name,
            default_backend=self.config.trainer.logger,
            config=OmegaConf.to_container(self.config, resolve=True),
        )

        self.global_steps = 0

        # load checkpoint before doing anything
        self._load_checkpoint()

        # perform validation before training
        # currently, we only support validation using the reward_function.
        if self.val_reward_fn is not None and self.config.trainer.get("val_before_train", True):
            val_metrics = self._validate()
            assert val_metrics, f"{val_metrics=}"
            pprint(f"Initial validation metrics: {val_metrics}")
            logger.log(data=val_metrics, step=self.global_steps)
            if self.config.trainer.get("val_only", False):
                return

        # add tqdm
        progress_bar = tqdm(total=self.total_training_steps, initial=self.global_steps, desc="Training Progress")

        # we start from step 1
        per_epoch_steps = len(self.train_dataloader)
        self.global_steps += 1
        last_val_metrics = None
        best_val_metrics = None
        self.max_steps_duration = 0

        for epoch in range(self.config.trainer.total_epochs):
            for batch_dict in self.train_dataloader:
                do_profile = (
                    self.global_steps in self.config.trainer.profile_steps
                    if self.config.trainer.profile_steps is not None
                    else False
                )
                if do_profile:
                    self.actor_rollout_wg.start_profile(role="e2e", profile_step=self.global_steps)
                    if self.use_reference_policy:
                        self.ref_policy_wg.start_profile()
                    if self.use_critic:
                        self.critic_wg.start_profile()
                    if self.use_rm:
                        self.rm_wg.start_profile()

                metrics = {}
                timing_raw = {}
                batch: DataProto = DataProto.from_single_dict(batch_dict)

                # pop those keys for generation
                batch_keys_to_pop = ["input_ids", "attention_mask", "position_ids"]
                non_tensor_batch_keys_to_pop = ["raw_prompt_ids"]
                if "multi_modal_data" in batch.non_tensor_batch:
                    non_tensor_batch_keys_to_pop.append("multi_modal_data")
                if "raw_prompt" in batch.non_tensor_batch:
                    non_tensor_batch_keys_to_pop.append("raw_prompt")
                if "tools_kwargs" in batch.non_tensor_batch:
                    non_tensor_batch_keys_to_pop.append("tools_kwargs")
                if "interaction_kwargs" in batch.non_tensor_batch:
                    non_tensor_batch_keys_to_pop.append("interaction_kwargs")
                if "index" in batch.non_tensor_batch:
                    non_tensor_batch_keys_to_pop.append("index")
                if "agent_name" in batch.non_tensor_batch:
                    non_tensor_batch_keys_to_pop.append("agent_name")

                gen_batch = batch.pop(
                    batch_keys=batch_keys_to_pop,
                    non_tensor_batch_keys=non_tensor_batch_keys_to_pop,
                )

                # pass global_steps to trace
                gen_batch.meta_info["global_steps"] = self.global_steps
                gen_batch = gen_batch.repeat(repeat_times=self.config.actor_rollout_ref.rollout.n, interleave=True)

                is_last_step = self.global_steps >= self.total_training_steps

                with marked_timer("step", timing_raw):
                    # generate a batch
                    with marked_timer("gen", timing_raw, color="red"):
                        if not self.async_rollout_mode:
                            gen_batch_output = self.actor_rollout_wg.generate_sequences(gen_batch)
                        else:
                            gen_batch_output = self.async_rollout_manager.generate_sequences(gen_batch)
                        timing_raw.update(gen_batch_output.meta_info["timing"])
                        gen_batch_output.meta_info.pop("timing", None)

                    if self.config.algorithm.adv_estimator == AdvantageEstimator.REMAX:
                        with marked_timer("gen_max", timing_raw, color="purple"):
                            gen_baseline_batch = deepcopy(gen_batch)
                            gen_baseline_batch.meta_info["do_sample"] = False
                            gen_baseline_output = self.actor_rollout_wg.generate_sequences(gen_baseline_batch)

                            batch = batch.union(gen_baseline_output)
                            reward_baseline_tensor = self.reward_fn(batch)
                            reward_baseline_tensor = reward_baseline_tensor.sum(dim=-1)

                            batch.pop(batch_keys=list(gen_baseline_output.batch.keys()))

                            batch.batch["reward_baselines"] = reward_baseline_tensor

                            del gen_baseline_batch, gen_baseline_output

                    batch.non_tensor_batch["uid"] = np.array(
                        [str(uuid.uuid4()) for _ in range(len(batch.batch))], dtype=object
                    )
                    # repeat to align with repeated responses in rollout
                    batch = batch.repeat(repeat_times=self.config.actor_rollout_ref.rollout.n, interleave=True)
                    batch = batch.union(gen_batch_output)

                    if "response_mask" not in batch.batch:
                        batch.batch["response_mask"] = compute_response_mask(batch)
                    # Balance the number of valid tokens across DP ranks.
                    # NOTE: This usually changes the order of data in the `batch`,
                    # which won't affect the advantage calculation (since it's based on uid),
                    # but might affect the loss calculation (due to the change of mini-batching).
                    # TODO: Decouple the DP balancing and mini-batching.
                    if self.config.trainer.balance_batch:
                        self._balance_batch(batch, metrics=metrics)

                    # compute global_valid tokens
                    batch.meta_info["global_token_num"] = torch.sum(batch.batch["attention_mask"], dim=-1).tolist()

                    with marked_timer("reward", timing_raw, color="yellow"):
                        # compute reward model score
                        if self.use_rm:
                            reward_tensor = self.rm_wg.compute_rm_score(batch)
                            batch = batch.union(reward_tensor)

                        if self.config.reward_model.launch_reward_fn_async:
                            future_reward = compute_reward_async.remote(batch, self.config, self.tokenizer)
                        else:
                            reward_tensor, reward_extra_infos_dict = compute_reward(batch, self.reward_fn)

                    # recompute old_log_probs
                    with marked_timer("old_log_prob", timing_raw, color="blue"):
                        old_log_prob = self.actor_rollout_wg.compute_log_prob(batch)
                        entropys = old_log_prob.batch["entropys"]
                        response_masks = batch.batch["response_mask"]
                        loss_agg_mode = self.config.actor_rollout_ref.actor.loss_agg_mode
                        entropy_agg = agg_loss(loss_mat=entropys, loss_mask=response_masks, loss_agg_mode=loss_agg_mode)
                        old_log_prob_metrics = {"actor/entropy": entropy_agg.detach().item()}
                        metrics.update(old_log_prob_metrics)
                        old_log_prob.batch.pop("entropys")
                        batch = batch.union(old_log_prob)

                        if "rollout_log_probs" in batch.batch.keys():
                            # TODO: we may want to add diff of probs too.
                            rollout_old_log_probs = batch.batch["rollout_log_probs"]
                            actor_old_log_probs = batch.batch["old_log_probs"]
                            attention_mask = batch.batch["attention_mask"]
                            responses = batch.batch["responses"]
                            response_length = responses.size(1)
                            response_mask = attention_mask[:, -response_length:]

                            rollout_probs = torch.exp(rollout_old_log_probs)
                            actor_probs = torch.exp(actor_old_log_probs)
                            rollout_probs_diff = torch.abs(rollout_probs - actor_probs)
                            rollout_probs_diff = torch.masked_select(rollout_probs_diff, response_mask.bool())
                            rollout_probs_diff_max = torch.max(rollout_probs_diff)
                            rollout_probs_diff_mean = torch.mean(rollout_probs_diff)
                            rollout_probs_diff_std = torch.std(rollout_probs_diff)
                            metrics.update(
                                {
                                    "training/rollout_probs_diff_max": rollout_probs_diff_max.detach().item(),
                                    "training/rollout_probs_diff_mean": rollout_probs_diff_mean.detach().item(),
                                    "training/rollout_probs_diff_std": rollout_probs_diff_std.detach().item(),
                                }
                            )

                    if self.use_reference_policy:
                        # compute reference log_prob
                        with marked_timer("ref", timing_raw, color="olive"):
                            if not self.ref_in_actor:
                                ref_log_prob = self.ref_policy_wg.compute_ref_log_prob(batch)
                            else:
                                ref_log_prob = self.actor_rollout_wg.compute_ref_log_prob(batch)
                            batch = batch.union(ref_log_prob)

                    # compute values
                    if self.use_critic:
                        with marked_timer("values", timing_raw, color="cyan"):
                            values = self.critic_wg.compute_values(batch)
                            batch = batch.union(values)

                    with marked_timer("adv", timing_raw, color="brown"):
                        # we combine with rule-based rm
                        reward_extra_infos_dict: dict[str, list]
                        if self.config.reward_model.launch_reward_fn_async:
                            reward_tensor, reward_extra_infos_dict = ray.get(future_reward)
                        batch.batch["token_level_scores"] = reward_tensor

                        if reward_extra_infos_dict:
                            batch.non_tensor_batch.update({k: np.array(v) for k, v in reward_extra_infos_dict.items()})

                        # compute rewards. apply_kl_penalty if available
                        if self.config.algorithm.use_kl_in_reward:
                            batch, kl_metrics = apply_kl_penalty(
                                batch, kl_ctrl=self.kl_ctrl_in_reward, kl_penalty=self.config.algorithm.kl_penalty
                            )
                            metrics.update(kl_metrics)
                        else:
                            batch.batch["token_level_rewards"] = batch.batch["token_level_scores"]

                        # compute advantages, executed on the driver process

                        norm_adv_by_std_in_grpo = self.config.algorithm.get(
                            "norm_adv_by_std_in_grpo", True
                        )  # GRPO adv normalization factor

                        batch = compute_advantage(
                            batch,
                            adv_estimator=self.config.algorithm.adv_estimator,
                            gamma=self.config.algorithm.gamma,
                            lam=self.config.algorithm.lam,
                            num_repeat=self.config.actor_rollout_ref.rollout.n,
                            norm_adv_by_std_in_grpo=norm_adv_by_std_in_grpo,
                            config=self.config.algorithm,
                        )

                    # update critic
                    if self.use_critic:
                        with marked_timer("update_critic", timing_raw, color="pink"):
                            critic_output = self.critic_wg.update_critic(batch)
                        critic_output_metrics = reduce_metrics(critic_output.meta_info["metrics"])
                        metrics.update(critic_output_metrics)

                    # implement critic warmup
                    if self.config.trainer.critic_warmup <= self.global_steps:
                        # update actor
                        with marked_timer("update_actor", timing_raw, color="red"):
                            batch.meta_info["multi_turn"] = self.config.actor_rollout_ref.rollout.multi_turn.enable
                            actor_output = self.actor_rollout_wg.update_actor(batch)
                        actor_output_metrics = reduce_metrics(actor_output.meta_info["metrics"])
                        metrics.update(actor_output_metrics)

                    # Log rollout generations if enabled
                    rollout_data_dir = self.config.trainer.get("rollout_data_dir", None)
                    if rollout_data_dir:
                        with marked_timer("dump_rollout_generations", timing_raw, color="green"):
                            print(batch.batch.keys())
                            inputs = self.tokenizer.batch_decode(batch.batch["prompts"], skip_special_tokens=True)
                            outputs = self.tokenizer.batch_decode(batch.batch["responses"], skip_special_tokens=True)
                            scores = batch.batch["token_level_scores"].sum(-1).cpu().tolist()
                            self._dump_generations(
                                inputs=inputs,
                                outputs=outputs,
                                scores=scores,
                                reward_extra_infos_dict=reward_extra_infos_dict,
                                dump_path=rollout_data_dir,
                            )

                    # validate
                    if (
                        self.val_reward_fn is not None
                        and self.config.trainer.test_freq > 0
                        and (is_last_step or self.global_steps % self.config.trainer.test_freq == 0)
                    ):
                        with marked_timer("testing", timing_raw, color="green"):
                            val_metrics: dict = self._validate()
                            if is_last_step:
                                last_val_metrics = val_metrics
                        metrics.update(val_metrics)
                        if self.config.trainer.save_best_val_metric is not None:
                            current_metric = val_metrics.get(self.config.trainer.save_best_val_metric)
                            if current_metric is not None and (
                                best_val_metrics is None or current_metric > best_val_metrics
                            ):
                                best_val_metrics = current_metric
                                with marked_timer("save_checkpoint", timing_raw, color="green"):
                                    self._save_checkpoint(save_name=f"best_val_step_{self.global_steps}")

                is_save_after_epoch = self.config.trainer.save_after_epochs > 0 and (
                    self.global_steps % (per_epoch_steps * self.config.trainer.save_after_epochs) == 0
                )
                if is_save_after_epoch:
                    print(f"Saving checkpoint after epoch {epoch + 1} at global step {self.global_steps}.")
                    self._save_checkpoint(save_name=f"epoch_{epoch + 1}_step_{self.global_steps}")

<<<<<<< HEAD
                is_save_frequency = self.global_steps % self.config.trainer.save_freq == 0

                esi_close_to_expiration = should_save_ckpt_esi(
                    max_steps_duration=self.max_steps_duration,
                    redundant_time=self.config.trainer.esi_redundant_time,
                )
                if self.config.trainer.save_freq > 0 and (is_last_step or is_save_frequency or esi_close_to_expiration):
                    if esi_close_to_expiration:
                        print("Force saving checkpoint: ESI instance expiration approaching.")
                    with marked_timer("save_checkpoint", timing_raw, color="green"):
                        self._save_checkpoint()
=======
                    # Check if the ESI (Elastic Server Instance)/training plan is close to expiration.
                    esi_close_to_expiration = should_save_ckpt_esi(
                        max_steps_duration=self.max_steps_duration,
                        redundant_time=self.config.trainer.esi_redundant_time,
                    )
                    # Check if the conditions for saving a checkpoint are met.
                    # The conditions include a mandatory condition (1) and
                    # one of the following optional conditions (2/3/4):
                    # 1. The save frequency is set to a positive value.
                    # 2. It's the last training step.
                    # 3. The current step number is a multiple of the save frequency.
                    # 4. The ESI(Elastic Server Instance)/training plan is close to expiration.
                    if self.config.trainer.save_freq > 0 and (
                        is_last_step
                        or self.global_steps % self.config.trainer.save_freq == 0
                        or esi_close_to_expiration
                    ):
                        if esi_close_to_expiration:
                            print("Force saving checkpoint: ESI instance expiration approaching.")
                        with marked_timer("save_checkpoint", timing_raw, color="green"):
                            self._save_checkpoint()
>>>>>>> 269bb4a4

                steps_duration = timing_raw["step"]
                self.max_steps_duration = max(self.max_steps_duration, steps_duration)
                # training metrics
                metrics.update(
                    {
                        "training/global_step": self.global_steps,
                        "training/epoch": epoch,
                    }
                )
                # collect metrics
                metrics.update(compute_data_metrics(batch=batch, use_critic=self.use_critic))
                metrics.update(compute_timing_metrics(batch=batch, timing_raw=timing_raw))
                # TODO: implement actual tflpo and theoretical tflpo
                n_gpus = self.resource_pool_manager.get_n_gpus()
                metrics.update(compute_throughout_metrics(batch=batch, timing_raw=timing_raw, n_gpus=n_gpus))

                # this is experimental and may be changed/removed in the future in favor of a general-purpose one
                if isinstance(self.train_dataloader.sampler, AbstractCurriculumSampler):
                    self.train_dataloader.sampler.update(batch=batch)

                # TODO: make a canonical logger that supports various backend
                logger.log(data=metrics, step=self.global_steps)

                progress_bar.update(1)
                self.global_steps += 1

                if do_profile:
                    self.actor_rollout_wg.stop_profile()
                    if self.use_reference_policy:
                        self.ref_policy_wg.stop_profile()
                    if self.use_critic:
                        self.critic_wg.stop_profile()
                    if self.use_rm:
                        self.rm_wg.stop_profile()

                if is_last_step:
                    pprint(f"Final validation metrics: {last_val_metrics}")
                    progress_bar.close()
                    return

                # this is experimental and may be changed/removed in the future
                # in favor of a general-purpose data buffer pool
                if hasattr(self.train_dataset, "on_batch_end"):
                    # The dataset may be changed after each training batch
                    self.train_dataset.on_batch_end(batch=batch)<|MERGE_RESOLUTION|>--- conflicted
+++ resolved
@@ -1356,41 +1356,25 @@
                     print(f"Saving checkpoint after epoch {epoch + 1} at global step {self.global_steps}.")
                     self._save_checkpoint(save_name=f"epoch_{epoch + 1}_step_{self.global_steps}")
 
-<<<<<<< HEAD
                 is_save_frequency = self.global_steps % self.config.trainer.save_freq == 0
 
+                # Check if the ESI (Elastic Server Instance)/training plan is close to expiration.
                 esi_close_to_expiration = should_save_ckpt_esi(
                     max_steps_duration=self.max_steps_duration,
                     redundant_time=self.config.trainer.esi_redundant_time,
                 )
+                # Check if the conditions for saving a checkpoint are met.
+                # The conditions include a mandatory condition (1) and
+                # one of the following optional conditions (2/3/4):
+                # 1. The save frequency is set to a positive value.
+                # 2. It's the last training step.
+                # 3. The current step number is a multiple of the save frequency.
+                # 4. The ESI(Elastic Server Instance)/training plan is close to expiration.
                 if self.config.trainer.save_freq > 0 and (is_last_step or is_save_frequency or esi_close_to_expiration):
                     if esi_close_to_expiration:
                         print("Force saving checkpoint: ESI instance expiration approaching.")
                     with marked_timer("save_checkpoint", timing_raw, color="green"):
                         self._save_checkpoint()
-=======
-                    # Check if the ESI (Elastic Server Instance)/training plan is close to expiration.
-                    esi_close_to_expiration = should_save_ckpt_esi(
-                        max_steps_duration=self.max_steps_duration,
-                        redundant_time=self.config.trainer.esi_redundant_time,
-                    )
-                    # Check if the conditions for saving a checkpoint are met.
-                    # The conditions include a mandatory condition (1) and
-                    # one of the following optional conditions (2/3/4):
-                    # 1. The save frequency is set to a positive value.
-                    # 2. It's the last training step.
-                    # 3. The current step number is a multiple of the save frequency.
-                    # 4. The ESI(Elastic Server Instance)/training plan is close to expiration.
-                    if self.config.trainer.save_freq > 0 and (
-                        is_last_step
-                        or self.global_steps % self.config.trainer.save_freq == 0
-                        or esi_close_to_expiration
-                    ):
-                        if esi_close_to_expiration:
-                            print("Force saving checkpoint: ESI instance expiration approaching.")
-                        with marked_timer("save_checkpoint", timing_raw, color="green"):
-                            self._save_checkpoint()
->>>>>>> 269bb4a4
 
                 steps_duration = timing_raw["step"]
                 self.max_steps_duration = max(self.max_steps_duration, steps_duration)
