# Copyright 2024 Bytedance Ltd. and/or its affiliates
# Copyright 2023-2024 SGLang Team
# Copyright 2025 ModelBest Inc. and/or its affiliates
#
# Licensed under the Apache License, Version 2.0 (the "License");
# you may not use this file except in compliance with the License.
# You may obtain a copy of the License at
#
#     http://www.apache.org/licenses/LICENSE-2.0
#
# Unless required by applicable law or agreed to in writing, software
# distributed under the License is distributed on an "AS IS" BASIS,
# WITHOUT WARRANTIES OR CONDITIONS OF ANY KIND, either express or implied.
# See the License for the specific language governing permissions and
# limitations under the License.
"""
PPO Trainer with Ray-based single controller.
This trainer supports model-agonistic model initialization with huggingface
"""

import json
import os
import uuid
import warnings
from collections import defaultdict
from copy import deepcopy
from dataclasses import dataclass, field
from enum import Enum
from pprint import pprint
from typing import Optional

import numpy as np
import ray
import torch
from omegaconf import OmegaConf, open_dict
from torch.utils.data import Dataset, Sampler
from torchdata.stateful_dataloader import StatefulDataLoader
from tqdm import tqdm

from verl import DataProto
from verl.experimental.dataset.sampler import AbstractCurriculumSampler
from verl.protocol import pad_dataproto_to_divisor, unpad_dataproto
from verl.single_controller.base import Worker
from verl.single_controller.ray import RayClassWithInitArgs, RayResourcePool, RayWorkerGroup
from verl.single_controller.ray.base import create_colocated_worker_cls
from verl.trainer.config import AlgoConfig
from verl.trainer.ppo import core_algos
from verl.trainer.ppo.core_algos import AdvantageEstimator, agg_loss
from verl.trainer.ppo.metric_utils import (
    compute_data_metrics,
    compute_throughout_metrics,
    compute_timing_metrics,
    process_validation_metrics,
)
from verl.trainer.ppo.reward import compute_reward, compute_reward_async
from verl.utils.checkpoint.checkpoint_manager import find_latest_ckpt_path, should_save_ckpt_esi
from verl.utils.config import omega_conf_to_dataclass
from verl.utils.debug import marked_timer
from verl.utils.metric import reduce_metrics
from verl.utils.seqlen_balancing import get_seqlen_balanced_partitions, log_seqlen_unbalance
from verl.utils.torch_functional import masked_mean
from verl.utils.tracking import ValidationGenerationsLogger

WorkerType = type[Worker]


class Role(Enum):
    """
    To create more roles dynamically, you can subclass Role and add new members
    """

    Actor = 0
    Rollout = 1
    ActorRollout = 2
    Critic = 3
    RefPolicy = 4
    RewardModel = 5
    ActorRolloutRef = 6


@dataclass
class ResourcePoolManager:
    """
    Define a resource pool specification. Resource pool will be initialized first.
    """

    resource_pool_spec: dict[str, list[int]]
    mapping: dict[Role, str]
    resource_pool_dict: dict[str, RayResourcePool] = field(default_factory=dict)

    def create_resource_pool(self):
        """Create Ray resource pools for distributed training.

        Initializes resource pools based on the resource pool specification,
        with each pool managing GPU resources across multiple nodes.
        For FSDP backend, uses max_colocate_count=1 to merge WorkerGroups.
        For Megatron backend, uses max_colocate_count>1 for different models.
        """
        for resource_pool_name, process_on_nodes in self.resource_pool_spec.items():
            # max_colocate_count means the number of WorkerGroups (i.e. processes) in each RayResourcePool
            # For FSDP backend, we recommend using max_colocate_count=1 that merge all WorkerGroups into one.
            # For Megatron backend, we recommend using max_colocate_count>1
            # that can utilize different WorkerGroup for differnt models
            resource_pool = RayResourcePool(
                process_on_nodes=process_on_nodes, use_gpu=True, max_colocate_count=1, name_prefix=resource_pool_name
            )
            self.resource_pool_dict[resource_pool_name] = resource_pool

        self._check_resource_available()

    def get_resource_pool(self, role: Role) -> RayResourcePool:
        """Get the resource pool of the worker_cls"""
        return self.resource_pool_dict[self.mapping[role]]

    def get_n_gpus(self) -> int:
        """Get the number of gpus in this cluster."""
        return sum([n_gpus for process_on_nodes in self.resource_pool_spec.values() for n_gpus in process_on_nodes])

    def _check_resource_available(self):
        """Check if the resource pool can be satisfied in this ray cluster."""
        node_available_resources = ray.state.available_resources_per_node()
        node_available_gpus = {
            node: node_info.get("GPU", 0) if "GPU" in node_info else node_info.get("NPU", 0)
            for node, node_info in node_available_resources.items()
        }

        # check total required gpus can be satisfied
        total_available_gpus = sum(node_available_gpus.values())
        total_required_gpus = sum(
            [n_gpus for process_on_nodes in self.resource_pool_spec.values() for n_gpus in process_on_nodes]
        )
        if total_available_gpus < total_required_gpus:
            raise ValueError(
                f"Total available GPUs {total_available_gpus} is less than total desired GPUs {total_required_gpus}"
            )

        # check each resource pool can be satisfied, O(#resource_pools * #nodes)
        for resource_pool_name, process_on_nodes in self.resource_pool_spec.items():
            num_gpus, num_nodes = process_on_nodes[0], len(process_on_nodes)
            for node, available_gpus in node_available_gpus.items():
                if available_gpus >= num_gpus:
                    node_available_gpus[node] -= num_gpus
                    num_nodes -= 1
                    if num_nodes == 0:
                        break
            if num_nodes > 0:
                raise ValueError(
                    f"Resource pool {resource_pool_name}: {num_gpus}*{num_nodes}"
                    + "cannot be satisfied in this ray cluster"
                )


def apply_kl_penalty(data: DataProto, kl_ctrl: core_algos.AdaptiveKLController, kl_penalty="kl"):
    """Apply KL penalty to the token-level rewards.

    This function computes the KL divergence between the reference policy and current policy,
    then applies a penalty to the token-level rewards based on this divergence.

    Args:
        data (DataProto): The data containing batched model outputs and inputs.
        kl_ctrl (core_algos.AdaptiveKLController): Controller for adaptive KL penalty.
        kl_penalty (str, optional): Type of KL penalty to apply. Defaults to "kl".
        multi_turn (bool, optional): Whether the data is from a multi-turn conversation. Defaults to False.

    Returns:
        tuple: A tuple containing:
            - The updated data with token-level rewards adjusted by KL penalty
            - A dictionary of metrics related to the KL penalty
    """
    response_mask = data.batch["response_mask"]
    token_level_scores = data.batch["token_level_scores"]
    batch_size = data.batch.batch_size[0]

    # compute kl between ref_policy and current policy
    # When apply_kl_penalty, algorithm.use_kl_in_reward=True, so the reference model has been enabled.
    kld = core_algos.kl_penalty(
        data.batch["old_log_probs"], data.batch["ref_log_prob"], kl_penalty=kl_penalty
    )  # (batch_size, response_length)
    kld = kld * response_mask
    beta = kl_ctrl.value

    token_level_rewards = token_level_scores - beta * kld

    current_kl = masked_mean(kld, mask=response_mask, axis=-1)  # average over sequence
    current_kl = torch.mean(current_kl, dim=0).item()

    # according to https://github.com/huggingface/trl/blob/951ca1841f29114b969b57b26c7d3e80a39f75a0/trl/trainer/ppo_trainer.py#L837
    kl_ctrl.update(current_kl=current_kl, n_steps=batch_size)
    data.batch["token_level_rewards"] = token_level_rewards

    metrics = {"actor/reward_kl_penalty": current_kl, "actor/reward_kl_penalty_coeff": beta}

    return data, metrics


def compute_response_mask(data: DataProto):
    """Compute the attention mask for the response part of the sequence.

    This function extracts the portion of the attention mask that corresponds to the model's response,
    which is used for masking computations that should only apply to response tokens.

    Args:
        data (DataProto): The data containing batched model outputs and inputs.

    Returns:
        torch.Tensor: The attention mask for the response tokens.
    """
    responses = data.batch["responses"]
    response_length = responses.size(1)
    attention_mask = data.batch["attention_mask"]
    return attention_mask[:, -response_length:]


def compute_advantage(
    data: DataProto,
    adv_estimator: AdvantageEstimator,
    gamma: float = 1.0,
    lam: float = 1.0,
    num_repeat: int = 1,
    norm_adv_by_std_in_grpo: bool = True,
    config: Optional[AlgoConfig] = None,
) -> DataProto:
    """Compute advantage estimates for policy optimization.

    This function computes advantage estimates using various estimators like GAE, GRPO, REINFORCE++, etc.
    The advantage estimates are used to guide policy optimization in RL algorithms.

    Args:
        data (DataProto): The data containing batched model outputs and inputs.
        adv_estimator (AdvantageEstimator): The advantage estimator to use (e.g., GAE, GRPO, REINFORCE++).
        gamma (float, optional): Discount factor for future rewards. Defaults to 1.0.
        lam (float, optional): Lambda parameter for GAE. Defaults to 1.0.
        num_repeat (int, optional): Number of times to repeat the computation. Defaults to 1.
        norm_adv_by_std_in_grpo (bool, optional): Whether to normalize advantages by standard deviation in
            GRPO. Defaults to True.
        config (dict, optional): Configuration dictionary for algorithm settings. Defaults to None.

    Returns:
        DataProto: The updated data with computed advantages and returns.
    """
    # Back-compatible with trainers that do not compute response mask in fit
    if "response_mask" not in data.batch.keys():
        data.batch["response_mask"] = compute_response_mask(data)
    # prepare response group
    if adv_estimator == AdvantageEstimator.GAE:
        # Compute advantages and returns using Generalized Advantage Estimation (GAE)
        advantages, returns = core_algos.compute_gae_advantage_return(
            token_level_rewards=data.batch["token_level_rewards"],
            values=data.batch["values"],
            response_mask=data.batch["response_mask"],
            gamma=gamma,
            lam=lam,
        )
        data.batch["advantages"] = advantages
        data.batch["returns"] = returns
        if config.get("use_pf_ppo", False):
            data = core_algos.compute_pf_ppo_reweight_data(
                data,
                config.pf_ppo.get("reweight_method"),
                config.pf_ppo.get("weight_pow"),
            )
    elif adv_estimator == AdvantageEstimator.GRPO:
        # Initialize the mask for GRPO calculation
        grpo_calculation_mask = data.batch["response_mask"]
        # Call compute_grpo_outcome_advantage with parameters matching its definition
        advantages, returns = core_algos.compute_grpo_outcome_advantage(
            token_level_rewards=data.batch["token_level_rewards"],
            response_mask=grpo_calculation_mask,
            index=data.non_tensor_batch["uid"],
            norm_adv_by_std_in_grpo=norm_adv_by_std_in_grpo,
        )
        data.batch["advantages"] = advantages
        data.batch["returns"] = returns
    else:
        # handle all other adv estimator type other than GAE and GRPO
        adv_estimator_fn = core_algos.get_adv_estimator_fn(adv_estimator)
        adv_kwargs = {
            "token_level_rewards": data.batch["token_level_rewards"],
            "response_mask": data.batch["response_mask"],
            "config": config,
        }
        if "uid" in data.non_tensor_batch:  # optional
            adv_kwargs["index"] = data.non_tensor_batch["uid"]
        if "reward_baselines" in data.batch:  # optional
            adv_kwargs["reward_baselines"] = data.batch["reward_baselines"]

        # calculate advantage estimator
        advantages, returns = adv_estimator_fn(**adv_kwargs)
        data.batch["advantages"] = advantages
        data.batch["returns"] = returns
    return data


class RayPPOTrainer:
    """Distributed PPO trainer using Ray for scalable reinforcement learning.

    This trainer orchestrates distributed PPO training across multiple nodes and GPUs,
    managing actor rollouts, critic training, and reward computation with Ray backend.
    Supports various model architectures including FSDP, Megatron, and vLLM integration.
    """

    # TODO: support each role have individual ray_worker_group_cls,
    # i.e., support different backend of different role
    def __init__(
        self,
        config,
        tokenizer,
        role_worker_mapping: dict[Role, WorkerType],
        resource_pool_manager: ResourcePoolManager,
        ray_worker_group_cls: type[RayWorkerGroup] = RayWorkerGroup,
        processor=None,
        reward_fn=None,
        val_reward_fn=None,
        train_dataset: Optional[Dataset] = None,
        val_dataset: Optional[Dataset] = None,
        collate_fn=None,
        train_sampler: Optional[Sampler] = None,
        device_name=None,
    ):
        """
        Initialize distributed PPO trainer with Ray backend.
        Note that this trainer runs on the driver process on a single CPU/GPU node.

        Args:
            config: Configuration object containing training parameters.
            tokenizer: Tokenizer used for encoding and decoding text.
            role_worker_mapping (dict[Role, WorkerType]): Mapping from roles to worker classes.
            resource_pool_manager (ResourcePoolManager): Manager for Ray resource pools.
            ray_worker_group_cls (RayWorkerGroup, optional): Class for Ray worker groups. Defaults to RayWorkerGroup.
            processor: Optional data processor, used for multimodal data
            reward_fn: Function for computing rewards during training.
            val_reward_fn: Function for computing rewards during validation.
            train_dataset (Optional[Dataset], optional): Training dataset. Defaults to None.
            val_dataset (Optional[Dataset], optional): Validation dataset. Defaults to None.
            collate_fn: Function to collate data samples into batches.
            train_sampler (Optional[Sampler], optional): Sampler for the training dataset. Defaults to None.
            device_name (str, optional): Device name for training (e.g., "cuda", "cpu"). Defaults to None.
        """

        # Store the tokenizer for text processing
        self.tokenizer = tokenizer
        self.processor = processor
        self.config = config
        self.reward_fn = reward_fn
        self.val_reward_fn = val_reward_fn

        self.hybrid_engine = config.actor_rollout_ref.hybrid_engine
        assert self.hybrid_engine, "Currently, only support hybrid engine"

        if self.hybrid_engine:
            assert Role.ActorRollout in role_worker_mapping, f"{role_worker_mapping.keys()=}"

        self.role_worker_mapping = role_worker_mapping
        self.resource_pool_manager = resource_pool_manager
        self.use_reference_policy = Role.RefPolicy in role_worker_mapping
        self.use_rm = Role.RewardModel in role_worker_mapping
        self.ray_worker_group_cls = ray_worker_group_cls
        self.device_name = device_name if device_name else self.config.trainer.device
        self.validation_generations_logger = ValidationGenerationsLogger(
            project_name=self.config.trainer.project_name,
            experiment_name=self.config.trainer.experiment_name,
        )

        # if ref_in_actor is True, the reference policy will be actor without lora applied
        self.ref_in_actor = config.actor_rollout_ref.model.get("lora_rank", 0) > 0

        # define in-reward KL control
        # kl loss control currently not suppoorted
        if self.config.algorithm.use_kl_in_reward:
            self.kl_ctrl_in_reward = core_algos.get_kl_controller(self.config.algorithm.kl_ctrl)

        if config.critic.enable is not None:
            self.use_critic = bool(config.critic.enable)
        elif self.config.algorithm.adv_estimator == AdvantageEstimator.GAE:
            self.use_critic = True
        else:
            warnings.warn(
                "Disabled critic as algorithm.adv_estimator != gae. "
                "If it is not intended, please set critic.enable=True",
                stacklevel=2,
            )
            self.use_critic = False

        self._validate_config()
        self._create_dataloader(train_dataset, val_dataset, collate_fn, train_sampler)

    def _validate_config(self):
        config = self.config
        # number of GPUs total
        n_gpus = config.trainer.n_gpus_per_node * config.trainer.nnodes
        if config.actor_rollout_ref.actor.strategy == "megatron":
            model_parallel_size = (
                config.actor_rollout_ref.actor.megatron.tensor_model_parallel_size
                * config.actor_rollout_ref.actor.megatron.pipeline_model_parallel_size
            )
            assert (
                n_gpus % (model_parallel_size * config.actor_rollout_ref.actor.megatron.context_parallel_size) == 0
            ), (
                f"n_gpus ({n_gpus}) must be divisible by model_parallel_size ({model_parallel_size}) times "
                f"context_parallel_size ({config.actor_rollout_ref.actor.megatron.context_parallel_size})"
            )
            megatron_dp = n_gpus // (
                model_parallel_size * config.actor_rollout_ref.actor.megatron.context_parallel_size
            )
            minimal_bsz = megatron_dp * config.actor_rollout_ref.actor.ppo_micro_batch_size_per_gpu
        else:
            minimal_bsz = n_gpus

        # 1. Check total batch size for data correctness
        real_train_batch_size = config.data.train_batch_size * config.actor_rollout_ref.rollout.n
        assert real_train_batch_size % minimal_bsz == 0, (
            f"real_train_batch_size ({real_train_batch_size}) must be divisible by minimal possible batch size "
            f"({minimal_bsz})"
        )

        # A helper function to check "micro_batch_size" vs "micro_batch_size_per_gpu"
        # We throw an error if the user sets both. The new convention is "..._micro_batch_size_per_gpu".
        def check_mutually_exclusive(mbs, mbs_per_gpu, name: str):
            """Validate mutually exclusive micro batch size configuration options.

            Ensures that users don't set both deprecated micro_batch_size and
            the new micro_batch_size_per_gpu parameters simultaneously.

            Args:
                mbs: Deprecated micro batch size parameter value.
                mbs_per_gpu: New micro batch size per GPU parameter value.
                name (str): Configuration section name for error messages.

            Raises:
                ValueError: If both parameters are set or neither is set.
            """
            settings = {
                "reward_model": "micro_batch_size",
                "actor_rollout_ref.ref": "log_prob_micro_batch_size",
                "actor_rollout_ref.rollout": "log_prob_micro_batch_size",
            }

            if name in settings:
                param = settings[name]
                param_per_gpu = f"{param}_per_gpu"

                if mbs is None and mbs_per_gpu is None:
                    raise ValueError(
                        f"[{name}] Please set at least one of '{name}.{param}' or '{name}.{param_per_gpu}'."
                    )

                if mbs is not None and mbs_per_gpu is not None:
                    raise ValueError(
                        f"[{name}] You have set both '{name}.{param}' AND '{name}.{param_per_gpu}'. Please remove "
                        f"'{name}.{param}' because only '*_{param_per_gpu}' is supported (the former is deprecated)."
                    )

        # Actor validation done in ActorConfig.__post_init__ and validate()
        actor_config = omega_conf_to_dataclass(config.actor_rollout_ref.actor)
        actor_config.validate(n_gpus, config.data.train_batch_size, config.actor_rollout_ref.model)

        if not config.actor_rollout_ref.actor.use_dynamic_bsz:
            if self.use_reference_policy:
                # reference: log_prob_micro_batch_size vs. log_prob_micro_batch_size_per_gpu
                check_mutually_exclusive(
                    config.actor_rollout_ref.ref.log_prob_micro_batch_size,
                    config.actor_rollout_ref.ref.log_prob_micro_batch_size_per_gpu,
                    "actor_rollout_ref.ref",
                )

            #  The rollout section also has log_prob_micro_batch_size vs. log_prob_micro_batch_size_per_gpu
            check_mutually_exclusive(
                config.actor_rollout_ref.rollout.log_prob_micro_batch_size,
                config.actor_rollout_ref.rollout.log_prob_micro_batch_size_per_gpu,
                "actor_rollout_ref.rollout",
            )

        # Check for reward model micro-batch size conflicts
        if config.reward_model.enable and not config.reward_model.use_dynamic_bsz:
            check_mutually_exclusive(
                config.reward_model.micro_batch_size, config.reward_model.micro_batch_size_per_gpu, "reward_model"
            )

        if self.config.algorithm.use_kl_in_reward and config.actor_rollout_ref.actor.use_kl_loss:
            print("NOTICE: You have both enabled in-reward kl and kl loss.")

        # critic
        if self.use_critic:
            critic_config = omega_conf_to_dataclass(config.critic)
            critic_config.validate(n_gpus, config.data.train_batch_size)

        if config.data.get("val_batch_size", None) is not None:
            print(
                "WARNING: val_batch_size is deprecated."
                + " Validation datasets are sent to inference engines as a whole batch,"
                + " which will schedule the memory themselves."
            )

        # check eval config
        if config.actor_rollout_ref.rollout.val_kwargs.do_sample:
            assert config.actor_rollout_ref.rollout.temperature > 0, (
                "validation gen temperature should be greater than 0 when enabling do_sample"
            )

        print("[validate_config] All configuration checks passed successfully!")

    def _create_dataloader(self, train_dataset, val_dataset, collate_fn, train_sampler: Optional[Sampler]):
        """
        Creates the train and validation dataloaders.
        """
        # TODO: we have to make sure the batch size is divisible by the dp size
        from verl.trainer.main_ppo import create_rl_dataset, create_rl_sampler

        if train_dataset is None:
            train_dataset = create_rl_dataset(
                self.config.data.train_files, self.config.data, self.tokenizer, self.processor
            )
        if val_dataset is None:
            val_dataset = create_rl_dataset(
                self.config.data.val_files, self.config.data, self.tokenizer, self.processor
            )
        self.train_dataset, self.val_dataset = train_dataset, val_dataset

        if train_sampler is None:
            train_sampler = create_rl_sampler(self.config.data, self.train_dataset)
        if collate_fn is None:
            from verl.utils.dataset.rl_dataset import collate_fn as default_collate_fn

            collate_fn = default_collate_fn

        num_workers = self.config.data["dataloader_num_workers"]

        self.train_dataloader = StatefulDataLoader(
            dataset=self.train_dataset,
            batch_size=self.config.data.get("gen_batch_size", self.config.data.train_batch_size),
            num_workers=num_workers,
            drop_last=True,
            collate_fn=collate_fn,
            sampler=train_sampler,
        )

        val_batch_size = self.config.data.val_batch_size  # Prefer config value if set
        if val_batch_size is None:
            val_batch_size = len(self.val_dataset)

        self.val_dataloader = StatefulDataLoader(
            dataset=self.val_dataset,
            batch_size=val_batch_size,
            num_workers=num_workers,
            shuffle=self.config.data.get("validation_shuffle", True),
            drop_last=False,
            collate_fn=collate_fn,
        )

        assert len(self.train_dataloader) >= 1, "Train dataloader is empty!"
        assert len(self.val_dataloader) >= 1, "Validation dataloader is empty!"

        print(
            f"Size of train dataloader: {len(self.train_dataloader)}, Size of val dataloader: "
            f"{len(self.val_dataloader)}"
        )

        total_training_steps = len(self.train_dataloader) * self.config.trainer.total_epochs

        if self.config.trainer.total_training_steps is not None:
            total_training_steps = self.config.trainer.total_training_steps

        self.total_training_steps = total_training_steps
        print(f"Total training steps: {self.total_training_steps}")

        try:
            OmegaConf.set_struct(self.config, True)
            with open_dict(self.config):
                if OmegaConf.select(self.config, "actor_rollout_ref.actor.optim"):
                    self.config.actor_rollout_ref.actor.optim.total_training_steps = total_training_steps
                if OmegaConf.select(self.config, "critic.optim"):
                    self.config.critic.optim.total_training_steps = total_training_steps
        except Exception as e:
            print(f"Warning: Could not set total_training_steps in config. Structure missing? Error: {e}")

    def _dump_generations(self, inputs, outputs, scores, reward_extra_infos_dict, dump_path):
        """Dump rollout/validation samples as JSONL."""
        os.makedirs(dump_path, exist_ok=True)
        filename = os.path.join(dump_path, f"{self.global_steps}.jsonl")

        n = len(inputs)
        base_data = {
            "input": inputs,
            "output": outputs,
            "score": scores,
            "step": [self.global_steps] * n,
        }

        for k, v in reward_extra_infos_dict.items():
            if len(v) == n:
                base_data[k] = v

        lines = []
        for i in range(n):
            entry = {k: v[i] for k, v in base_data.items()}
            lines.append(json.dumps(entry, ensure_ascii=False))

        with open(filename, "w") as f:
            f.write("\n".join(lines) + "\n")

        print(f"Dumped generations to {filename}")

    def _maybe_log_val_generations(self, inputs, outputs, scores):
        """Log a table of validation samples to the configured logger (wandb or swanlab)"""

        generations_to_log = self.config.trainer.log_val_generations

        if generations_to_log == 0:
            return

        import numpy as np

        # Create tuples of (input, output, score) and sort by input text
        samples = list(zip(inputs, outputs, scores, strict=True))
        samples.sort(key=lambda x: x[0])  # Sort by input text

        # Use fixed random seed for deterministic shuffling
        rng = np.random.RandomState(42)
        rng.shuffle(samples)

        # Take first N samples after shuffling
        samples = samples[:generations_to_log]

        # Log to each configured logger
        self.validation_generations_logger.log(self.config.trainer.logger, samples, self.global_steps)

    def _validate(self):
        data_source_lst = []
        reward_extra_infos_dict: dict[str, list] = defaultdict(list)

        # Lists to collect samples for the table
        sample_inputs = []
        sample_outputs = []
        sample_scores = []
        sample_turns = []

        for test_data in self.val_dataloader:
            test_batch = DataProto.from_single_dict(test_data)

            # repeat test batch
            test_batch = test_batch.repeat(
                repeat_times=self.config.actor_rollout_ref.rollout.val_kwargs.n, interleave=True
            )

            # we only do validation on rule-based rm
            if self.config.reward_model.enable and test_batch[0].non_tensor_batch["reward_model"]["style"] == "model":
                return {}

            # Store original inputs
            input_ids = test_batch.batch["input_ids"]
            # TODO: Can we keep special tokens except for padding tokens?
            input_texts = [self.tokenizer.decode(ids, skip_special_tokens=True) for ids in input_ids]
            sample_inputs.extend(input_texts)

            batch_keys_to_pop = ["input_ids", "attention_mask", "position_ids"]
            non_tensor_batch_keys_to_pop = ["raw_prompt_ids"]
            if "multi_modal_data" in test_batch.non_tensor_batch:
                non_tensor_batch_keys_to_pop.append("multi_modal_data")
            if "raw_prompt" in test_batch.non_tensor_batch:
                non_tensor_batch_keys_to_pop.append("raw_prompt")
            if "tools_kwargs" in test_batch.non_tensor_batch:
                non_tensor_batch_keys_to_pop.append("tools_kwargs")
            if "interaction_kwargs" in test_batch.non_tensor_batch:
                non_tensor_batch_keys_to_pop.append("interaction_kwargs")
            if "agent_name" in test_batch.non_tensor_batch:
                non_tensor_batch_keys_to_pop.append("agent_name")
            test_gen_batch = test_batch.pop(
                batch_keys=batch_keys_to_pop,
                non_tensor_batch_keys=non_tensor_batch_keys_to_pop,
            )

            test_gen_batch.meta_info = {
                "eos_token_id": self.tokenizer.eos_token_id,
                "pad_token_id": self.tokenizer.pad_token_id,
                "recompute_log_prob": False,
                "do_sample": self.config.actor_rollout_ref.rollout.val_kwargs.do_sample,
                "validate": True,
                "global_steps": self.global_steps,
            }
            print(f"test_gen_batch meta info: {test_gen_batch.meta_info}")

            # pad to be divisible by dp_size
            size_divisor = (
                self.actor_rollout_wg.world_size
                if not self.async_rollout_mode
                else self.config.actor_rollout_ref.rollout.agent.num_workers
            )
            test_gen_batch_padded, pad_size = pad_dataproto_to_divisor(test_gen_batch, size_divisor)
            if not self.async_rollout_mode:
                test_output_gen_batch_padded = self.actor_rollout_wg.generate_sequences(test_gen_batch_padded)
            else:
                test_output_gen_batch_padded = self.async_rollout_manager.generate_sequences(test_gen_batch_padded)

            # unpad
            test_output_gen_batch = unpad_dataproto(test_output_gen_batch_padded, pad_size=pad_size)

            print("validation generation end")

            # Store generated outputs
            output_ids = test_output_gen_batch.batch["responses"]
            output_texts = [self.tokenizer.decode(ids, skip_special_tokens=True) for ids in output_ids]
            sample_outputs.extend(output_texts)

            test_batch = test_batch.union(test_output_gen_batch)
            test_batch.meta_info["validate"] = True

            # evaluate using reward_function
            if self.val_reward_fn is None:
                raise ValueError("val_reward_fn must be provided for validation.")
            result = self.val_reward_fn(test_batch, return_dict=True)
            reward_tensor = result["reward_tensor"]
            scores = reward_tensor.sum(-1).cpu().tolist()
            sample_scores.extend(scores)

            reward_extra_infos_dict["reward"].extend(scores)
            print(f"len reward_extra_infos_dict['reward']: {len(reward_extra_infos_dict['reward'])}")
            if "reward_extra_info" in result:
                for key, lst in result["reward_extra_info"].items():
                    reward_extra_infos_dict[key].extend(lst)
                    print(f"len reward_extra_infos_dict['{key}']: {len(reward_extra_infos_dict[key])}")

            # collect num_turns of each prompt
            if "__num_turns__" in test_batch.non_tensor_batch:
                sample_turns.append(test_batch.non_tensor_batch["__num_turns__"])

            data_source_lst.append(test_batch.non_tensor_batch.get("data_source", ["unknown"] * reward_tensor.shape[0]))

        self._maybe_log_val_generations(inputs=sample_inputs, outputs=sample_outputs, scores=sample_scores)

        # dump generations
        val_data_dir = self.config.trainer.get("validation_data_dir", None)
        if val_data_dir:
            self._dump_generations(
                inputs=sample_inputs,
                outputs=sample_outputs,
                scores=sample_scores,
                reward_extra_infos_dict=reward_extra_infos_dict,
                dump_path=val_data_dir,
            )

        for key_info, lst in reward_extra_infos_dict.items():
            assert len(lst) == 0 or len(lst) == len(sample_scores), f"{key_info}: {len(lst)=}, {len(sample_scores)=}"

        data_sources = np.concatenate(data_source_lst, axis=0)

        data_src2var2metric2val = process_validation_metrics(data_sources, sample_inputs, reward_extra_infos_dict)
        metric_dict = {}
        for data_source, var2metric2val in data_src2var2metric2val.items():
            core_var = "acc" if "acc" in var2metric2val else "reward"
            for var_name, metric2val in var2metric2val.items():
                n_max = max([int(name.split("@")[-1].split("/")[0]) for name in metric2val.keys()])
                for metric_name, metric_val in metric2val.items():
                    if (
                        (var_name == core_var)
                        and any(metric_name.startswith(pfx) for pfx in ["mean", "maj", "best"])
                        and (f"@{n_max}" in metric_name)
                    ):
                        metric_sec = "val-core"
                    else:
                        metric_sec = "val-aux"
                    pfx = f"{metric_sec}/{data_source}/{var_name}/{metric_name}"
                    metric_dict[pfx] = metric_val

        if len(sample_turns) > 0:
            sample_turns = np.concatenate(sample_turns)
            metric_dict["val-aux/num_turns/min"] = sample_turns.min()
            metric_dict["val-aux/num_turns/max"] = sample_turns.max()
            metric_dict["val-aux/num_turns/mean"] = sample_turns.mean()

        return metric_dict

    def init_workers(self):
        """Initialize distributed training workers using Ray backend.

        Creates:
        1. Ray resource pools from configuration
        2. Worker groups for each role (actor, critic, etc.)
        """
        self.resource_pool_manager.create_resource_pool()

        self.resource_pool_to_cls = {pool: {} for pool in self.resource_pool_manager.resource_pool_dict.values()}

        # create actor and rollout
        if self.hybrid_engine:
            resource_pool = self.resource_pool_manager.get_resource_pool(Role.ActorRollout)
            actor_rollout_cls = RayClassWithInitArgs(
                cls=self.role_worker_mapping[Role.ActorRollout],
                config=self.config.actor_rollout_ref,
                role="actor_rollout",
                profile_option=self.config.trainer.npu_profile.options,
            )
            self.resource_pool_to_cls[resource_pool]["actor_rollout"] = actor_rollout_cls
        else:
            raise NotImplementedError

        # create critic
        if self.use_critic:
            resource_pool = self.resource_pool_manager.get_resource_pool(Role.Critic)
            critic_cfg = omega_conf_to_dataclass(self.config.critic)
            critic_cls = RayClassWithInitArgs(cls=self.role_worker_mapping[Role.Critic], config=critic_cfg)
            self.resource_pool_to_cls[resource_pool]["critic"] = critic_cls

        # create reference policy if needed
        if self.use_reference_policy:
            resource_pool = self.resource_pool_manager.get_resource_pool(Role.RefPolicy)
            ref_policy_cls = RayClassWithInitArgs(
                self.role_worker_mapping[Role.RefPolicy],
                config=self.config.actor_rollout_ref,
                role="ref",
                profile_option=self.config.trainer.npu_profile.options,
            )
            self.resource_pool_to_cls[resource_pool]["ref"] = ref_policy_cls

        # create a reward model if reward_fn is None
        if self.use_rm:
            # we create a RM here
            resource_pool = self.resource_pool_manager.get_resource_pool(Role.RewardModel)
            rm_cls = RayClassWithInitArgs(self.role_worker_mapping[Role.RewardModel], config=self.config.reward_model)
            self.resource_pool_to_cls[resource_pool]["rm"] = rm_cls

        # initialize WorkerGroup
        # NOTE: if you want to use a different resource pool for each role, which can support different parallel size,
        # you should not use `create_colocated_worker_cls`.
        # Instead, directly pass different resource pool to different worker groups.
        # See https://github.com/volcengine/verl/blob/master/examples/ray/tutorial.ipynb for more information.
        all_wg = {}
        wg_kwargs = {}  # Setting up kwargs for RayWorkerGroup
        if OmegaConf.select(self.config.trainer, "ray_wait_register_center_timeout") is not None:
            wg_kwargs["ray_wait_register_center_timeout"] = self.config.trainer.ray_wait_register_center_timeout
        if OmegaConf.select(self.config.trainer, "profile_steps") is not None:
            wg_kwargs["profile_steps"] = OmegaConf.select(self.config.trainer, "profile_steps")
            assert OmegaConf.select(self.config.trainer, "worker_nsight_options") is not None, (
                "worker_nsight_options must be set when profile_steps is set"
            )
            wg_kwargs["worker_nsight_options"] = OmegaConf.to_container(
                OmegaConf.select(self.config.trainer, "worker_nsight_options")
            )
        wg_kwargs["device_name"] = self.device_name

        for resource_pool, class_dict in self.resource_pool_to_cls.items():
            worker_dict_cls = create_colocated_worker_cls(class_dict=class_dict)
            wg_dict = self.ray_worker_group_cls(
                resource_pool=resource_pool,
                ray_cls_with_init=worker_dict_cls,
                **wg_kwargs,
            )
            spawn_wg = wg_dict.spawn(prefix_set=class_dict.keys())
            all_wg.update(spawn_wg)

        if self.use_critic:
            self.critic_wg = all_wg["critic"]
            self.critic_wg.init_model()

        if self.use_reference_policy and not self.ref_in_actor:
            self.ref_policy_wg = all_wg["ref"]
            self.ref_policy_wg.init_model()

        if self.use_rm:
            self.rm_wg = all_wg["rm"]
            self.rm_wg.init_model()

        # we should create rollout at the end so that vllm can have a better estimation of kv cache memory
        self.actor_rollout_wg = all_wg["actor_rollout"]
        self.actor_rollout_wg.init_model()

        # create async rollout manager and request scheduler
        self.async_rollout_mode = False
        if self.config.actor_rollout_ref.rollout.mode == "async":
            from verl.experimental.agent_loop import AgentLoopManager

            self.async_rollout_mode = True
            self.async_rollout_manager = AgentLoopManager(
                config=self.config,
                worker_group=self.actor_rollout_wg,
            )

    def _save_checkpoint(self):
        from verl.utils.fs import local_mkdir_safe

        # path: given_path + `/global_step_{global_steps}` + `/actor`
        local_global_step_folder = os.path.join(
            self.config.trainer.default_local_dir, f"global_step_{self.global_steps}"
        )

        print(f"local_global_step_folder: {local_global_step_folder}")
        actor_local_path = os.path.join(local_global_step_folder, "actor")

        actor_remote_path = (
            None
            if self.config.trainer.default_hdfs_dir is None
            else os.path.join(self.config.trainer.default_hdfs_dir, f"global_step_{self.global_steps}", "actor")
        )

        remove_previous_ckpt_in_save = self.config.trainer.get("remove_previous_ckpt_in_save", False)
        if remove_previous_ckpt_in_save:
            print(
                "Warning: remove_previous_ckpt_in_save is deprecated,"
                + " set max_actor_ckpt_to_keep=1 and max_critic_ckpt_to_keep=1 instead"
            )
        max_actor_ckpt_to_keep = (
            self.config.trainer.get("max_actor_ckpt_to_keep", None) if not remove_previous_ckpt_in_save else 1
        )
        max_critic_ckpt_to_keep = (
            self.config.trainer.get("max_critic_ckpt_to_keep", None) if not remove_previous_ckpt_in_save else 1
        )

        self.actor_rollout_wg.save_checkpoint(
            actor_local_path, actor_remote_path, self.global_steps, max_ckpt_to_keep=max_actor_ckpt_to_keep
        )

        if self.use_critic:
            critic_local_path = os.path.join(local_global_step_folder, "critic")
            critic_remote_path = (
                None
                if self.config.trainer.default_hdfs_dir is None
                else os.path.join(self.config.trainer.default_hdfs_dir, f"global_step_{self.global_steps}", "critic")
            )
            self.critic_wg.save_checkpoint(
                critic_local_path, critic_remote_path, self.global_steps, max_ckpt_to_keep=max_critic_ckpt_to_keep
            )

        # save dataloader
        local_mkdir_safe(local_global_step_folder)
        dataloader_local_path = os.path.join(local_global_step_folder, "data.pt")
        dataloader_state_dict = self.train_dataloader.state_dict()
        torch.save(dataloader_state_dict, dataloader_local_path)

        # latest checkpointed iteration tracker (for atomic usage)
        local_latest_checkpointed_iteration = os.path.join(
            self.config.trainer.default_local_dir, "latest_checkpointed_iteration.txt"
        )
        with open(local_latest_checkpointed_iteration, "w") as f:
            f.write(str(self.global_steps))

    def _load_checkpoint(self):
        if self.config.trainer.resume_mode == "disable":
            return 0

        # load from hdfs
        if self.config.trainer.default_hdfs_dir is not None:
            raise NotImplementedError("load from hdfs is not implemented yet")
        else:
            checkpoint_folder = self.config.trainer.default_local_dir  # TODO: check path
            if not os.path.isabs(checkpoint_folder):
                working_dir = os.getcwd()
                checkpoint_folder = os.path.join(working_dir, checkpoint_folder)
            global_step_folder = find_latest_ckpt_path(checkpoint_folder)  # None if no latest

        # find global_step_folder
        if self.config.trainer.resume_mode == "auto":
            if global_step_folder is None:
                print("Training from scratch")
                return 0
        else:
            if self.config.trainer.resume_mode == "resume_path":
                assert isinstance(self.config.trainer.resume_from_path, str), "resume ckpt must be str type"
                assert "global_step_" in self.config.trainer.resume_from_path, (
                    "resume ckpt must specify the global_steps"
                )
                global_step_folder = self.config.trainer.resume_from_path
                if not os.path.isabs(global_step_folder):
                    working_dir = os.getcwd()
                    global_step_folder = os.path.join(working_dir, global_step_folder)
        print(f"Load from checkpoint folder: {global_step_folder}")
        # set global step
        self.global_steps = int(global_step_folder.split("global_step_")[-1])

        print(f"Setting global step to {self.global_steps}")
        print(f"Resuming from {global_step_folder}")

        actor_path = os.path.join(global_step_folder, "actor")
        critic_path = os.path.join(global_step_folder, "critic")
        # load actor
        self.actor_rollout_wg.load_checkpoint(
            actor_path, del_local_after_load=self.config.trainer.del_local_ckpt_after_load
        )
        # load critic
        if self.use_critic:
            self.critic_wg.load_checkpoint(
                critic_path, del_local_after_load=self.config.trainer.del_local_ckpt_after_load
            )

        # load dataloader,
        # TODO: from remote not implemented yet
        dataloader_local_path = os.path.join(global_step_folder, "data.pt")
        if os.path.exists(dataloader_local_path):
            dataloader_state_dict = torch.load(dataloader_local_path, weights_only=False)
            self.train_dataloader.load_state_dict(dataloader_state_dict)
        else:
            print(f"Warning: No dataloader state found at {dataloader_local_path}, will start from scratch")

    def _start_profiling(self, do_profile: bool) -> None:
        """Start profiling for all worker groups if profiling is enabled."""
        if do_profile:
            self.actor_rollout_wg.start_profile(role="e2e", profile_step=self.global_steps)
            if self.use_reference_policy:
                self.ref_policy_wg.start_profile()
            if self.use_critic:
                self.critic_wg.start_profile()
            if self.use_rm:
                self.rm_wg.start_profile()

    def _stop_profiling(self, do_profile: bool) -> None:
        """Stop profiling for all worker groups if profiling is enabled."""
        if do_profile:
            self.actor_rollout_wg.stop_profile()
            if self.use_reference_policy:
                self.ref_policy_wg.stop_profile()
            if self.use_critic:
                self.critic_wg.stop_profile()
            if self.use_rm:
                self.rm_wg.stop_profile()

    def _balance_batch(self, batch: DataProto, metrics, logging_prefix="global_seqlen"):
        """Reorder the data on single controller such that each dp rank gets similar total tokens"""
        attention_mask = batch.batch["attention_mask"]
        batch_size = attention_mask.shape[0]
        global_seqlen_lst = batch.batch["attention_mask"].view(batch_size, -1).sum(-1).tolist()  # (train_batch_size,)
        world_size = self.actor_rollout_wg.world_size
        global_partition_lst = get_seqlen_balanced_partitions(
            global_seqlen_lst, k_partitions=world_size, equal_size=True
        )
        # reorder based on index. The data will be automatically equally partitioned by dispatch function
        global_idx = torch.tensor([j for partition in global_partition_lst for j in partition])
        batch.reorder(global_idx)
        global_balance_stats = log_seqlen_unbalance(
            seqlen_list=global_seqlen_lst, partitions=global_partition_lst, prefix=logging_prefix
        )
        metrics.update(global_balance_stats)

    def fit(self):
        """
        The training loop of PPO.
        The driver process only need to call the compute functions of the worker group through RPC
        to construct the PPO dataflow.
        The light-weight advantage computation is done on the driver process.
        """
        from omegaconf import OmegaConf

        from verl.utils.tracking import Tracking

        logger = Tracking(
            project_name=self.config.trainer.project_name,
            experiment_name=self.config.trainer.experiment_name,
            default_backend=self.config.trainer.logger,
            config=OmegaConf.to_container(self.config, resolve=True),
        )

        self.global_steps = 0

        # load checkpoint before doing anything
        self._load_checkpoint()

        # perform validation before training
        # currently, we only support validation using the reward_function.
        if self.val_reward_fn is not None and self.config.trainer.get("val_before_train", True):
            val_metrics = self._validate()
            assert val_metrics, f"{val_metrics=}"
            pprint(f"Initial validation metrics: {val_metrics}")
            logger.log(data=val_metrics, step=self.global_steps)
            if self.config.trainer.get("val_only", False):
                return

        # add tqdm
        progress_bar = tqdm(total=self.total_training_steps, initial=self.global_steps, desc="Training Progress")

        # we start from step 1
        self.global_steps += 1
        last_val_metrics = None
<<<<<<< HEAD
        skip_steps = self.config.trainer.get("skip_steps", 0)

        for epoch in range(self.config.trainer.total_epochs):
            for batch_dict in self.train_dataloader:
                if self.global_steps <= skip_steps:
                    progress_bar.update(1)
                    self.global_steps += 1
                    continue
                do_profile = self.global_steps in self.config.trainer.profile_steps if self.config.trainer.profile_steps is not None else False
                if do_profile:
                    self.actor_rollout_wg.start_profile()
                    if self.use_reference_policy:
                        self.ref_policy_wg.start_profile()
                    if self.use_critic:
                        self.critic_wg.start_profile()
                    if self.use_rm:
                        self.rm_wg.start_profile()

=======
        self.max_steps_duration = 0

        for epoch in range(self.config.trainer.total_epochs):
            for batch_dict in self.train_dataloader:
>>>>>>> 76298add
                metrics = {}
                timing_raw = {}

                do_profile = (
                    self.global_steps in self.config.trainer.profile_steps
                    if self.config.trainer.profile_steps is not None
                    else False
                )
                with marked_timer("start_profile", timing_raw):
                    self._start_profiling(do_profile)

                batch: DataProto = DataProto.from_single_dict(batch_dict)

                # pop those keys for generation
                batch_keys_to_pop = ["input_ids", "attention_mask", "position_ids"]
                non_tensor_batch_keys_to_pop = ["raw_prompt_ids"]
                if "multi_modal_data" in batch.non_tensor_batch:
                    non_tensor_batch_keys_to_pop.append("multi_modal_data")
                if "raw_prompt" in batch.non_tensor_batch:
                    non_tensor_batch_keys_to_pop.append("raw_prompt")
                if "tools_kwargs" in batch.non_tensor_batch:
                    non_tensor_batch_keys_to_pop.append("tools_kwargs")
                if "interaction_kwargs" in batch.non_tensor_batch:
                    non_tensor_batch_keys_to_pop.append("interaction_kwargs")
                if "index" in batch.non_tensor_batch:
                    non_tensor_batch_keys_to_pop.append("index")
                if "agent_name" in batch.non_tensor_batch:
                    non_tensor_batch_keys_to_pop.append("agent_name")

                gen_batch = batch.pop(
                    batch_keys=batch_keys_to_pop,
                    non_tensor_batch_keys=non_tensor_batch_keys_to_pop,
                )

                # pass global_steps to trace
                gen_batch.meta_info["global_steps"] = self.global_steps
                gen_batch = gen_batch.repeat(repeat_times=self.config.actor_rollout_ref.rollout.n, interleave=True)

                is_last_step = self.global_steps >= self.total_training_steps

                with marked_timer("step", timing_raw):
                    # generate a batch
                    with marked_timer("gen", timing_raw, color="red"):
                        if not self.async_rollout_mode:
                            gen_batch_output = self.actor_rollout_wg.generate_sequences(gen_batch)
                        else:
                            gen_batch_output = self.async_rollout_manager.generate_sequences(gen_batch)
                        timing_raw.update(gen_batch_output.meta_info["timing"])
                        gen_batch_output.meta_info.pop("timing", None)

                    if self.config.algorithm.adv_estimator == AdvantageEstimator.REMAX:
                        if self.reward_fn is None:
                            raise ValueError("A reward_fn is required for REMAX advantage estimation.")

                        with marked_timer("gen_max", timing_raw, color="purple"):
                            gen_baseline_batch = deepcopy(gen_batch)
                            gen_baseline_batch.meta_info["do_sample"] = False
                            if not self.async_rollout_mode:
                                gen_baseline_output = self.actor_rollout_wg.generate_sequences(gen_baseline_batch)
                            else:
                                gen_baseline_output = self.async_rollout_manager.generate_sequences(gen_baseline_batch)
                            batch = batch.union(gen_baseline_output)
                            reward_baseline_tensor = self.reward_fn(batch)
                            reward_baseline_tensor = reward_baseline_tensor.sum(dim=-1)

                            batch.pop(batch_keys=list(gen_baseline_output.batch.keys()))

                            batch.batch["reward_baselines"] = reward_baseline_tensor

                            del gen_baseline_batch, gen_baseline_output

                    batch.non_tensor_batch["uid"] = np.array(
                        [str(uuid.uuid4()) for _ in range(len(batch.batch))], dtype=object
                    )
                    # repeat to align with repeated responses in rollout
                    batch = batch.repeat(repeat_times=self.config.actor_rollout_ref.rollout.n, interleave=True)
                    batch = batch.union(gen_batch_output)

                    if "response_mask" not in batch.batch.keys():
                        batch.batch["response_mask"] = compute_response_mask(batch)
                    # Balance the number of valid tokens across DP ranks.
                    # NOTE: This usually changes the order of data in the `batch`,
                    # which won't affect the advantage calculation (since it's based on uid),
                    # but might affect the loss calculation (due to the change of mini-batching).
                    # TODO: Decouple the DP balancing and mini-batching.
                    if self.config.trainer.balance_batch:
                        self._balance_batch(batch, metrics=metrics)

                    # compute global_valid tokens
                    batch.meta_info["global_token_num"] = torch.sum(batch.batch["attention_mask"], dim=-1).tolist()

                    with marked_timer("reward", timing_raw, color="yellow"):
                        # compute reward model score
                        if self.use_rm:
                            reward_tensor = self.rm_wg.compute_rm_score(batch)
                            batch = batch.union(reward_tensor)

                        if self.config.reward_model.launch_reward_fn_async:
                            future_reward = compute_reward_async.remote(data=batch, reward_fn=self.reward_fn)
                        else:
                            reward_tensor, reward_extra_infos_dict = compute_reward(batch, self.reward_fn)

                    # recompute old_log_probs
                    with marked_timer("old_log_prob", timing_raw, color="blue"):
                        old_log_prob = self.actor_rollout_wg.compute_log_prob(batch)
                        entropys = old_log_prob.batch["entropys"]
                        response_masks = batch.batch["response_mask"]
                        loss_agg_mode = self.config.actor_rollout_ref.actor.loss_agg_mode
                        entropy_agg = agg_loss(loss_mat=entropys, loss_mask=response_masks, loss_agg_mode=loss_agg_mode)
                        old_log_prob_metrics = {"actor/entropy": entropy_agg.detach().item()}
                        metrics.update(old_log_prob_metrics)
                        old_log_prob.batch.pop("entropys")
                        batch = batch.union(old_log_prob)

                        if "rollout_log_probs" in batch.batch.keys():
                            # TODO: we may want to add diff of probs too.
                            rollout_old_log_probs = batch.batch["rollout_log_probs"]
                            actor_old_log_probs = batch.batch["old_log_probs"]
                            attention_mask = batch.batch["attention_mask"]
                            responses = batch.batch["responses"]
                            response_length = responses.size(1)
                            response_mask = attention_mask[:, -response_length:]

                            rollout_probs = torch.exp(rollout_old_log_probs)
                            actor_probs = torch.exp(actor_old_log_probs)
                            rollout_probs_diff = torch.abs(rollout_probs - actor_probs)
                            rollout_probs_diff = torch.masked_select(rollout_probs_diff, response_mask.bool())
                            rollout_probs_diff_max = torch.max(rollout_probs_diff)
                            rollout_probs_diff_mean = torch.mean(rollout_probs_diff)
                            rollout_probs_diff_std = torch.std(rollout_probs_diff)
                            metrics.update(
                                {
                                    "training/rollout_probs_diff_max": rollout_probs_diff_max.detach().item(),
                                    "training/rollout_probs_diff_mean": rollout_probs_diff_mean.detach().item(),
                                    "training/rollout_probs_diff_std": rollout_probs_diff_std.detach().item(),
                                }
                            )

                    if self.use_reference_policy:
                        # compute reference log_prob
                        with marked_timer("ref", timing_raw, color="olive"):
                            if not self.ref_in_actor:
                                ref_log_prob = self.ref_policy_wg.compute_ref_log_prob(batch)
                            else:
                                ref_log_prob = self.actor_rollout_wg.compute_ref_log_prob(batch)
                            batch = batch.union(ref_log_prob)

                    # compute values
                    if self.use_critic:
                        with marked_timer("values", timing_raw, color="cyan"):
                            values = self.critic_wg.compute_values(batch)
                            batch = batch.union(values)

                    with marked_timer("adv", timing_raw, color="brown"):
                        # we combine with rule-based rm
                        reward_extra_infos_dict: dict[str, list]
                        if self.config.reward_model.launch_reward_fn_async:
                            reward_tensor, reward_extra_infos_dict = ray.get(future_reward)
                        batch.batch["token_level_scores"] = reward_tensor

                        if reward_extra_infos_dict:
                            batch.non_tensor_batch.update({k: np.array(v) for k, v in reward_extra_infos_dict.items()})

                        # compute rewards. apply_kl_penalty if available
                        if self.config.algorithm.use_kl_in_reward:
                            batch, kl_metrics = apply_kl_penalty(
                                batch, kl_ctrl=self.kl_ctrl_in_reward, kl_penalty=self.config.algorithm.kl_penalty
                            )
                            metrics.update(kl_metrics)
                        else:
                            batch.batch["token_level_rewards"] = batch.batch["token_level_scores"]

                        # compute advantages, executed on the driver process

                        norm_adv_by_std_in_grpo = self.config.algorithm.get(
                            "norm_adv_by_std_in_grpo", True
                        )  # GRPO adv normalization factor

                        batch = compute_advantage(
                            batch,
                            adv_estimator=self.config.algorithm.adv_estimator,
                            gamma=self.config.algorithm.gamma,
                            lam=self.config.algorithm.lam,
                            num_repeat=self.config.actor_rollout_ref.rollout.n,
                            norm_adv_by_std_in_grpo=norm_adv_by_std_in_grpo,
                            config=self.config.algorithm,
                        )

                    # update critic
                    if self.use_critic:
                        with marked_timer("update_critic", timing_raw, color="pink"):
                            critic_output = self.critic_wg.update_critic(batch)
                        critic_output_metrics = reduce_metrics(critic_output.meta_info["metrics"])
                        metrics.update(critic_output_metrics)

                    # implement critic warmup
                    if self.config.trainer.critic_warmup <= self.global_steps:
                        # update actor
                        with marked_timer("update_actor", timing_raw, color="red"):
                            batch.meta_info["multi_turn"] = self.config.actor_rollout_ref.rollout.multi_turn.enable
                            actor_output = self.actor_rollout_wg.update_actor(batch)
                        actor_output_metrics = reduce_metrics(actor_output.meta_info["metrics"])
                        metrics.update(actor_output_metrics)

                    # Log rollout generations if enabled
                    rollout_data_dir = self.config.trainer.get("rollout_data_dir", None)
                    if rollout_data_dir:
                        with marked_timer("dump_rollout_generations", timing_raw, color="green"):
                            inputs = self.tokenizer.batch_decode(batch.batch["prompts"], skip_special_tokens=True)
                            outputs = self.tokenizer.batch_decode(batch.batch["responses"], skip_special_tokens=True)
                            scores = batch.batch["token_level_scores"].sum(-1).cpu().tolist()
                            if "request_id" in batch.non_tensor_batch:
                                reward_extra_infos_dict.setdefault(
                                    "request_id",
                                    batch.non_tensor_batch["request_id"].tolist(),
                                )
                            self._dump_generations(
                                inputs=inputs,
                                outputs=outputs,
                                scores=scores,
                                reward_extra_infos_dict=reward_extra_infos_dict,
                                dump_path=rollout_data_dir,
                            )

                    # validate
                    if (
                        self.val_reward_fn is not None
                        and self.config.trainer.test_freq > 0
                        and (is_last_step or self.global_steps % self.config.trainer.test_freq == 0)
                    ):
                        with marked_timer("testing", timing_raw, color="green"):
                            val_metrics: dict = self._validate()
                            if is_last_step:
                                last_val_metrics = val_metrics
                        metrics.update(val_metrics)

                    # Check if the ESI (Elastic Server Instance)/training plan is close to expiration.
                    esi_close_to_expiration = should_save_ckpt_esi(
                        max_steps_duration=self.max_steps_duration,
                        redundant_time=self.config.trainer.esi_redundant_time,
                    )
                    # Check if the conditions for saving a checkpoint are met.
                    # The conditions include a mandatory condition (1) and
                    # one of the following optional conditions (2/3/4):
                    # 1. The save frequency is set to a positive value.
                    # 2. It's the last training step.
                    # 3. The current step number is a multiple of the save frequency.
                    # 4. The ESI(Elastic Server Instance)/training plan is close to expiration.
                    if self.config.trainer.save_freq > 0 and (
                        is_last_step
                        or self.global_steps % self.config.trainer.save_freq == 0
                        or esi_close_to_expiration
                    ):
                        if esi_close_to_expiration:
                            print("Force saving checkpoint: ESI instance expiration approaching.")
                        with marked_timer("save_checkpoint", timing_raw, color="green"):
                            self._save_checkpoint()

                with marked_timer("stop_profile", timing_raw):
                    self._stop_profiling(do_profile)

                steps_duration = timing_raw["step"]
                self.max_steps_duration = max(self.max_steps_duration, steps_duration)

                # training metrics
                metrics.update(
                    {
                        "training/global_step": self.global_steps,
                        "training/epoch": epoch,
                    }
                )
                # collect metrics
                metrics.update(compute_data_metrics(batch=batch, use_critic=self.use_critic))
                metrics.update(compute_timing_metrics(batch=batch, timing_raw=timing_raw))
                # TODO: implement actual tflpo and theoretical tflpo
                n_gpus = self.resource_pool_manager.get_n_gpus()
                metrics.update(compute_throughout_metrics(batch=batch, timing_raw=timing_raw, n_gpus=n_gpus))

                # this is experimental and may be changed/removed in the future in favor of a general-purpose one
                if isinstance(self.train_dataloader.sampler, AbstractCurriculumSampler):
                    self.train_dataloader.sampler.update(batch=batch)

                # TODO: make a canonical logger that supports various backend
                logger.log(data=metrics, step=self.global_steps)

                progress_bar.update(1)
                self.global_steps += 1

                if is_last_step:
                    pprint(f"Final validation metrics: {last_val_metrics}")
                    progress_bar.close()
                    return

                # this is experimental and may be changed/removed in the future
                # in favor of a general-purpose data buffer pool
                if hasattr(self.train_dataset, "on_batch_end"):
                    # The dataset may be changed after each training batch
                    self.train_dataset.on_batch_end(batch=batch)<|MERGE_RESOLUTION|>--- conflicted
+++ resolved
@@ -1067,7 +1067,7 @@
         # we start from step 1
         self.global_steps += 1
         last_val_metrics = None
-<<<<<<< HEAD
+        self.max_steps_duration = 0
         skip_steps = self.config.trainer.get("skip_steps", 0)
 
         for epoch in range(self.config.trainer.total_epochs):
@@ -1076,22 +1076,6 @@
                     progress_bar.update(1)
                     self.global_steps += 1
                     continue
-                do_profile = self.global_steps in self.config.trainer.profile_steps if self.config.trainer.profile_steps is not None else False
-                if do_profile:
-                    self.actor_rollout_wg.start_profile()
-                    if self.use_reference_policy:
-                        self.ref_policy_wg.start_profile()
-                    if self.use_critic:
-                        self.critic_wg.start_profile()
-                    if self.use_rm:
-                        self.rm_wg.start_profile()
-
-=======
-        self.max_steps_duration = 0
-
-        for epoch in range(self.config.trainer.total_epochs):
-            for batch_dict in self.train_dataloader:
->>>>>>> 76298add
                 metrics = {}
                 timing_raw = {}
 
