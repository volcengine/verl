--- conflicted
+++ resolved
@@ -213,7 +213,6 @@
 
 def compute_advantage(
     data: DataProto,
-<<<<<<< HEAD
     adv_estimator: AdvantageEstimator,
     gamma: float = 1.0,
     lam: float = 1.0,
@@ -222,16 +221,6 @@
     norm_adv_by_std_in_grpo: bool = True,
     config: Optional[AlgoConfig] = None,
 ) -> DataProto:
-=======
-    adv_estimator,
-    gamma=1.0,
-    lam=1.0,
-    num_repeat=1,
-    multi_turn=False,
-    norm_adv_by_std_in_grpo=True,
-    config=None,
-):
->>>>>>> b6690150
     """Compute advantage estimates for policy optimization.
 
     This function computes advantage estimates using various estimators like GAE, GRPO, REINFORCE++, etc.
@@ -244,14 +233,9 @@
         lam (float, optional): Lambda parameter for GAE. Defaults to 1.0.
         num_repeat (int, optional): Number of times to repeat the computation. Defaults to 1.
         multi_turn (bool, optional): Whether the data is from a multi-turn conversation. Defaults to False.
-<<<<<<< HEAD
-        norm_adv_by_std_in_grpo (bool, optional): Whether to normalize advantages by standard deviation in GRPO. Defaults to True.
-        config (AlgoConfig, optional): Algorithm configuration containing settings. Defaults to None.
-=======
         norm_adv_by_std_in_grpo (bool, optional): Whether to normalize advantages by standard deviation in
             GRPO. Defaults to True.
         config (dict, optional): Configuration dictionary for algorithm settings. Defaults to None.
->>>>>>> b6690150
 
     Returns:
         DataProto: The updated data with computed advantages and returns.
@@ -413,12 +397,8 @@
             assert (
                 n_gpus % (model_parallel_size * config.actor_rollout_ref.actor.megatron.context_parallel_size) == 0
             ), (
-<<<<<<< HEAD
-                f"n_gpus ({n_gpus}) must be divisible by model_parallel_size ({model_parallel_size}) times context_parallel_size ({config.actor_rollout_ref.actor.megatron.context_parallel_size})"
-=======
                 f"n_gpus ({n_gpus}) must be divisible by model_parallel_size ({model_parallel_size}) times "
                 f"context_parallel_size ({config.actor_rollout_ref.actor.megatron.context_parallel_size})"
->>>>>>> b6690150
             )
             megatron_dp = n_gpus // (
                 model_parallel_size * config.actor_rollout_ref.actor.megatron.context_parallel_size
@@ -430,12 +410,8 @@
         # 1. Check total batch size for data correctness
         real_train_batch_size = config.data.train_batch_size * config.actor_rollout_ref.rollout.n
         assert real_train_batch_size % minimal_bsz == 0, (
-<<<<<<< HEAD
-            f"real_train_batch_size ({real_train_batch_size}) must be divisible by minimal possible batch size ({minimal_bsz})"
-=======
             f"real_train_batch_size ({real_train_batch_size}) must be divisible by minimal possible batch size "
             f"({minimal_bsz})"
->>>>>>> b6690150
         )
 
         # A helper function to check "micro_batch_size" vs "micro_batch_size_per_gpu"
@@ -460,13 +436,8 @@
 
                 if mbs is not None and mbs_per_gpu is not None:
                     raise ValueError(
-<<<<<<< HEAD
-                        f"[{name}] You have set both '{name}.{param}' AND '{name}.{param_per_gpu}'. Please remove '{name}.{param}' because only '*_{param_per_gpu}'"
-                        + "is supported (the former is deprecated)."
-=======
                         f"[{name}] You have set both '{name}.{param}' AND '{name}.{param_per_gpu}'. Please remove "
                         f"'{name}.{param}' because only '*_{param_per_gpu}' is supported (the former is deprecated)."
->>>>>>> b6690150
                     )
 
         if not config.actor_rollout_ref.actor.use_dynamic_bsz:
@@ -572,16 +543,10 @@
                 config.actor_rollout_ref.rollout.multi_turn.tool_config_path is not None
                 or config.actor_rollout_ref.rollout.multi_turn.interaction_config_path is not None
             ), (
-<<<<<<< HEAD
-                "tool_config_path or interaction_config_path must be set when enabling multi_turn with tool, due to no role-playing support"
-            )
-            assert self.config.algorithm.adv_estimator in [AdvantageEstimator.GRPO], (
-=======
                 "tool_config_path or interaction_config_path must be set when enabling multi_turn with tool, "
                 "due to no role-playing support"
             )
             assert config.algorithm.adv_estimator in [AdvantageEstimator.GRPO], (
->>>>>>> b6690150
                 "only GRPO is tested for multi-turn with tool"
             )
 
@@ -637,12 +602,8 @@
         assert len(self.val_dataloader) >= 1, "Validation dataloader is empty!"
 
         print(
-<<<<<<< HEAD
-            f"Size of train dataloader: {len(self.train_dataloader)}, Size of val dataloader: {len(self.val_dataloader)}"
-=======
             f"Size of train dataloader: {len(self.train_dataloader)}, Size of val dataloader: "
             f"{len(self.val_dataloader)}"
->>>>>>> b6690150
         )
 
         total_training_steps = len(self.train_dataloader) * self.config.trainer.total_epochs
