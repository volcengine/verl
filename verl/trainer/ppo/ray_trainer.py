--- conflicted
+++ resolved
@@ -53,7 +53,7 @@
     RewardModel = 5
     ActorRolloutRef = 6
 
-class AdvantageEstimator(str,Enum):
+class AdvantageEstimator(str, Enum):
     """
     Using an enumeration class to avoid spelling errors in adv_estimator
     """
@@ -389,11 +389,7 @@
 
         if self.config.algorithm.adv_estimator == AdvantageEstimator.GAE:
             self.use_critic = True
-<<<<<<< HEAD
         elif self.config.algorithm.adv_estimator in [AdvantageEstimator.GRPO, AdvantageEstimator.REINFORCE_PLUS_PLUS, AdvantageEstimator.REMAX, AdvantageEstimator.RLOO]:
-=======
-        elif self.config.algorithm.adv_estimator in ['grpo', 'reinforce_plus_plus', 'remax', 'rloo']:
->>>>>>> 0dc8e859
             self.use_critic = False
         else:
             raise NotImplementedError
