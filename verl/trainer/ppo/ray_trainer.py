--- conflicted
+++ resolved
@@ -123,14 +123,7 @@
     def _check_resource_available(self):
         """Check if the resource pool can be satisfied in this ray cluster."""
         node_available_resources = ray.state.available_resources_per_node()
-<<<<<<< HEAD
-        node_available_gpus = {
-            node: node_info.get('NPU', 0) if 'NPU' in node_info else node_info.get('GPU', 0)
-            for node, node_info in node_available_resources.items()
-        }
-=======
-        node_available_gpus = {node: node_info.get("GPU", 0) for node, node_info in node_available_resources.items()}
->>>>>>> e12edc7f
+        node_available_gpus = {node: node_info.get("GPU", 0) if "GPU" in node_info else node_info.get("NPU", 0) for node, node_info in node_available_resources.items()}
 
         # check total required gpus can be satisfied
         total_available_gpus = sum(node_available_gpus.values())
@@ -277,19 +270,6 @@
 
     # TODO: support each role have individual ray_worker_group_cls,
     # i.e., support different backend of different role
-<<<<<<< HEAD
-    def __init__(self,
-                 config,
-                 tokenizer,
-                 role_worker_mapping: dict[Role, WorkerType],
-                 resource_pool_manager: ResourcePoolManager,
-                 ray_worker_group_cls: RayWorkerGroup = RayWorkerGroup,
-                 processor=None,
-                 reward_fn=None,
-                 val_reward_fn=None,
-                 device_name=None):
-
-=======
     def __init__(
         self,
         config,
@@ -304,10 +284,8 @@
         val_dataset: Optional[Dataset] = None,
         collate_fn=None,
         train_sampler: Optional[Sampler] = None,
+        device_name=None,
     ):
->>>>>>> e12edc7f
-        # assert torch.cuda.is_available(), 'cuda must be available on driver'
-
         self.tokenizer = tokenizer
         self.processor = processor
         self.config = config
@@ -723,15 +701,8 @@
         if self.use_rm:
             # we create a RM here
             resource_pool = self.resource_pool_manager.get_resource_pool(Role.RewardModel)
-<<<<<<< HEAD
-            rm_cls = RayClassWithInitArgs(self.role_worker_mapping[Role.RewardModel],
-                                          config=self.config.reward_model,
-                                          device_name=self.device_name)
-            self.resource_pool_to_cls[resource_pool]['rm'] = rm_cls
-=======
-            rm_cls = RayClassWithInitArgs(self.role_worker_mapping[Role.RewardModel], config=self.config.reward_model)
+            rm_cls = RayClassWithInitArgs(self.role_worker_mapping[Role.RewardModel], config=self.config.reward_model, device_name=self.device_name)
             self.resource_pool_to_cls[resource_pool]["rm"] = rm_cls
->>>>>>> e12edc7f
 
         # initialize WorkerGroup
         # NOTE: if you want to use a different resource pool for each role, which can support different parallel size,
@@ -745,13 +716,7 @@
 
         for resource_pool, class_dict in self.resource_pool_to_cls.items():
             worker_dict_cls = create_colocated_worker_cls(class_dict=class_dict)
-<<<<<<< HEAD
-            wg_dict = self.ray_worker_group_cls(resource_pool=resource_pool,
-                                                ray_cls_with_init=worker_dict_cls,
-                                                device_name=self.device_name)
-=======
-            wg_dict = self.ray_worker_group_cls(resource_pool=resource_pool, ray_cls_with_init=worker_dict_cls, **wg_kwargs)
->>>>>>> e12edc7f
+            wg_dict = self.ray_worker_group_cls(resource_pool=resource_pool, ray_cls_with_init=worker_dict_cls, device_name=self.device_name, **wg_kwargs)
             spawn_wg = wg_dict.spawn(prefix_set=class_dict.keys())
             all_wg.update(spawn_wg)
 
@@ -1079,27 +1044,15 @@
                             )
 
                     # validate
-<<<<<<< HEAD
-                    if self.val_reward_fn is not None and self.config.trainer.test_freq > 0 and \
-                            (is_last_step or self.global_steps % self.config.trainer.test_freq == 0):
-                        with _timer('testing', timing_raw):
-=======
                     if self.val_reward_fn is not None and self.config.trainer.test_freq > 0 and (is_last_step or self.global_steps % self.config.trainer.test_freq == 0):
                         with _timer("testing", timing_raw):
->>>>>>> e12edc7f
                             val_metrics: dict = self._validate()
                             if is_last_step:
                                 last_val_metrics = val_metrics
                         metrics.update(val_metrics)
 
-<<<<<<< HEAD
-                    if self.config.trainer.save_freq > 0 and (is_last_step or \
-                                                              self.global_steps % self.config.trainer.save_freq == 0):
-                        with _timer('save_checkpoint', timing_raw):
-=======
                     if self.config.trainer.save_freq > 0 and (is_last_step or self.global_steps % self.config.trainer.save_freq == 0):
                         with _timer("save_checkpoint", timing_raw):
->>>>>>> e12edc7f
                             self._save_checkpoint()
 
                 # training metrics
