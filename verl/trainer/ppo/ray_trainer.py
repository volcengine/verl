# Copyright 2024 Bytedance Ltd. and/or its affiliates
# Copyright 2023-2024 SGLang Team
# Copyright 2025 ModelBest Inc. and/or its affiliates
#
# Licensed under the Apache License, Version 2.0 (the "License");
# you may not use this file except in compliance with the License.
# You may obtain a copy of the License at
#
#     http://www.apache.org/licenses/LICENSE-2.0
#
# Unless required by applicable law or agreed to in writing, software
# distributed under the License is distributed on an "AS IS" BASIS,
# WITHOUT WARRANTIES OR CONDITIONS OF ANY KIND, either express or implied.
# See the License for the specific language governing permissions and
# limitations under the License.
"""
PPO Trainer with Ray-based single controller.
This trainer supports model-agonistic model initialization with huggingface
"""

import json
import os
import uuid
import warnings
from collections import defaultdict
from copy import deepcopy
from dataclasses import dataclass, field
from enum import Enum
from pprint import pprint
from typing import Optional

import numpy as np
import ray
import torch
from omegaconf import OmegaConf, open_dict
from torch.utils.data import Dataset, Sampler
from torchdata.stateful_dataloader import StatefulDataLoader
from tqdm import tqdm

from verl import DataProto
from verl.experimental.dataset.sampler import AbstractCurriculumSampler
from verl.protocol import pad_dataproto_to_divisor, unpad_dataproto
from verl.single_controller.base import Worker
from verl.single_controller.ray import RayClassWithInitArgs, RayResourcePool, RayWorkerGroup
from verl.single_controller.ray.base import create_colocated_worker_cls
from verl.trainer.config import AlgoConfig
from verl.trainer.ppo import core_algos
from verl.trainer.ppo.core_algos import AdvantageEstimator, agg_loss
from verl.trainer.ppo.metric_utils import (
    compute_data_metrics,
    compute_throughout_metrics,
    compute_timing_metrics,
    process_validation_metrics,
)
from verl.trainer.ppo.reward import compute_reward, compute_reward_async
from verl.utils.checkpoint.checkpoint_manager import find_latest_ckpt_path, should_save_ckpt_esi
from verl.utils.config import omega_conf_to_dataclass
from verl.utils.debug import marked_timer
from verl.utils.metric import reduce_metrics
from verl.utils.rollout_skip import RolloutSkip
from verl.utils.seqlen_balancing import get_seqlen_balanced_partitions, log_seqlen_unbalance
from verl.utils.torch_functional import masked_mean
from verl.utils.tracking import ValidationGenerationsLogger

WorkerType = type[Worker]


class Role(Enum):
    """
    To create more roles dynamically, you can subclass Role and add new members
    """

    Actor = 0
    Rollout = 1
    ActorRollout = 2
    Critic = 3
    RefPolicy = 4
    RewardModel = 5
    ActorRolloutRef = 6


@dataclass
class ResourcePoolManager:
    """
    Define a resource pool specification. Resource pool will be initialized first.
    """

    resource_pool_spec: dict[str, list[int]]
    mapping: dict[Role, str]
    resource_pool_dict: dict[str, RayResourcePool] = field(default_factory=dict)

    def create_resource_pool(self):
        """Create Ray resource pools for distributed training.

        Initializes resource pools based on the resource pool specification,
        with each pool managing GPU resources across multiple nodes.
        For FSDP backend, uses max_colocate_count=1 to merge WorkerGroups.
        For Megatron backend, uses max_colocate_count>1 for different models.
        """
        for resource_pool_name, process_on_nodes in self.resource_pool_spec.items():
            # max_colocate_count means the number of WorkerGroups (i.e. processes) in each RayResourcePool
            # For FSDP backend, we recommend using max_colocate_count=1 that merge all WorkerGroups into one.
            # For Megatron backend, we recommend using max_colocate_count>1
            # that can utilize different WorkerGroup for differnt models
            resource_pool = RayResourcePool(
                process_on_nodes=process_on_nodes, use_gpu=True, max_colocate_count=1, name_prefix=resource_pool_name
            )
            self.resource_pool_dict[resource_pool_name] = resource_pool

        self._check_resource_available()

    def get_resource_pool(self, role: Role) -> RayResourcePool:
        """Get the resource pool of the worker_cls"""
        return self.resource_pool_dict[self.mapping[role]]

    def get_n_gpus(self) -> int:
        """Get the number of gpus in this cluster."""
        return sum([n_gpus for process_on_nodes in self.resource_pool_spec.values() for n_gpus in process_on_nodes])

    def _check_resource_available(self):
        """Check if the resource pool can be satisfied in this ray cluster."""
        node_available_resources = ray.state.available_resources_per_node()
        node_available_gpus = {
            node: node_info.get("GPU", 0) if "GPU" in node_info else node_info.get("NPU", 0)
            for node, node_info in node_available_resources.items()
        }

        # check total required gpus can be satisfied
        total_available_gpus = sum(node_available_gpus.values())
        total_required_gpus = sum(
            [n_gpus for process_on_nodes in self.resource_pool_spec.values() for n_gpus in process_on_nodes]
        )
        if total_available_gpus < total_required_gpus:
            raise ValueError(
                f"Total available GPUs {total_available_gpus} is less than total desired GPUs {total_required_gpus}"
            )

        # check each resource pool can be satisfied, O(#resource_pools * #nodes)
        for resource_pool_name, process_on_nodes in self.resource_pool_spec.items():
            num_gpus, num_nodes = process_on_nodes[0], len(process_on_nodes)
            for node, available_gpus in node_available_gpus.items():
                if available_gpus >= num_gpus:
                    node_available_gpus[node] -= num_gpus
                    num_nodes -= 1
                    if num_nodes == 0:
                        break
            if num_nodes > 0:
                raise ValueError(
                    f"Resource pool {resource_pool_name}: {num_gpus}*{num_nodes}"
                    + "cannot be satisfied in this ray cluster"
                )


def apply_kl_penalty(data: DataProto, kl_ctrl: core_algos.AdaptiveKLController, kl_penalty="kl"):
    """Apply KL penalty to the token-level rewards.

    This function computes the KL divergence between the reference policy and current policy,
    then applies a penalty to the token-level rewards based on this divergence.

    Args:
        data (DataProto): The data containing batched model outputs and inputs.
        kl_ctrl (core_algos.AdaptiveKLController): Controller for adaptive KL penalty.
        kl_penalty (str, optional): Type of KL penalty to apply. Defaults to "kl".

    Returns:
        tuple: A tuple containing:
            - The updated data with token-level rewards adjusted by KL penalty
            - A dictionary of metrics related to the KL penalty
    """
    response_mask = data.batch["response_mask"]
    token_level_scores = data.batch["token_level_scores"]
    batch_size = data.batch.batch_size[0]

    # compute kl between ref_policy and current policy
    # When apply_kl_penalty, algorithm.use_kl_in_reward=True, so the reference model has been enabled.
    kld = core_algos.kl_penalty(
        data.batch["old_log_probs"], data.batch["ref_log_prob"], kl_penalty=kl_penalty
    )  # (batch_size, response_length)
    kld = kld * response_mask
    beta = kl_ctrl.value

    token_level_rewards = token_level_scores - beta * kld

    current_kl = masked_mean(kld, mask=response_mask, axis=-1)  # average over sequence
    current_kl = torch.mean(current_kl, dim=0).item()

    # according to https://github.com/huggingface/trl/blob/951ca1841f29114b969b57b26c7d3e80a39f75a0/trl/trainer/ppo_trainer.py#L837
    kl_ctrl.update(current_kl=current_kl, n_steps=batch_size)
    data.batch["token_level_rewards"] = token_level_rewards

    metrics = {"actor/reward_kl_penalty": current_kl, "actor/reward_kl_penalty_coeff": beta}

    return data, metrics


def compute_response_mask(data: DataProto):
    """Compute the attention mask for the response part of the sequence.

    This function extracts the portion of the attention mask that corresponds to the model's response,
    which is used for masking computations that should only apply to response tokens.

    Args:
        data (DataProto): The data containing batched model outputs and inputs.

    Returns:
        torch.Tensor: The attention mask for the response tokens.
    """
    responses = data.batch["responses"]
    response_length = responses.size(1)
    attention_mask = data.batch["attention_mask"]
    return attention_mask[:, -response_length:]


def compute_advantage(
    data: DataProto,
    adv_estimator: AdvantageEstimator,
    gamma: float = 1.0,
    lam: float = 1.0,
    num_repeat: int = 1,
    norm_adv_by_std_in_grpo: bool = True,
    config: Optional[AlgoConfig] = None,
) -> DataProto:
    """Compute advantage estimates for policy optimization.

    This function computes advantage estimates using various estimators like GAE, GRPO, REINFORCE++, etc.
    The advantage estimates are used to guide policy optimization in RL algorithms.

    Args:
        data (DataProto): The data containing batched model outputs and inputs.
        adv_estimator (AdvantageEstimator): The advantage estimator to use (e.g., GAE, GRPO, REINFORCE++).
        gamma (float, optional): Discount factor for future rewards. Defaults to 1.0.
        lam (float, optional): Lambda parameter for GAE. Defaults to 1.0.
        num_repeat (int, optional): Number of times to repeat the computation. Defaults to 1.
        norm_adv_by_std_in_grpo (bool, optional): Whether to normalize advantages by standard deviation in
            GRPO. Defaults to True.
        config (dict, optional): Configuration dictionary for algorithm settings. Defaults to None.

    Returns:
        DataProto: The updated data with computed advantages and returns.
    """
    # Back-compatible with trainers that do not compute response mask in fit
    if "response_mask" not in data.batch.keys():
        data.batch["response_mask"] = compute_response_mask(data)
    # prepare response group
    if adv_estimator == AdvantageEstimator.GAE:
        # Compute advantages and returns using Generalized Advantage Estimation (GAE)
        advantages, returns = core_algos.compute_gae_advantage_return(
            token_level_rewards=data.batch["token_level_rewards"],
            values=data.batch["values"],
            response_mask=data.batch["response_mask"],
            gamma=gamma,
            lam=lam,
        )
        data.batch["advantages"] = advantages
        data.batch["returns"] = returns
        if config.get("use_pf_ppo", False):
            data = core_algos.compute_pf_ppo_reweight_data(
                data,
                config.pf_ppo.get("reweight_method"),
                config.pf_ppo.get("weight_pow"),
            )
    elif adv_estimator == AdvantageEstimator.GRPO:
        # Initialize the mask for GRPO calculation
        grpo_calculation_mask = data.batch["response_mask"]
        # Call compute_grpo_outcome_advantage with parameters matching its definition
        advantages, returns = core_algos.compute_grpo_outcome_advantage(
            token_level_rewards=data.batch["token_level_rewards"],
            response_mask=grpo_calculation_mask,
            index=data.non_tensor_batch["uid"],
            norm_adv_by_std_in_grpo=norm_adv_by_std_in_grpo,
        )
        data.batch["advantages"] = advantages
        data.batch["returns"] = returns
    else:
        # handle all other adv estimator type other than GAE and GRPO
        adv_estimator_fn = core_algos.get_adv_estimator_fn(adv_estimator)
        adv_kwargs = {
            "token_level_rewards": data.batch["token_level_rewards"],
            "response_mask": data.batch["response_mask"],
            "config": config,
        }
        if "uid" in data.non_tensor_batch:  # optional
            adv_kwargs["index"] = data.non_tensor_batch["uid"]
        if "reward_baselines" in data.batch:  # optional
            adv_kwargs["reward_baselines"] = data.batch["reward_baselines"]

        # calculate advantage estimator
        advantages, returns = adv_estimator_fn(**adv_kwargs)
        data.batch["advantages"] = advantages
        data.batch["returns"] = returns
    return data


class RayPPOTrainer:
    """Distributed PPO trainer using Ray for scalable reinforcement learning.

    This trainer orchestrates distributed PPO training across multiple nodes and GPUs,
    managing actor rollouts, critic training, and reward computation with Ray backend.
    Supports various model architectures including FSDP, Megatron, and vLLM integration.
    """

    # TODO: support each role have individual ray_worker_group_cls,
    # i.e., support different backend of different role
    def __init__(
        self,
        config,
        tokenizer,
        role_worker_mapping: dict[Role, WorkerType],
        resource_pool_manager: ResourcePoolManager,
        ray_worker_group_cls: type[RayWorkerGroup] = RayWorkerGroup,
        processor=None,
        reward_fn=None,
        val_reward_fn=None,
        train_dataset: Optional[Dataset] = None,
        val_dataset: Optional[Dataset] = None,
        collate_fn=None,
        train_sampler: Optional[Sampler] = None,
        device_name=None,
    ):
        """
        Initialize distributed PPO trainer with Ray backend.
        Note that this trainer runs on the driver process on a single CPU/GPU node.

        Args:
            config: Configuration object containing training parameters.
            tokenizer: Tokenizer used for encoding and decoding text.
            role_worker_mapping (dict[Role, WorkerType]): Mapping from roles to worker classes.
            resource_pool_manager (ResourcePoolManager): Manager for Ray resource pools.
            ray_worker_group_cls (RayWorkerGroup, optional): Class for Ray worker groups. Defaults to RayWorkerGroup.
            processor: Optional data processor, used for multimodal data
            reward_fn: Function for computing rewards during training.
            val_reward_fn: Function for computing rewards during validation.
            train_dataset (Optional[Dataset], optional): Training dataset. Defaults to None.
            val_dataset (Optional[Dataset], optional): Validation dataset. Defaults to None.
            collate_fn: Function to collate data samples into batches.
            train_sampler (Optional[Sampler], optional): Sampler for the training dataset. Defaults to None.
            device_name (str, optional): Device name for training (e.g., "cuda", "cpu"). Defaults to None.
        """

        # Store the tokenizer for text processing
        self.tokenizer = tokenizer
        self.processor = processor
        self.config = config
        self.reward_fn = reward_fn
        self.val_reward_fn = val_reward_fn

        self.hybrid_engine = config.actor_rollout_ref.hybrid_engine
        assert self.hybrid_engine, "Currently, only support hybrid engine"

        if self.hybrid_engine:
            assert Role.ActorRollout in role_worker_mapping, f"{role_worker_mapping.keys()=}"

        self.role_worker_mapping = role_worker_mapping
        self.resource_pool_manager = resource_pool_manager
        self.use_reference_policy = Role.RefPolicy in role_worker_mapping
        self.use_rm = Role.RewardModel in role_worker_mapping
        self.ray_worker_group_cls = ray_worker_group_cls
        self.device_name = device_name if device_name else self.config.trainer.device
        self.validation_generations_logger = ValidationGenerationsLogger(
            project_name=self.config.trainer.project_name,
            experiment_name=self.config.trainer.experiment_name,
        )

        # if ref_in_actor is True, the reference policy will be actor without lora applied
        self.ref_in_actor = config.actor_rollout_ref.model.get("lora_rank", 0) > 0

        # define in-reward KL control
        # kl loss control currently not suppoorted
        if self.config.algorithm.use_kl_in_reward:
            self.kl_ctrl_in_reward = core_algos.get_kl_controller(self.config.algorithm.kl_ctrl)

        if config.critic.enable is not None:
            self.use_critic = bool(config.critic.enable)
        elif self.config.algorithm.adv_estimator == AdvantageEstimator.GAE:
            self.use_critic = True
        else:
            warnings.warn(
                "Disabled critic as algorithm.adv_estimator != gae. "
                "If it is not intended, please set critic.enable=True",
                stacklevel=2,
            )
            self.use_critic = False

        self._validate_config()
        self._create_dataloader(train_dataset, val_dataset, collate_fn, train_sampler)

    def _validate_config(self):
        config = self.config
        # number of GPUs total
        n_gpus = config.trainer.n_gpus_per_node * config.trainer.nnodes
        if config.actor_rollout_ref.actor.strategy == "megatron":
            model_parallel_size = (
                config.actor_rollout_ref.actor.megatron.tensor_model_parallel_size
                * config.actor_rollout_ref.actor.megatron.pipeline_model_parallel_size
            )
            assert (
                n_gpus % (model_parallel_size * config.actor_rollout_ref.actor.megatron.context_parallel_size) == 0
            ), (
                f"n_gpus ({n_gpus}) must be divisible by model_parallel_size ({model_parallel_size}) times "
                f"context_parallel_size ({config.actor_rollout_ref.actor.megatron.context_parallel_size})"
            )
            megatron_dp = n_gpus // (
                model_parallel_size * config.actor_rollout_ref.actor.megatron.context_parallel_size
            )
            minimal_bsz = megatron_dp * config.actor_rollout_ref.actor.ppo_micro_batch_size_per_gpu
        else:
            minimal_bsz = n_gpus

        # 1. Check total batch size for data correctness
        real_train_batch_size = config.data.train_batch_size * config.actor_rollout_ref.rollout.n
        assert real_train_batch_size % minimal_bsz == 0, (
            f"real_train_batch_size ({real_train_batch_size}) must be divisible by minimal possible batch size "
            f"({minimal_bsz})"
        )

        # A helper function to check "micro_batch_size" vs "micro_batch_size_per_gpu"
        # We throw an error if the user sets both. The new convention is "..._micro_batch_size_per_gpu".
        def check_mutually_exclusive(mbs, mbs_per_gpu, name: str):
            """Validate mutually exclusive micro batch size configuration options.

            Ensures that users don't set both deprecated micro_batch_size and
            the new micro_batch_size_per_gpu parameters simultaneously.

            Args:
                mbs: Deprecated micro batch size parameter value.
                mbs_per_gpu: New micro batch size per GPU parameter value.
                name (str): Configuration section name for error messages.

            Raises:
                ValueError: If both parameters are set or neither is set.
            """
            settings = {
                "reward_model": "micro_batch_size",
                "actor_rollout_ref.ref": "log_prob_micro_batch_size",
                "actor_rollout_ref.rollout": "log_prob_micro_batch_size",
            }

            if name in settings:
                param = settings[name]
                param_per_gpu = f"{param}_per_gpu"

                if mbs is None and mbs_per_gpu is None:
                    raise ValueError(
                        f"[{name}] Please set at least one of '{name}.{param}' or '{name}.{param_per_gpu}'."
                    )

                if mbs is not None and mbs_per_gpu is not None:
                    raise ValueError(
                        f"[{name}] You have set both '{name}.{param}' AND '{name}.{param_per_gpu}'. Please remove "
                        f"'{name}.{param}' because only '*_{param_per_gpu}' is supported (the former is deprecated)."
                    )

        # Actor validation done in ActorConfig.__post_init__ and validate()
        actor_config = omega_conf_to_dataclass(config.actor_rollout_ref.actor)
        actor_config.validate(n_gpus, config.data.train_batch_size, config.actor_rollout_ref.model)

        if not config.actor_rollout_ref.actor.use_dynamic_bsz:
            if self.use_reference_policy:
                # reference: log_prob_micro_batch_size vs. log_prob_micro_batch_size_per_gpu
                check_mutually_exclusive(
                    config.actor_rollout_ref.ref.log_prob_micro_batch_size,
                    config.actor_rollout_ref.ref.log_prob_micro_batch_size_per_gpu,
                    "actor_rollout_ref.ref",
                )

            #  The rollout section also has log_prob_micro_batch_size vs. log_prob_micro_batch_size_per_gpu
            check_mutually_exclusive(
                config.actor_rollout_ref.rollout.log_prob_micro_batch_size,
                config.actor_rollout_ref.rollout.log_prob_micro_batch_size_per_gpu,
                "actor_rollout_ref.rollout",
            )

        # Check for reward model micro-batch size conflicts
        if config.reward_model.enable and not config.reward_model.use_dynamic_bsz:
            check_mutually_exclusive(
                config.reward_model.micro_batch_size, config.reward_model.micro_batch_size_per_gpu, "reward_model"
            )

        if self.config.algorithm.use_kl_in_reward and config.actor_rollout_ref.actor.use_kl_loss:
            print("NOTICE: You have both enabled in-reward kl and kl loss.")

        # critic
        if self.use_critic:
            critic_config = omega_conf_to_dataclass(config.critic)
            critic_config.validate(n_gpus, config.data.train_batch_size)

        if config.data.get("val_batch_size", None) is not None:
            print(
                "WARNING: val_batch_size is deprecated."
                + " Validation datasets are sent to inference engines as a whole batch,"
                + " which will schedule the memory themselves."
            )

        # check eval config
        if config.actor_rollout_ref.rollout.val_kwargs.do_sample:
            assert config.actor_rollout_ref.rollout.temperature > 0, (
                "validation gen temperature should be greater than 0 when enabling do_sample"
            )

        print("[validate_config] All configuration checks passed successfully!")

    def _create_dataloader(self, train_dataset, val_dataset, collate_fn, train_sampler: Optional[Sampler]):
        """
        Creates the train and validation dataloaders.
        """
        # TODO: we have to make sure the batch size is divisible by the dp size
        from verl.trainer.main_ppo import create_rl_dataset, create_rl_sampler

        if train_dataset is None:
            train_dataset = create_rl_dataset(
                self.config.data.train_files, self.config.data, self.tokenizer, self.processor
            )
        if val_dataset is None:
            val_dataset = create_rl_dataset(
                self.config.data.val_files, self.config.data, self.tokenizer, self.processor
            )
        self.train_dataset, self.val_dataset = train_dataset, val_dataset

        if train_sampler is None:
            train_sampler = create_rl_sampler(self.config.data, self.train_dataset)
        if collate_fn is None:
            from verl.utils.dataset.rl_dataset import collate_fn as default_collate_fn

            collate_fn = default_collate_fn

        num_workers = self.config.data["dataloader_num_workers"]

        self.train_dataloader = StatefulDataLoader(
            dataset=self.train_dataset,
            batch_size=self.config.data.get("gen_batch_size", self.config.data.train_batch_size),
            num_workers=num_workers,
            drop_last=True,
            collate_fn=collate_fn,
            sampler=train_sampler,
        )

        val_batch_size = self.config.data.val_batch_size  # Prefer config value if set
        if val_batch_size is None:
            val_batch_size = len(self.val_dataset)

        self.val_dataloader = StatefulDataLoader(
            dataset=self.val_dataset,
            batch_size=val_batch_size,
            num_workers=num_workers,
            shuffle=self.config.data.get("validation_shuffle", True),
            drop_last=False,
            collate_fn=collate_fn,
        )

        assert len(self.train_dataloader) >= 1, "Train dataloader is empty!"
        assert len(self.val_dataloader) >= 1, "Validation dataloader is empty!"

        print(
            f"Size of train dataloader: {len(self.train_dataloader)}, Size of val dataloader: "
            f"{len(self.val_dataloader)}"
        )

        total_training_steps = len(self.train_dataloader) * self.config.trainer.total_epochs

        if self.config.trainer.total_training_steps is not None:
            total_training_steps = self.config.trainer.total_training_steps

        self.total_training_steps = total_training_steps
        print(f"Total training steps: {self.total_training_steps}")

        try:
            OmegaConf.set_struct(self.config, True)
            with open_dict(self.config):
                if OmegaConf.select(self.config, "actor_rollout_ref.actor.optim"):
                    self.config.actor_rollout_ref.actor.optim.total_training_steps = total_training_steps
                if OmegaConf.select(self.config, "critic.optim"):
                    self.config.critic.optim.total_training_steps = total_training_steps
        except Exception as e:
            print(f"Warning: Could not set total_training_steps in config. Structure missing? Error: {e}")

<<<<<<< HEAD
    def _extract_reward_extra_infos(self, batch: DataProto) -> dict[str, list]:
        """Extract reward extra info from batch.non_tensor_batch for dump_generations.
        """
        reward_extra_infos_dict = {}
        
        if hasattr(batch, 'non_tensor_batch') and batch.non_tensor_batch:
            # Standard keys that are not reward extra info
            standard_keys = {
                'uid', 'data_source', '__num_turns__', 'seq_reward', 'seq_final_reward', 
                'raw_prompt_ids', 'raw_prompt', 'multi_modal_data', 'tools_kwargs', 
                'interaction_kwargs', 'agent_name', 'index'
            }
            
            for key, values in batch.non_tensor_batch.items():
                if key not in standard_keys and isinstance(values, (list, np.ndarray)):
                    reward_extra_infos_dict[key] = values.tolist() if isinstance(values, np.ndarray) else values
                    
        return reward_extra_infos_dict

    def _dump_generations(self, inputs, outputs, scores, reward_extra_infos_dict, dump_path):
=======
    def _dump_generations(self, inputs, outputs, gts, scores, reward_extra_infos_dict, dump_path):
>>>>>>> da7fc8e0
        """Dump rollout/validation samples as JSONL."""
        os.makedirs(dump_path, exist_ok=True)
        filename = os.path.join(dump_path, f"{self.global_steps}.jsonl")

        n = len(inputs)
        base_data = {
            "input": inputs,
            "output": outputs,
            "gts": gts,
            "score": scores,
            "step": [self.global_steps] * n,
        }

        for k, v in reward_extra_infos_dict.items():
            if len(v) == n:
                base_data[k] = v

        lines = []
        for i in range(n):
            entry = {k: v[i] for k, v in base_data.items()}
            lines.append(json.dumps(entry, ensure_ascii=False))

        with open(filename, "w") as f:
            f.write("\n".join(lines) + "\n")

        print(f"Dumped generations to {filename}")

    def _maybe_log_val_generations(self, inputs, outputs, scores):
        """Log a table of validation samples to the configured logger (wandb or swanlab)"""

        generations_to_log = self.config.trainer.log_val_generations

        if generations_to_log == 0:
            return

        import numpy as np

        # Create tuples of (input, output, score) and sort by input text
        samples = list(zip(inputs, outputs, scores, strict=True))
        samples.sort(key=lambda x: x[0])  # Sort by input text

        # Use fixed random seed for deterministic shuffling
        rng = np.random.RandomState(42)
        rng.shuffle(samples)

        # Take first N samples after shuffling
        samples = samples[:generations_to_log]

        # Log to each configured logger
        self.validation_generations_logger.log(self.config.trainer.logger, samples, self.global_steps)

    def _validate(self):
        data_source_lst = []
        reward_extra_infos_dict: dict[str, list] = defaultdict(list)

        # Lists to collect samples for the table
        sample_inputs = []
        sample_outputs = []
        sample_gts = []
        sample_scores = []
        sample_turns = []

        for test_data in self.val_dataloader:
            test_batch = DataProto.from_single_dict(test_data)

            # repeat test batch
            test_batch = test_batch.repeat(
                repeat_times=self.config.actor_rollout_ref.rollout.val_kwargs.n, interleave=True
            )

            # we only do validation on rule-based rm
            if self.config.reward_model.enable and test_batch[0].non_tensor_batch["reward_model"]["style"] == "model":
                return {}

            # Store original inputs
            input_ids = test_batch.batch["input_ids"]
            # TODO: Can we keep special tokens except for padding tokens?
            input_texts = [self.tokenizer.decode(ids, skip_special_tokens=True) for ids in input_ids]
            sample_inputs.extend(input_texts)

            ground_truths = [
                item.non_tensor_batch.get("reward_model", {}).get("ground_truth", None) for item in test_batch
            ]
            sample_gts.extend(ground_truths)

            batch_keys_to_pop = ["input_ids", "attention_mask", "position_ids"]
            non_tensor_batch_keys_to_pop = ["raw_prompt_ids"]
            if "multi_modal_data" in test_batch.non_tensor_batch:
                non_tensor_batch_keys_to_pop.append("multi_modal_data")
            if "raw_prompt" in test_batch.non_tensor_batch:
                non_tensor_batch_keys_to_pop.append("raw_prompt")
            if "tools_kwargs" in test_batch.non_tensor_batch:
                non_tensor_batch_keys_to_pop.append("tools_kwargs")
            if "interaction_kwargs" in test_batch.non_tensor_batch:
                non_tensor_batch_keys_to_pop.append("interaction_kwargs")
            if "agent_name" in test_batch.non_tensor_batch:
                non_tensor_batch_keys_to_pop.append("agent_name")
            test_gen_batch = test_batch.pop(
                batch_keys=batch_keys_to_pop,
                non_tensor_batch_keys=non_tensor_batch_keys_to_pop,
            )

            test_gen_batch.meta_info = {
                "eos_token_id": self.tokenizer.eos_token_id,
                "pad_token_id": self.tokenizer.pad_token_id,
                "recompute_log_prob": False,
                "do_sample": self.config.actor_rollout_ref.rollout.val_kwargs.do_sample,
                "validate": True,
                "global_steps": self.global_steps,
            }
            print(f"test_gen_batch meta info: {test_gen_batch.meta_info}")

            # pad to be divisible by dp_size
            size_divisor = (
                self.actor_rollout_wg.world_size
                if not self.async_rollout_mode
                else self.config.actor_rollout_ref.rollout.agent.num_workers
            )
            test_gen_batch_padded, pad_size = pad_dataproto_to_divisor(test_gen_batch, size_divisor)
            if not self.async_rollout_mode:
                test_output_gen_batch_padded = self.actor_rollout_wg.generate_sequences(test_gen_batch_padded)
            else:
                test_output_gen_batch_padded = self.async_rollout_manager.generate_sequences(test_gen_batch_padded)

            # unpad
            test_output_gen_batch = unpad_dataproto(test_output_gen_batch_padded, pad_size=pad_size)

            print("validation generation end")

            # Store generated outputs
            output_ids = test_output_gen_batch.batch["responses"]
            output_texts = [self.tokenizer.decode(ids, skip_special_tokens=True) for ids in output_ids]
            sample_outputs.extend(output_texts)

            test_batch = test_batch.union(test_output_gen_batch)
            test_batch.meta_info["validate"] = True

            # evaluate using reward_function
            if self.val_reward_fn is None:
                raise ValueError("val_reward_fn must be provided for validation.")
            result = self.val_reward_fn(test_batch, return_dict=True)
            reward_tensor = result["reward_tensor"]
            scores = reward_tensor.sum(-1).cpu().tolist()
            sample_scores.extend(scores)

            reward_extra_infos_dict["reward"].extend(scores)
            print(f"len reward_extra_infos_dict['reward']: {len(reward_extra_infos_dict['reward'])}")
            if "reward_extra_info" in result:
                for key, lst in result["reward_extra_info"].items():
                    reward_extra_infos_dict[key].extend(lst)
                    print(f"len reward_extra_infos_dict['{key}']: {len(reward_extra_infos_dict[key])}")

            # collect num_turns of each prompt
            if "__num_turns__" in test_batch.non_tensor_batch:
                sample_turns.append(test_batch.non_tensor_batch["__num_turns__"])

            data_source_lst.append(test_batch.non_tensor_batch.get("data_source", ["unknown"] * reward_tensor.shape[0]))

        self._maybe_log_val_generations(inputs=sample_inputs, outputs=sample_outputs, scores=sample_scores)

        # dump generations
        val_data_dir = self.config.trainer.get("validation_data_dir", None)
        if val_data_dir:
            self._dump_generations(
                inputs=sample_inputs,
                outputs=sample_outputs,
                gts=sample_gts,
                scores=sample_scores,
                reward_extra_infos_dict=reward_extra_infos_dict,
                dump_path=val_data_dir,
            )

        for key_info, lst in reward_extra_infos_dict.items():
            assert len(lst) == 0 or len(lst) == len(sample_scores), f"{key_info}: {len(lst)=}, {len(sample_scores)=}"

        data_sources = np.concatenate(data_source_lst, axis=0)

        data_src2var2metric2val = process_validation_metrics(data_sources, sample_inputs, reward_extra_infos_dict)
        metric_dict = {}
        for data_source, var2metric2val in data_src2var2metric2val.items():
            core_var = "acc" if "acc" in var2metric2val else "reward"
            for var_name, metric2val in var2metric2val.items():
                n_max = max([int(name.split("@")[-1].split("/")[0]) for name in metric2val.keys()])
                for metric_name, metric_val in metric2val.items():
                    if (
                        (var_name == core_var)
                        and any(metric_name.startswith(pfx) for pfx in ["mean", "maj", "best"])
                        and (f"@{n_max}" in metric_name)
                    ):
                        metric_sec = "val-core"
                    else:
                        metric_sec = "val-aux"
                    pfx = f"{metric_sec}/{data_source}/{var_name}/{metric_name}"
                    metric_dict[pfx] = metric_val

        if len(sample_turns) > 0:
            sample_turns = np.concatenate(sample_turns)
            metric_dict["val-aux/num_turns/min"] = sample_turns.min()
            metric_dict["val-aux/num_turns/max"] = sample_turns.max()
            metric_dict["val-aux/num_turns/mean"] = sample_turns.mean()

        return metric_dict

    def init_workers(self):
        """Initialize distributed training workers using Ray backend.

        Creates:
        1. Ray resource pools from configuration
        2. Worker groups for each role (actor, critic, etc.)
        """
        self.resource_pool_manager.create_resource_pool()

        self.resource_pool_to_cls = {pool: {} for pool in self.resource_pool_manager.resource_pool_dict.values()}

        # create actor and rollout
        if self.hybrid_engine:
            resource_pool = self.resource_pool_manager.get_resource_pool(Role.ActorRollout)
            actor_rollout_cls = RayClassWithInitArgs(
                cls=self.role_worker_mapping[Role.ActorRollout],
                config=self.config.actor_rollout_ref,
                role="actor_rollout",
                profile_option=self.config.trainer.npu_profile.options,
            )
            self.resource_pool_to_cls[resource_pool]["actor_rollout"] = actor_rollout_cls
        else:
            raise NotImplementedError

        # create critic
        if self.use_critic:
            resource_pool = self.resource_pool_manager.get_resource_pool(Role.Critic)
            critic_cfg = omega_conf_to_dataclass(self.config.critic)
            critic_cls = RayClassWithInitArgs(cls=self.role_worker_mapping[Role.Critic], config=critic_cfg)
            self.resource_pool_to_cls[resource_pool]["critic"] = critic_cls

        # create reference policy if needed
        if self.use_reference_policy:
            resource_pool = self.resource_pool_manager.get_resource_pool(Role.RefPolicy)
            ref_policy_cls = RayClassWithInitArgs(
                self.role_worker_mapping[Role.RefPolicy],
                config=self.config.actor_rollout_ref,
                role="ref",
                profile_option=self.config.trainer.npu_profile.options,
            )
            self.resource_pool_to_cls[resource_pool]["ref"] = ref_policy_cls

        # create a reward model if reward_fn is None
        if self.use_rm:
            # we create a RM here
            resource_pool = self.resource_pool_manager.get_resource_pool(Role.RewardModel)
            rm_cls = RayClassWithInitArgs(self.role_worker_mapping[Role.RewardModel], config=self.config.reward_model)
            self.resource_pool_to_cls[resource_pool]["rm"] = rm_cls

        # initialize WorkerGroup
        # NOTE: if you want to use a different resource pool for each role, which can support different parallel size,
        # you should not use `create_colocated_worker_cls`.
        # Instead, directly pass different resource pool to different worker groups.
        # See https://github.com/volcengine/verl/blob/master/examples/ray/tutorial.ipynb for more information.
        all_wg = {}
        wg_kwargs = {}  # Setting up kwargs for RayWorkerGroup
        if OmegaConf.select(self.config.trainer, "ray_wait_register_center_timeout") is not None:
            wg_kwargs["ray_wait_register_center_timeout"] = self.config.trainer.ray_wait_register_center_timeout
        if OmegaConf.select(self.config.trainer, "profile_steps") is not None:
            wg_kwargs["profile_steps"] = OmegaConf.select(self.config.trainer, "profile_steps")
            assert OmegaConf.select(self.config.trainer, "worker_nsight_options") is not None, (
                "worker_nsight_options must be set when profile_steps is set"
            )
            wg_kwargs["worker_nsight_options"] = OmegaConf.to_container(
                OmegaConf.select(self.config.trainer, "worker_nsight_options")
            )
        wg_kwargs["device_name"] = self.device_name

        for resource_pool, class_dict in self.resource_pool_to_cls.items():
            worker_dict_cls = create_colocated_worker_cls(class_dict=class_dict)
            wg_dict = self.ray_worker_group_cls(
                resource_pool=resource_pool,
                ray_cls_with_init=worker_dict_cls,
                **wg_kwargs,
            )
            spawn_wg = wg_dict.spawn(prefix_set=class_dict.keys())
            all_wg.update(spawn_wg)

        if self.use_critic:
            self.critic_wg = all_wg["critic"]
            self.critic_wg.init_model()

        if self.use_reference_policy and not self.ref_in_actor:
            self.ref_policy_wg = all_wg["ref"]
            self.ref_policy_wg.init_model()

        if self.use_rm:
            self.rm_wg = all_wg["rm"]
            self.rm_wg.init_model()

        # we should create rollout at the end so that vllm can have a better estimation of kv cache memory
        self.actor_rollout_wg = all_wg["actor_rollout"]
        self.actor_rollout_wg.init_model()

        # create async rollout manager and request scheduler
        self.async_rollout_mode = False
        if self.config.actor_rollout_ref.rollout.mode == "async":
            from verl.experimental.agent_loop import AgentLoopManager

            self.async_rollout_mode = True
            self.async_rollout_manager = AgentLoopManager(
                config=self.config,
                worker_group=self.actor_rollout_wg,
            )

    def _save_checkpoint(self):
        from verl.utils.fs import local_mkdir_safe

        # path: given_path + `/global_step_{global_steps}` + `/actor`
        local_global_step_folder = os.path.join(
            self.config.trainer.default_local_dir, f"global_step_{self.global_steps}"
        )

        print(f"local_global_step_folder: {local_global_step_folder}")
        actor_local_path = os.path.join(local_global_step_folder, "actor")

        actor_remote_path = (
            None
            if self.config.trainer.default_hdfs_dir is None
            else os.path.join(self.config.trainer.default_hdfs_dir, f"global_step_{self.global_steps}", "actor")
        )

        remove_previous_ckpt_in_save = self.config.trainer.get("remove_previous_ckpt_in_save", False)
        if remove_previous_ckpt_in_save:
            print(
                "Warning: remove_previous_ckpt_in_save is deprecated,"
                + " set max_actor_ckpt_to_keep=1 and max_critic_ckpt_to_keep=1 instead"
            )
        max_actor_ckpt_to_keep = (
            self.config.trainer.get("max_actor_ckpt_to_keep", None) if not remove_previous_ckpt_in_save else 1
        )
        max_critic_ckpt_to_keep = (
            self.config.trainer.get("max_critic_ckpt_to_keep", None) if not remove_previous_ckpt_in_save else 1
        )

        self.actor_rollout_wg.save_checkpoint(
            actor_local_path, actor_remote_path, self.global_steps, max_ckpt_to_keep=max_actor_ckpt_to_keep
        )

        if self.use_critic:
            critic_local_path = os.path.join(local_global_step_folder, "critic")
            critic_remote_path = (
                None
                if self.config.trainer.default_hdfs_dir is None
                else os.path.join(self.config.trainer.default_hdfs_dir, f"global_step_{self.global_steps}", "critic")
            )
            self.critic_wg.save_checkpoint(
                critic_local_path, critic_remote_path, self.global_steps, max_ckpt_to_keep=max_critic_ckpt_to_keep
            )

        # save dataloader
        local_mkdir_safe(local_global_step_folder)
        dataloader_local_path = os.path.join(local_global_step_folder, "data.pt")
        dataloader_state_dict = self.train_dataloader.state_dict()
        torch.save(dataloader_state_dict, dataloader_local_path)

        # latest checkpointed iteration tracker (for atomic usage)
        local_latest_checkpointed_iteration = os.path.join(
            self.config.trainer.default_local_dir, "latest_checkpointed_iteration.txt"
        )
        with open(local_latest_checkpointed_iteration, "w") as f:
            f.write(str(self.global_steps))

    def _load_checkpoint(self):
        if self.config.trainer.resume_mode == "disable":
            return 0

        # load from hdfs
        if self.config.trainer.default_hdfs_dir is not None:
            raise NotImplementedError("load from hdfs is not implemented yet")
        else:
            checkpoint_folder = self.config.trainer.default_local_dir  # TODO: check path
            if not os.path.isabs(checkpoint_folder):
                working_dir = os.getcwd()
                checkpoint_folder = os.path.join(working_dir, checkpoint_folder)
            global_step_folder = find_latest_ckpt_path(checkpoint_folder)  # None if no latest

        # find global_step_folder
        if self.config.trainer.resume_mode == "auto":
            if global_step_folder is None:
                print("Training from scratch")
                return 0
        else:
            if self.config.trainer.resume_mode == "resume_path":
                assert isinstance(self.config.trainer.resume_from_path, str), "resume ckpt must be str type"
                assert "global_step_" in self.config.trainer.resume_from_path, (
                    "resume ckpt must specify the global_steps"
                )
                global_step_folder = self.config.trainer.resume_from_path
                if not os.path.isabs(global_step_folder):
                    working_dir = os.getcwd()
                    global_step_folder = os.path.join(working_dir, global_step_folder)
        print(f"Load from checkpoint folder: {global_step_folder}")
        # set global step
        self.global_steps = int(global_step_folder.split("global_step_")[-1])

        print(f"Setting global step to {self.global_steps}")
        print(f"Resuming from {global_step_folder}")

        actor_path = os.path.join(global_step_folder, "actor")
        critic_path = os.path.join(global_step_folder, "critic")
        # load actor
        self.actor_rollout_wg.load_checkpoint(
            actor_path, del_local_after_load=self.config.trainer.del_local_ckpt_after_load
        )
        # load critic
        if self.use_critic:
            self.critic_wg.load_checkpoint(
                critic_path, del_local_after_load=self.config.trainer.del_local_ckpt_after_load
            )

        # load dataloader,
        # TODO: from remote not implemented yet
        dataloader_local_path = os.path.join(global_step_folder, "data.pt")
        if os.path.exists(dataloader_local_path):
            dataloader_state_dict = torch.load(dataloader_local_path, weights_only=False)
            self.train_dataloader.load_state_dict(dataloader_state_dict)
        else:
            print(f"Warning: No dataloader state found at {dataloader_local_path}, will start from scratch")

    def _start_profiling(self, do_profile: bool) -> None:
        """Start profiling for all worker groups if profiling is enabled."""
        if do_profile:
            self.actor_rollout_wg.start_profile(role="e2e", profile_step=self.global_steps)
            if self.use_reference_policy:
                self.ref_policy_wg.start_profile()
            if self.use_critic:
                self.critic_wg.start_profile()
            if self.use_rm:
                self.rm_wg.start_profile()

    def _stop_profiling(self, do_profile: bool) -> None:
        """Stop profiling for all worker groups if profiling is enabled."""
        if do_profile:
            self.actor_rollout_wg.stop_profile()
            if self.use_reference_policy:
                self.ref_policy_wg.stop_profile()
            if self.use_critic:
                self.critic_wg.stop_profile()
            if self.use_rm:
                self.rm_wg.stop_profile()

    def _balance_batch(self, batch: DataProto, metrics, logging_prefix="global_seqlen"):
        """Reorder the data on single controller such that each dp rank gets similar total tokens"""
        attention_mask = batch.batch["attention_mask"]
        batch_size = attention_mask.shape[0]
        global_seqlen_lst = batch.batch["attention_mask"].view(batch_size, -1).sum(-1).tolist()  # (train_batch_size,)
        world_size = self.actor_rollout_wg.world_size
        global_partition_lst = get_seqlen_balanced_partitions(
            global_seqlen_lst, k_partitions=world_size, equal_size=True
        )
        # reorder based on index. The data will be automatically equally partitioned by dispatch function
        global_idx = torch.tensor([j for partition in global_partition_lst for j in partition])
        batch.reorder(global_idx)
        global_balance_stats = log_seqlen_unbalance(
            seqlen_list=global_seqlen_lst, partitions=global_partition_lst, prefix=logging_prefix
        )
        metrics.update(global_balance_stats)



    def fit(self):
        """
        The training loop of PPO.
        The driver process only need to call the compute functions of the worker group through RPC
        to construct the PPO dataflow.
        The light-weight advantage computation is done on the driver process.
        """
        from omegaconf import OmegaConf

        from verl.utils.tracking import Tracking

        logger = Tracking(
            project_name=self.config.trainer.project_name,
            experiment_name=self.config.trainer.experiment_name,
            default_backend=self.config.trainer.logger,
            config=OmegaConf.to_container(self.config, resolve=True),
        )
        self.global_steps = 0

        # load checkpoint before doing anything
        self._load_checkpoint()

        # perform validation before training
        # currently, we only support validation using the reward_function.
        if self.val_reward_fn is not None and self.config.trainer.get("val_before_train", True):
            val_metrics = self._validate()
            assert val_metrics, f"{val_metrics=}"
            pprint(f"Initial validation metrics: {val_metrics}")
            logger.log(data=val_metrics, step=self.global_steps)
            if self.config.trainer.get("val_only", False):
                return

        if self.config.actor_rollout_ref.rollout.get("skip_rollout", False):
            rollout_skip = RolloutSkip(self.config, self.actor_rollout_wg)
            rollout_skip.wrap_generate_sequences()

        # add tqdm
        progress_bar = tqdm(total=self.total_training_steps, initial=self.global_steps, desc="Training Progress")

        # we start from step 1
        self.global_steps += 1
        last_val_metrics = None
        self.max_steps_duration = 0

<<<<<<< HEAD
        #dynamic filter

        self.gen_steps = 1
        accumulated_batch = None
        num_prompt_in_batch = 0
        num_gen_batches = 0
        prompt_bsz = self.config.data.train_batch_size
        self.reward_step = 0
        
        # Display dynamic filter settings
        if self.config.algorithm.dynamic_filter.enable:
            print(f"[DF] Dynamic Filter ENABLED - Target batch size: {prompt_bsz} prompts")
            print(f"[DF] Filter metric: {self.config.algorithm.dynamic_filter.metric}")
            print(f"[DF] Max generation batches: {self.config.algorithm.dynamic_filter.get('max_num_gen_batches', 'unlimited')}")
        else:
            print(f"[Normal] Dynamic Filter DISABLED - Processing single batches of {prompt_bsz} prompts")
=======
        prev_step_profile = False
        curr_step_profile = (
            self.global_steps in self.config.trainer.profile_steps
            if self.config.trainer.profile_steps is not None
            else False
        )
        next_step_profile = False
>>>>>>> da7fc8e0

        for epoch in range(self.config.trainer.total_epochs):
            for batch_dict in self.train_dataloader:
                metrics = {}
                timing_raw = {}

<<<<<<< HEAD
                # dynamic filter
                num_gen_batches+=1

                do_profile = (
                    self.global_steps in self.config.trainer.profile_steps
                    if self.config.trainer.profile_steps is not None
                    else False
                )
=======
>>>>>>> da7fc8e0
                with marked_timer("start_profile", timing_raw):
                    self._start_profiling(
                        not prev_step_profile and curr_step_profile
                        if self.config.trainer.profile_continuous_steps
                        else curr_step_profile
                    )

                batch: DataProto = DataProto.from_single_dict(batch_dict)

                # add uid to batch
                batch.non_tensor_batch["uid"] = np.array(
                    [str(uuid.uuid4()) for _ in range(len(batch.batch))], dtype=object
                )

                # pop those keys for generation
                batch_keys_to_pop = ["input_ids", "attention_mask", "position_ids"]
                non_tensor_batch_keys_to_pop = ["raw_prompt_ids"]
                if "multi_modal_data" in batch.non_tensor_batch:
                    non_tensor_batch_keys_to_pop.append("multi_modal_data")
                if "raw_prompt" in batch.non_tensor_batch:
                    non_tensor_batch_keys_to_pop.append("raw_prompt")
                if "tools_kwargs" in batch.non_tensor_batch:
                    non_tensor_batch_keys_to_pop.append("tools_kwargs")
                if "interaction_kwargs" in batch.non_tensor_batch:
                    non_tensor_batch_keys_to_pop.append("interaction_kwargs")
                if "index" in batch.non_tensor_batch:
                    non_tensor_batch_keys_to_pop.append("index")
                if "agent_name" in batch.non_tensor_batch:
                    non_tensor_batch_keys_to_pop.append("agent_name")

                gen_batch = batch.pop(
                    batch_keys=batch_keys_to_pop,
                    non_tensor_batch_keys=non_tensor_batch_keys_to_pop,
                )

                # pass global_steps to trace
                gen_batch.meta_info["global_steps"] = self.global_steps
                gen_batch = gen_batch.repeat(repeat_times=self.config.actor_rollout_ref.rollout.n, interleave=True)

                is_last_step = self.global_steps >= self.total_training_steps

                with marked_timer("step", timing_raw):
                    # generate a batch
                    with marked_timer("gen", timing_raw, color="red"):
                        if not self.async_rollout_mode:
                            gen_batch_output = self.actor_rollout_wg.generate_sequences(gen_batch)
                        else:
                            gen_batch_output = self.async_rollout_manager.generate_sequences(gen_batch)
                        timing_raw.update(gen_batch_output.meta_info["timing"])
                        gen_batch_output.meta_info.pop("timing", None)

                    if self.config.algorithm.adv_estimator == AdvantageEstimator.REMAX:
                        if self.reward_fn is None:
                            raise ValueError("A reward_fn is required for REMAX advantage estimation.")

                        with marked_timer("gen_max", timing_raw, color="purple"):
                            gen_baseline_batch = deepcopy(gen_batch)
                            gen_baseline_batch.meta_info["do_sample"] = False
                            if not self.async_rollout_mode:
                                gen_baseline_output = self.actor_rollout_wg.generate_sequences(gen_baseline_batch)
                            else:
                                gen_baseline_output = self.async_rollout_manager.generate_sequences(gen_baseline_batch)
                            batch = batch.union(gen_baseline_output)
                            reward_baseline_tensor = self.reward_fn(batch)
                            reward_baseline_tensor = reward_baseline_tensor.sum(dim=-1)

                            batch.pop(batch_keys=list(gen_baseline_output.batch.keys()))

                            batch.batch["reward_baselines"] = reward_baseline_tensor

                            del gen_baseline_batch, gen_baseline_output

                    # repeat to align with repeated responses in rollout
                    batch = batch.repeat(repeat_times=self.config.actor_rollout_ref.rollout.n, interleave=True)
                    batch = batch.union(gen_batch_output)

                    if self.use_rm:
                        reward_tensor = self.rm_wg.compute_rm_score(batch)
                        batch = batch.union(reward_tensor)

                    if self.config.algorithm.dynamic_filter.enable or not self.config.reward_model.launch_reward_fn_async:
                        reward_tensor, reward_extra_infos_dict = compute_reward(batch, self.reward_fn)
                        batch.batch["token_level_scores"] = reward_tensor

                        if reward_extra_infos_dict:
                            batch.non_tensor_batch.update(
                                {k: np.array(v) for k, v in reward_extra_infos_dict.items()}
                            )
                    if self.reward_step <self.global_steps:
                        self.reward_step += 1
                        
                        # update train/reward in metric only once per step using the not filtered batch

                        seq_reward_tensor = batch.batch["token_level_scores"].sum(-1)
                        mean_seq_reward = seq_reward_tensor.mean().item()
                        std_seq_reward = seq_reward_tensor.std().item()
                        max_seq_reward = seq_reward_tensor.max().item()
                        min_seq_reward = seq_reward_tensor.min().item()

                        metrics.update({
                            "train/reward/mean": mean_seq_reward,
                            "train/reward/std": std_seq_reward,
                            "train/reward/max": max_seq_reward,
                            "train/reward/min": min_seq_reward,
                        })
                        logger.log(data=metrics, step=self.global_steps)
                        print(f"[DF] Reward: {mean_seq_reward:.4f} ± {std_seq_reward:.4f} (max: {max_seq_reward:.4f}, min: {min_seq_reward:.4f})")



                    if self.config.algorithm.dynamic_filter.enable:
                        # NOTE: When prompts after filtering is less than train batch size,
                        # we skip to the next generation batch
                        metric_name = self.config.algorithm.dynamic_filter.metric
                        
                        print(f"[DF] Generation batch {num_gen_batches}: Processing {len(batch.batch['responses'])} trajectories")
                        if metric_name == "seq_final_reward":
                            # Turn to numpy for easier filtering
                            raise ValueError("seq_final_reward is not supported for dynamic filter")
                            # batch.non_tensor_batch["seq_final_reward"] = (
                            #     batch.batch["token_level_rewards"].sum(dim=-1).numpy()
                            # )
                        elif metric_name == "seq_reward":
                            batch.non_tensor_batch["seq_reward"] = (
                                batch.batch["token_level_scores"].sum(dim=-1).numpy()
                            )

                        # Collect the sequence reward for each trajectory
                        prompt_uid2metric_vals = defaultdict(list)
                        for uid, metric_val in zip(
                            batch.non_tensor_batch["uid"], batch.non_tensor_batch[metric_name], strict=True
                        ):
                            prompt_uid2metric_vals[uid].append(metric_val)

                        prompt_uid2metric_std = {}
                        for prompt_uid, metric_vals in prompt_uid2metric_vals.items():
                            prompt_uid2metric_std[prompt_uid] = np.std(metric_vals)

                        kept_prompt_uids = [
                            uid
                            for uid, std in prompt_uid2metric_std.items()
                            if std > 0 or len(prompt_uid2metric_vals[uid]) == 1
                        ]
                        
                        total_prompts_this_batch = len(prompt_uid2metric_std)
                        kept_prompts_this_batch = len(kept_prompt_uids)
                        filtered_prompts_this_batch = total_prompts_this_batch - kept_prompts_this_batch
                        
                        print(f"[DF] Filtering: {kept_prompts_this_batch}/{total_prompts_this_batch} prompts kept, "
                              f"{filtered_prompts_this_batch} filtered out")
                        
                        num_prompt_in_batch += kept_prompts_this_batch

                        kept_traj_idxs = []
                        for idx, traj_from_prompt_uid in enumerate(batch.non_tensor_batch["uid"]):
                            if traj_from_prompt_uid in kept_prompt_uids:
                                kept_traj_idxs.append(idx)

                        batch = batch[kept_traj_idxs]
                        kept_trajectories_this_batch = len(kept_traj_idxs)
                        
                        accumulated_batch = batch if accumulated_batch is None else DataProto.concat([accumulated_batch, batch])
                        accumulated_trajectories = len(accumulated_batch.batch['responses']) if accumulated_batch else 0
                        
                        print(f"[DF] Trajectories: {kept_trajectories_this_batch} kept this batch, "
                              f"{accumulated_trajectories} total accumulated")
                        if num_prompt_in_batch < prompt_bsz:
                            print(f"[DF] Status: {num_prompt_in_batch}/{prompt_bsz} prompts collected, need more data")
                            max_num_gen_batches = self.config.algorithm.dynamic_filter.max_num_gen_batches
                            if max_num_gen_batches <= 0 or num_gen_batches < max_num_gen_batches:
                                print(f"[DF] Continue generating (batch {num_gen_batches+1})...")
                                continue
                            else:
                                raise ValueError(
                                    f"{num_gen_batches=} >= {max_num_gen_batches=}."
                                    + " Generated too many. Please check if your data are too difficult."
                                    + " You could also try set max_num_gen_batches=0 to enable endless trials."
                                )
                        else:
                            # Align the batch
                            traj_bsz = self.config.data.train_batch_size * self.config.actor_rollout_ref.rollout.n
                            batch = accumulated_batch[:traj_bsz]
                            
                            print(f"[DF] SUCCESS: Collected {num_prompt_in_batch} prompts in {num_gen_batches} generation batches")
                            print(f"[DF] Final batch: {len(batch.batch['responses'])} trajectories ready for training")
                    else:
                        # Non-dynamic filter case - always complete after processing one batch
                        print(f"[Normal] Processing single batch: {len(batch.batch['responses'])} trajectories")

                    if "response_mask" not in batch.batch.keys():
                        batch.batch["response_mask"] = compute_response_mask(batch)
                    # Balance the number of valid tokens across DP ranks.
                    # NOTE: This usually changes the order of data in the `batch`,
                    # which won't affect the advantage calculation (since it's based on uid),
                    # but might affect the loss calculation (due to the change of mini-batching).
                    # TODO: Decouple the DP balancing and mini-batching.
                    if self.config.trainer.balance_batch:
                        self._balance_batch(batch, metrics=metrics)

                    # compute global_valid tokens
                    batch.meta_info["global_token_num"] = torch.sum(batch.batch["attention_mask"], dim=-1).tolist()

                    with marked_timer("reward", timing_raw, color="yellow"):
                        # compute reward model score

                        if self.config.reward_model.launch_reward_fn_async and not self.config.algorithm.dynamic_filter.enable:
                            future_reward = compute_reward_async.remote(data=batch, reward_fn=self.reward_fn)
                            
                    # recompute old_log_probs
                    with marked_timer("old_log_prob", timing_raw, color="blue"):
                        old_log_prob = self.actor_rollout_wg.compute_log_prob(batch)
                        entropys = old_log_prob.batch["entropys"]
                        response_masks = batch.batch["response_mask"]
                        loss_agg_mode = self.config.actor_rollout_ref.actor.loss_agg_mode
                        entropy_agg = agg_loss(loss_mat=entropys, loss_mask=response_masks, loss_agg_mode=loss_agg_mode)
                        old_log_prob_metrics = {"actor/entropy": entropy_agg.detach().item()}
                        metrics.update(old_log_prob_metrics)
                        old_log_prob.batch.pop("entropys")
                        batch = batch.union(old_log_prob)

                        if "rollout_log_probs" in batch.batch.keys():
                            # TODO: we may want to add diff of probs too.
                            from verl.utils.debug.metrics import calculate_debug_metrics

                            metrics.update(calculate_debug_metrics(batch))

                    if self.use_reference_policy:
                        # compute reference log_prob
                        with marked_timer("ref", timing_raw, color="olive"):
                            if not self.ref_in_actor:
                                ref_log_prob = self.ref_policy_wg.compute_ref_log_prob(batch)
                            else:
                                ref_log_prob = self.actor_rollout_wg.compute_ref_log_prob(batch)
                            batch = batch.union(ref_log_prob)

                    # compute values
                    if self.use_critic:
                        with marked_timer("values", timing_raw, color="cyan"):
                            values = self.critic_wg.compute_values(batch)
                            batch = batch.union(values)

                    with marked_timer("adv", timing_raw, color="brown"):
                        # we combine with rule-based rm
                        if self.config.reward_model.launch_reward_fn_async and not self.config.algorithm.dynamic_filter.enable:
                            reward_tensor, reward_extra_infos_dict = ray.get(future_reward)
                            batch.batch["token_level_scores"] = reward_tensor

                            if reward_extra_infos_dict:
                                batch.non_tensor_batch.update({k: np.array(v) for k, v in reward_extra_infos_dict.items()})

                        # compute rewards. apply_kl_penalty if available
                        if self.config.algorithm.use_kl_in_reward:
                            batch, kl_metrics = apply_kl_penalty(
                                batch, kl_ctrl=self.kl_ctrl_in_reward, kl_penalty=self.config.algorithm.kl_penalty
                            )
                            metrics.update(kl_metrics)
                        else:
                            batch.batch["token_level_rewards"] = batch.batch["token_level_scores"]

                        # compute advantages, executed on the driver process

                        norm_adv_by_std_in_grpo = self.config.algorithm.get(
                            "norm_adv_by_std_in_grpo", True
                        )  # GRPO adv normalization factor

                        batch = compute_advantage(
                            batch,
                            adv_estimator=self.config.algorithm.adv_estimator,
                            gamma=self.config.algorithm.gamma,
                            lam=self.config.algorithm.lam,
                            num_repeat=self.config.actor_rollout_ref.rollout.n,
                            norm_adv_by_std_in_grpo=norm_adv_by_std_in_grpo,
                            config=self.config.algorithm,
                        )




                    # update critic
                    if self.use_critic:
                        with marked_timer("update_critic", timing_raw, color="pink"):
                            critic_output = self.critic_wg.update_critic(batch)
                        critic_output_metrics = reduce_metrics(critic_output.meta_info["metrics"])
                        metrics.update(critic_output_metrics)

                    # implement critic warmup
                    if self.config.trainer.critic_warmup <= self.global_steps:
                        # update actor
                        with marked_timer("update_actor", timing_raw, color="red"):
                            batch.meta_info["multi_turn"] = self.config.actor_rollout_ref.rollout.multi_turn.enable
                            actor_output = self.actor_rollout_wg.update_actor(batch)
                        actor_output_metrics = reduce_metrics(actor_output.meta_info["metrics"])
                        metrics.update(actor_output_metrics)

                    # Log rollout generations if enabled
                    rollout_data_dir = self.config.trainer.get("rollout_data_dir", None)
                    if rollout_data_dir:
                        with marked_timer("dump_rollout_generations", timing_raw, color="green"):
                            inputs = self.tokenizer.batch_decode(batch.batch["prompts"], skip_special_tokens=True)
                            outputs = self.tokenizer.batch_decode(batch.batch["responses"], skip_special_tokens=True)
                            scores = batch.batch["token_level_scores"].sum(-1).cpu().tolist()
<<<<<<< HEAD
                            
                            reward_extra_infos_dict = self._extract_reward_extra_infos(batch)
                            
=======
                            sample_gts = [
                                item.non_tensor_batch.get("reward_model", {}).get("ground_truth", None)
                                for item in batch
                            ]

                            if "request_id" in batch.non_tensor_batch:
                                reward_extra_infos_dict.setdefault(
                                    "request_id",
                                    batch.non_tensor_batch["request_id"].tolist(),
                                )

>>>>>>> da7fc8e0
                            self._dump_generations(
                                inputs=inputs,
                                outputs=outputs,
                                gts=sample_gts,
                                scores=scores,
                                reward_extra_infos_dict=reward_extra_infos_dict,
                                dump_path=rollout_data_dir,
                            )

                    # validate
                    if (
                        self.val_reward_fn is not None
                        and self.config.trainer.test_freq > 0
                        and (is_last_step or self.global_steps % self.config.trainer.test_freq == 0)
                    ):
                        with marked_timer("testing", timing_raw, color="green"):
                            val_metrics: dict = self._validate()
                            if is_last_step:
                                last_val_metrics = val_metrics
                        metrics.update(val_metrics)

                    # Check if the ESI (Elastic Server Instance)/training plan is close to expiration.
                    esi_close_to_expiration = should_save_ckpt_esi(
                        max_steps_duration=self.max_steps_duration,
                        redundant_time=self.config.trainer.esi_redundant_time,
                    )
                    # Check if the conditions for saving a checkpoint are met.
                    # The conditions include a mandatory condition (1) and
                    # one of the following optional conditions (2/3/4):
                    # 1. The save frequency is set to a positive value.
                    # 2. It's the last training step.
                    # 3. The current step number is a multiple of the save frequency.
                    # 4. The ESI(Elastic Server Instance)/training plan is close to expiration.
                    if self.config.trainer.save_freq > 0 and (
                        is_last_step
                        or self.global_steps % self.config.trainer.save_freq == 0
                        or esi_close_to_expiration
                    ):
                        if esi_close_to_expiration:
                            print("Force saving checkpoint: ESI instance expiration approaching.")
                        with marked_timer("save_checkpoint", timing_raw, color="green"):
                            self._save_checkpoint()

                with marked_timer("stop_profile", timing_raw):
                    next_step_profile = (
                        self.global_steps + 1 in self.config.trainer.profile_steps
                        if self.config.trainer.profile_steps is not None
                        else False
                    )
                    self._stop_profiling(
                        curr_step_profile and not next_step_profile
                        if self.config.trainer.profile_continuous_steps
                        else curr_step_profile
                    )
                    prev_step_profile = curr_step_profile
                    curr_step_profile = next_step_profile

                steps_duration = timing_raw["step"]
                self.max_steps_duration = max(self.max_steps_duration, steps_duration)

                # training metrics
                metrics.update(
                    {
                        "training/global_step": self.global_steps,
                        "training/epoch": epoch,
                    }
                )
                # collect metrics
                metrics.update(compute_data_metrics(batch=batch, use_critic=self.use_critic))
                metrics.update(compute_timing_metrics(batch=batch, timing_raw=timing_raw))
                # TODO: implement actual tflpo and theoretical tflpo
                n_gpus = self.resource_pool_manager.get_n_gpus()
                metrics.update(compute_throughout_metrics(batch=batch, timing_raw=timing_raw, n_gpus=n_gpus))

                # this is experimental and may be changed/removed in the future in favor of a general-purpose one
                if isinstance(self.train_dataloader.sampler, AbstractCurriculumSampler):
                    self.train_dataloader.sampler.update(batch=batch)

                # TODO: make a canonical logger that supports various backend
                logger.log(data=metrics, step=self.global_steps)

                progress_bar.update(1)
                self.global_steps += 1

                # Training step completed, show summary
                if self.config.algorithm.dynamic_filter.enable and num_gen_batches > 0:
                    print(f"[DF] Step {self.global_steps} completed: Used {num_gen_batches} generation batches")
                elif not self.config.algorithm.dynamic_filter.enable:
                    print(f"[Normal] Step {self.global_steps} completed: Single batch processing")
                
                # Reset dynamic filter state for next training step
                self.gen_steps += 1
                num_gen_batches = 0 
                num_prompt_in_batch = 0
                accumulated_batch = None
                if is_last_step:
                    pprint(f"Final validation metrics: {last_val_metrics}")
                    progress_bar.close()
                    return

                # this is experimental and may be changed/removed in the future
                # in favor of a general-purpose data buffer pool
                if hasattr(self.train_dataset, "on_batch_end"):
                    # The dataset may be changed after each training batch
                    self.train_dataset.on_batch_end(batch=batch)<|MERGE_RESOLUTION|>--- conflicted
+++ resolved
@@ -573,7 +573,6 @@
         except Exception as e:
             print(f"Warning: Could not set total_training_steps in config. Structure missing? Error: {e}")
 
-<<<<<<< HEAD
     def _extract_reward_extra_infos(self, batch: DataProto) -> dict[str, list]:
         """Extract reward extra info from batch.non_tensor_batch for dump_generations.
         """
@@ -594,9 +593,6 @@
         return reward_extra_infos_dict
 
     def _dump_generations(self, inputs, outputs, scores, reward_extra_infos_dict, dump_path):
-=======
-    def _dump_generations(self, inputs, outputs, gts, scores, reward_extra_infos_dict, dump_path):
->>>>>>> da7fc8e0
         """Dump rollout/validation samples as JSONL."""
         os.makedirs(dump_path, exist_ok=True)
         filename = os.path.join(dump_path, f"{self.global_steps}.jsonl")
@@ -1105,7 +1101,14 @@
         last_val_metrics = None
         self.max_steps_duration = 0
 
-<<<<<<< HEAD
+        prev_step_profile = False
+        curr_step_profile = (
+            self.global_steps in self.config.trainer.profile_steps
+            if self.config.trainer.profile_steps is not None
+            else False
+        )
+        next_step_profile = False
+
         #dynamic filter
 
         self.gen_steps = 1
@@ -1122,32 +1125,15 @@
             print(f"[DF] Max generation batches: {self.config.algorithm.dynamic_filter.get('max_num_gen_batches', 'unlimited')}")
         else:
             print(f"[Normal] Dynamic Filter DISABLED - Processing single batches of {prompt_bsz} prompts")
-=======
-        prev_step_profile = False
-        curr_step_profile = (
-            self.global_steps in self.config.trainer.profile_steps
-            if self.config.trainer.profile_steps is not None
-            else False
-        )
-        next_step_profile = False
->>>>>>> da7fc8e0
 
         for epoch in range(self.config.trainer.total_epochs):
             for batch_dict in self.train_dataloader:
                 metrics = {}
                 timing_raw = {}
 
-<<<<<<< HEAD
                 # dynamic filter
                 num_gen_batches+=1
 
-                do_profile = (
-                    self.global_steps in self.config.trainer.profile_steps
-                    if self.config.trainer.profile_steps is not None
-                    else False
-                )
-=======
->>>>>>> da7fc8e0
                 with marked_timer("start_profile", timing_raw):
                     self._start_profiling(
                         not prev_step_profile and curr_step_profile
@@ -1449,23 +1435,15 @@
                             inputs = self.tokenizer.batch_decode(batch.batch["prompts"], skip_special_tokens=True)
                             outputs = self.tokenizer.batch_decode(batch.batch["responses"], skip_special_tokens=True)
                             scores = batch.batch["token_level_scores"].sum(-1).cpu().tolist()
-<<<<<<< HEAD
-                            
-                            reward_extra_infos_dict = self._extract_reward_extra_infos(batch)
-                            
-=======
                             sample_gts = [
                                 item.non_tensor_batch.get("reward_model", {}).get("ground_truth", None)
                                 for item in batch
                             ]
 
-                            if "request_id" in batch.non_tensor_batch:
-                                reward_extra_infos_dict.setdefault(
-                                    "request_id",
-                                    batch.non_tensor_batch["request_id"].tolist(),
-                                )
-
->>>>>>> da7fc8e0
+                            
+                            reward_extra_infos_dict = self._extract_reward_extra_infos(batch)
+                            
+
                             self._dump_generations(
                                 inputs=inputs,
                                 outputs=outputs,
