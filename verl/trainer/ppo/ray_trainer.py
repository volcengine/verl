--- conflicted
+++ resolved
@@ -1121,22 +1121,10 @@
                     batch_keys=batch_keys_to_pop,
                     non_tensor_batch_keys=non_tensor_batch_keys_to_pop,
                 )
-<<<<<<< HEAD
+
                 # pass global_steps to trace
                 gen_batch.meta_info["global_steps"] = self.global_steps
-
-                if repeat_sampling_sglang_grpo:
-                    uids_for_prompts = np.array([str(uuid.uuid4()) for _ in range(len(batch.batch))], dtype=object)
-                    batch.non_tensor_batch["uid"] = uids_for_prompts
-                    gen_batch.non_tensor_batch["uid"] = uids_for_prompts
-                    batch = batch.repeat(repeat_times=self.config.actor_rollout_ref.rollout.n, interleave=True)
-                    gen_batch = gen_batch.repeat(repeat_times=self.config.actor_rollout_ref.rollout.n, interleave=True)
-                    assert np.array_equal(batch.non_tensor_batch["uid"], gen_batch.non_tensor_batch["uid"]), (
-                        "UIDs must be identical for SGLang rollout"
-                    )
-=======
                 gen_batch = gen_batch.repeat(repeat_times=self.config.actor_rollout_ref.rollout.n, interleave=True)
->>>>>>> 26d3a03b
 
                 is_last_step = self.global_steps >= self.total_training_steps
 
