--- conflicted
+++ resolved
@@ -825,7 +825,6 @@
         global_balance_stats = log_seqlen_unbalance(seqlen_list=global_seqlen_lst, partitions=global_partition_lst, prefix=logging_prefix)
         metrics.update(global_balance_stats)
 
-<<<<<<< HEAD
     def log_token_lengths(self, data, step, metrics=None):
         """Log average token lengths for positive and negative responses."""
         if not self.config.trainer.get('track_token_lengths', False):
@@ -885,8 +884,6 @@
 
         return log_dict
 
-=======
->>>>>>> ea4cd319
     def fit(self):
         """
         The training loop of PPO.
