# Copyright 2024 Bytedance Ltd. and/or its affiliates
# Copyright 2023-2024 SGLang Team
# Copyright 2025 ModelBest Inc. and/or its affiliates
#
# Licensed under the Apache License, Version 2.0 (the "License");
# you may not use this file except in compliance with the License.
# You may obtain a copy of the License at
#
#     http://www.apache.org/licenses/LICENSE-2.0
#
# Unless required by applicable law or agreed to in writing, software
# distributed under the License is distributed on an "AS IS" BASIS,
# WITHOUT WARRANTIES OR CONDITIONS OF ANY KIND, either express or implied.
# See the License for the specific language governing permissions and
# limitations under the License.
"""
FSDP PPO Trainer with Ray-based single controller.
This trainer supports model-agonistic model initialization with huggingface
"""

import json
import os
import uuid
from collections import defaultdict
from contextlib import contextmanager
from copy import deepcopy
from dataclasses import dataclass, field
from enum import Enum
from pprint import pprint
from typing import Dict, Optional, Type

import numpy as np
import ray
import torch
from codetiming import Timer
from omegaconf import OmegaConf, open_dict
from torch.utils.data import Dataset, Sampler
from torchdata.stateful_dataloader import StatefulDataLoader
from tqdm import tqdm

from verl import DataProto
from verl.protocol import pad_dataproto_to_divisor, unpad_dataproto
from verl.single_controller.base import Worker
from verl.single_controller.ray import RayClassWithInitArgs, RayResourcePool, RayWorkerGroup
from verl.single_controller.ray.base import create_colocated_worker_cls
from verl.trainer.ppo import core_algos
from verl.trainer.ppo.core_algos import agg_loss
from verl.trainer.ppo.metric_utils import (
    compute_data_metrics,
    compute_throughout_metrics,
    compute_timing_metrics,
    process_validation_metrics,
)
from verl.trainer.ppo.reward import compute_reward, compute_reward_async
from verl.utils.checkpoint.checkpoint_manager import find_latest_ckpt_path
from verl.utils.metric import (
    reduce_metrics,
)
from verl.utils.seqlen_balancing import get_seqlen_balanced_partitions, log_seqlen_unbalance
from verl.utils.torch_functional import masked_mean
from verl.utils.tracking import ValidationGenerationsLogger
from verl.workers.rollout.async_server import AsyncLLMServerManager

WorkerType = Type[Worker]


class Role(Enum):
    """
    To create more roles dynamically, you can subclass Role and add new members
    """

    Actor = 0
    Rollout = 1
    ActorRollout = 2
    Critic = 3
    RefPolicy = 4
    RewardModel = 5
    ActorRolloutRef = 6


class AdvantageEstimator(str, Enum):
    """
    Using an enumeration class to avoid spelling errors in adv_estimator
    """

    GAE = "gae"
    GRPO = "grpo"
    REINFORCE_PLUS_PLUS = "reinforce_plus_plus"
    REINFORCE_PLUS_PLUS_BASELINE = "reinforce_plus_plus_baseline"
    REMAX = "remax"
    RLOO = "rloo"
    GRPO_PASSK = "grpo_passk"


@dataclass
class ResourcePoolManager:
    """
    Define a resource pool specification. Resource pool will be initialized first.
    """

    resource_pool_spec: dict[str, list[int]]
    mapping: dict[Role, str]
    resource_pool_dict: dict[str, RayResourcePool] = field(default_factory=dict)

    def create_resource_pool(self):
        for resource_pool_name, process_on_nodes in self.resource_pool_spec.items():
            # max_colocate_count means the number of WorkerGroups (i.e. processes) in each RayResourcePool
            # For FSDP backend, we recommend using max_colocate_count=1 that merge all WorkerGroups into one.
            # For Megatron backend, we recommend using max_colocate_count>1
            # that can utilize different WorkerGroup for differnt models
            resource_pool = RayResourcePool(process_on_nodes=process_on_nodes, use_gpu=True, max_colocate_count=1, name_prefix=resource_pool_name)
            self.resource_pool_dict[resource_pool_name] = resource_pool

        self._check_resource_available()

    def get_resource_pool(self, role: Role) -> RayResourcePool:
        """Get the resource pool of the worker_cls"""
        return self.resource_pool_dict[self.mapping[role]]

    def get_n_gpus(self) -> int:
        """Get the number of gpus in this cluster."""
        return sum([n_gpus for process_on_nodes in self.resource_pool_spec.values() for n_gpus in process_on_nodes])

    def _check_resource_available(self):
        """Check if the resource pool can be satisfied in this ray cluster."""
        node_available_resources = ray.state.available_resources_per_node()
        node_available_gpus = {node: node_info.get("GPU", 0) if "GPU" in node_info else node_info.get("NPU", 0) for node, node_info in node_available_resources.items()}

        # check total required gpus can be satisfied
        total_available_gpus = sum(node_available_gpus.values())
        total_required_gpus = sum([n_gpus for process_on_nodes in self.resource_pool_spec.values() for n_gpus in process_on_nodes])
        if total_available_gpus < total_required_gpus:
            raise ValueError(f"Total available GPUs {total_available_gpus} is less than total desired GPUs {total_required_gpus}")

        # check each resource pool can be satisfied, O(#resource_pools * #nodes)
        for resource_pool_name, process_on_nodes in self.resource_pool_spec.items():
            num_gpus, num_nodes = process_on_nodes[0], len(process_on_nodes)
            for node, available_gpus in node_available_gpus.items():
                if available_gpus >= num_gpus:
                    node_available_gpus[node] -= num_gpus
                    num_nodes -= 1
                    if num_nodes == 0:
                        break
            if num_nodes > 0:
                raise ValueError(f"Resource pool {resource_pool_name}: {num_gpus}*{num_nodes}" + "cannot be satisfied in this ray cluster")


def apply_kl_penalty(data: DataProto, kl_ctrl: core_algos.AdaptiveKLController, kl_penalty="kl", multi_turn=False):
    """Apply KL penalty to the token-level rewards.

    This function computes the KL divergence between the reference policy and current policy,
    then applies a penalty to the token-level rewards based on this divergence.

    Args:
        data (DataProto): The data containing batched model outputs and inputs.
        kl_ctrl (core_algos.AdaptiveKLController): Controller for adaptive KL penalty.
        kl_penalty (str, optional): Type of KL penalty to apply. Defaults to "kl".
        multi_turn (bool, optional): Whether the data is from a multi-turn conversation. Defaults to False.

    Returns:
        tuple: A tuple containing:
            - The updated data with token-level rewards adjusted by KL penalty
            - A dictionary of metrics related to the KL penalty
    """
    responses = data.batch["responses"]
    response_length = responses.size(1)
    token_level_scores = data.batch["token_level_scores"]
    batch_size = data.batch.batch_size[0]

    if multi_turn:
        loss_mask = data.batch["loss_mask"]
        response_mask = loss_mask[:, -response_length:]
    else:
        attention_mask = data.batch["attention_mask"]
        response_mask = attention_mask[:, -response_length:]

    # compute kl between ref_policy and current policy
    # When apply_kl_penalty, algorithm.use_kl_in_reward=True, so the reference model has been enabled.
    kld = core_algos.kl_penalty(data.batch["old_log_probs"], data.batch["ref_log_prob"], kl_penalty=kl_penalty)  # (batch_size, response_length)
    kld = kld * response_mask
    beta = kl_ctrl.value

    token_level_rewards = token_level_scores - beta * kld

    current_kl = masked_mean(kld, mask=response_mask, axis=-1)  # average over sequence
    current_kl = torch.mean(current_kl, dim=0).item()

    # according to https://github.com/huggingface/trl/blob/951ca1841f29114b969b57b26c7d3e80a39f75a0/trl/trainer/ppo_trainer.py#L837
    kl_ctrl.update(current_kl=current_kl, n_steps=batch_size)
    data.batch["token_level_rewards"] = token_level_rewards

    metrics = {"actor/reward_kl_penalty": current_kl, "actor/reward_kl_penalty_coeff": beta}

    return data, metrics


def compute_response_mask(data: DataProto):
    """Compute the attention mask for the response part of the sequence.

    This function extracts the portion of the attention mask that corresponds to the model's response,
    which is used for masking computations that should only apply to response tokens.

    Args:
        data (DataProto): The data containing batched model outputs and inputs.

    Returns:
        torch.Tensor: The attention mask for the response tokens.
    """
    responses = data.batch["responses"]
    response_length = responses.size(1)
    attention_mask = data.batch["attention_mask"]
    return attention_mask[:, -response_length:]


def compute_advantage(data: DataProto, adv_estimator, gamma=1.0, lam=1.0, num_repeat=1, multi_turn=False, norm_adv_by_std_in_grpo=True):
    """Compute advantage estimates for policy optimization.

    This function computes advantage estimates using various estimators like GAE, GRPO, REINFORCE++, etc.
    The advantage estimates are used to guide policy optimization in RL algorithms.

    Args:
        data (DataProto): The data containing batched model outputs and inputs.
        adv_estimator: The advantage estimator to use (e.g., GAE, GRPO, REINFORCE++).
        gamma (float, optional): Discount factor for future rewards. Defaults to 1.0.
        lam (float, optional): Lambda parameter for GAE. Defaults to 1.0.
        num_repeat (int, optional): Number of times to repeat the computation. Defaults to 1.
        multi_turn (bool, optional): Whether the data is from a multi-turn conversation. Defaults to False.
        norm_adv_by_std_in_grpo (bool, optional): Whether to normalize advantages by standard deviation in GRPO. Defaults to True.

    Returns:
        DataProto: The updated data with computed advantages and returns.
    """
    # Back-compatible with trainers that do not compute response mask in fit
    if "response_mask" not in data.batch:
        data.batch["response_mask"] = compute_response_mask(data)
    # prepare response group
    # TODO: add other ways to estimate advantages
    if adv_estimator == AdvantageEstimator.GAE:
        advantages, returns = core_algos.compute_gae_advantage_return(
            token_level_rewards=data.batch["token_level_rewards"],
            values=data.batch["values"],
            response_mask=data.batch["response_mask"],
            gamma=gamma,
            lam=lam,
        )
        data.batch["advantages"] = advantages
        data.batch["returns"] = returns
    elif adv_estimator == AdvantageEstimator.GRPO:
        # TODO: test on more adv estimator type
        grpo_calculation_mask = data.batch["response_mask"]
        if multi_turn:
            # If multi-turn, replace the mask with the relevant part of loss_mask
            response_length = grpo_calculation_mask.size(1)  # Get length from the initial response mask
            grpo_calculation_mask = data.batch["loss_mask"][:, -response_length:]  # This mask is the one intended for GRPO
        # Call compute_grpo_outcome_advantage with parameters matching its definition
        advantages, returns = core_algos.compute_grpo_outcome_advantage(
            token_level_rewards=data.batch["token_level_rewards"],
            response_mask=grpo_calculation_mask,
            index=data.non_tensor_batch["uid"],
            norm_adv_by_std_in_grpo=norm_adv_by_std_in_grpo,
        )
        data.batch["advantages"] = advantages
        data.batch["returns"] = returns
    elif adv_estimator == AdvantageEstimator.GRPO_PASSK:
        advantages, returns = core_algos.compute_grpo_passk_outcome_advantage(
            token_level_rewards=data.batch["token_level_rewards"],
            response_mask=data.batch["response_mask"],
            index=data.non_tensor_batch["uid"],
            norm_adv_by_std_in_grpo=norm_adv_by_std_in_grpo,
        )
        data.batch["advantages"] = advantages
        data.batch["returns"] = returns
    elif adv_estimator == AdvantageEstimator.REINFORCE_PLUS_PLUS_BASELINE:
        advantages, returns = core_algos.compute_reinforce_plus_plus_baseline_outcome_advantage(
            token_level_rewards=data.batch["token_level_rewards"],
            response_mask=data.batch["response_mask"],
            index=data.non_tensor_batch["uid"],
        )
        data.batch["advantages"] = advantages
        data.batch["returns"] = returns
    elif adv_estimator == AdvantageEstimator.REINFORCE_PLUS_PLUS:
        advantages, returns = core_algos.compute_reinforce_plus_plus_outcome_advantage(
            token_level_rewards=data.batch["token_level_rewards"],
            response_mask=data.batch["response_mask"],
            gamma=gamma,
        )
        data.batch["advantages"] = advantages
        data.batch["returns"] = returns
    elif adv_estimator == AdvantageEstimator.REMAX:
        advantages, returns = core_algos.compute_remax_outcome_advantage(
            token_level_rewards=data.batch["token_level_rewards"],
            reward_baselines=data.batch["reward_baselines"],
            response_mask=data.batch["response_mask"],
        )

        data.batch["advantages"] = advantages
        data.batch["returns"] = returns
    elif adv_estimator == AdvantageEstimator.RLOO:
        advantages, returns = core_algos.compute_rloo_outcome_advantage(
            token_level_rewards=data.batch["token_level_rewards"],
            response_mask=data.batch["response_mask"],
            index=data.non_tensor_batch["uid"],
        )
        data.batch["advantages"] = advantages
        data.batch["returns"] = returns
    else:
        raise NotImplementedError
    return data


@contextmanager
def _timer(name: str, timing_raw: Dict[str, float]):
    """Context manager for timing code execution.

    This utility function measures the execution time of code within its context
    and accumulates the timing information in the provided dictionary.

    Args:
        name (str): The name/identifier for this timing measurement.
        timing_raw (Dict[str, float]): Dictionary to store timing information.

    Yields:
        None: This is a context manager that yields control back to the code block.
    """
    with Timer(name=name, logger=None) as timer:
        yield
    if name not in timing_raw:
        timing_raw[name] = 0
    timing_raw[name] += timer.last


class RayPPOTrainer:
    """
    Note that this trainer runs on the driver process on a single CPU/GPU node.
    """

    # TODO: support each role have individual ray_worker_group_cls,
    # i.e., support different backend of different role
    def __init__(
        self,
        config,
        tokenizer,
        role_worker_mapping: dict[Role, WorkerType],
        resource_pool_manager: ResourcePoolManager,
        ray_worker_group_cls: RayWorkerGroup = RayWorkerGroup,
        processor=None,
        reward_fn=None,
        val_reward_fn=None,
        train_dataset: Optional[Dataset] = None,
        val_dataset: Optional[Dataset] = None,
        collate_fn=None,
        train_sampler: Optional[Sampler] = None,
        device_name="cuda",
    ):
<<<<<<< HEAD
        """Initialize distributed PPO trainer with Ray backend."""

=======
>>>>>>> 3d5f15fa
        self.tokenizer = tokenizer
        self.processor = processor
        self.config = config
        self.reward_fn = reward_fn
        self.val_reward_fn = val_reward_fn

        self.hybrid_engine = config.actor_rollout_ref.hybrid_engine
        assert self.hybrid_engine, "Currently, only support hybrid engine"

        if self.hybrid_engine:
            assert Role.ActorRollout in role_worker_mapping, f"{role_worker_mapping.keys()=}"

        self.role_worker_mapping = role_worker_mapping
        self.resource_pool_manager = resource_pool_manager
        self.use_reference_policy = Role.RefPolicy in role_worker_mapping
        self.use_rm = Role.RewardModel in role_worker_mapping
        self.ray_worker_group_cls = ray_worker_group_cls
        self.device_name = device_name
        self.validation_generations_logger = ValidationGenerationsLogger()

        # define in-reward KL control
        # kl loss control currently not suppoorted
        if config.algorithm.use_kl_in_reward:
            self.kl_ctrl_in_reward = core_algos.get_kl_controller(config.algorithm.kl_ctrl)

        if self.config.algorithm.adv_estimator == AdvantageEstimator.GAE:
            self.use_critic = True
        elif self.config.algorithm.adv_estimator in [
            AdvantageEstimator.GRPO,
            AdvantageEstimator.GRPO_PASSK,
            AdvantageEstimator.REINFORCE_PLUS_PLUS,
            AdvantageEstimator.REMAX,
            AdvantageEstimator.RLOO,
            AdvantageEstimator.REINFORCE_PLUS_PLUS_BASELINE,
        ]:
            self.use_critic = False
        else:
            raise NotImplementedError

        self._validate_config()
        self._create_dataloader(train_dataset, val_dataset, collate_fn, train_sampler)

    def _validate_config(self):
        config = self.config
        # number of GPUs total
        n_gpus = config.trainer.n_gpus_per_node * config.trainer.nnodes

        # 1. Check total batch size for data correctness
        real_train_batch_size = config.data.train_batch_size * config.actor_rollout_ref.rollout.n
        assert real_train_batch_size % n_gpus == 0, f"real_train_batch_size ({real_train_batch_size}) must be divisible by total n_gpus ({n_gpus})."

        # A helper function to check "micro_batch_size" vs "micro_batch_size_per_gpu"
        # We throw an error if the user sets both. The new convention is "..._micro_batch_size_per_gpu".
        def check_mutually_exclusive(mbs, mbs_per_gpu, name: str):
            settings = {
                "actor_rollout_ref.actor": "micro_batch_size",
                "critic": "micro_batch_size",
                "reward_model": "micro_batch_size",
                "actor_rollout_ref.ref": "log_prob_micro_batch_size",
                "actor_rollout_ref.rollout": "log_prob_micro_batch_size",
            }

            if name in settings:
                param = settings[name]
                param_per_gpu = f"{param}_per_gpu"

                if mbs is None and mbs_per_gpu is None:
                    raise ValueError(f"[{name}] Please set at least one of '{name}.{param}' or '{name}.{param_per_gpu}'.")

                if mbs is not None and mbs_per_gpu is not None:
                    raise ValueError(f"[{name}] You have set both '{name}.{param}' AND '{name}.{param_per_gpu}'. Please remove '{name}.{param}' because only '*_{param_per_gpu}'" + "is supported (the former is deprecated).")

        if not config.actor_rollout_ref.actor.use_dynamic_bsz:
            # actor: ppo_micro_batch_size vs. ppo_micro_batch_size_per_gpu
            check_mutually_exclusive(
                config.actor_rollout_ref.actor.ppo_micro_batch_size,
                config.actor_rollout_ref.actor.ppo_micro_batch_size_per_gpu,
                "actor_rollout_ref.actor",
            )

            if self.use_reference_policy:
                # reference: log_prob_micro_batch_size vs. log_prob_micro_batch_size_per_gpu
                check_mutually_exclusive(
                    config.actor_rollout_ref.ref.log_prob_micro_batch_size,
                    config.actor_rollout_ref.ref.log_prob_micro_batch_size_per_gpu,
                    "actor_rollout_ref.ref",
                )

            #  The rollout section also has log_prob_micro_batch_size vs. log_prob_micro_batch_size_per_gpu
            check_mutually_exclusive(
                config.actor_rollout_ref.rollout.log_prob_micro_batch_size,
                config.actor_rollout_ref.rollout.log_prob_micro_batch_size_per_gpu,
                "actor_rollout_ref.rollout",
            )

        if self.use_critic and not config.critic.use_dynamic_bsz:
            # Check for critic micro-batch size conflicts
            check_mutually_exclusive(config.critic.ppo_micro_batch_size, config.critic.ppo_micro_batch_size_per_gpu, "critic")

        # Check for reward model micro-batch size conflicts
        if config.reward_model.enable and not config.reward_model.use_dynamic_bsz:
            check_mutually_exclusive(config.reward_model.micro_batch_size, config.reward_model.micro_batch_size_per_gpu, "reward_model")

        # Actor
        # check if train_batch_size is larger than ppo_mini_batch_size
        # if NOT dynamic_bsz, we must ensure:
        #    ppo_mini_batch_size is divisible by ppo_micro_batch_size
        #    ppo_micro_batch_size * sequence_parallel_size >= n_gpus
        if not config.actor_rollout_ref.actor.use_dynamic_bsz:
            assert config.data.train_batch_size >= config.actor_rollout_ref.actor.ppo_mini_batch_size
            sp_size = config.actor_rollout_ref.actor.get("ulysses_sequence_parallel_size", 1)
            if config.actor_rollout_ref.actor.ppo_micro_batch_size is not None:
                assert config.actor_rollout_ref.actor.ppo_mini_batch_size % config.actor_rollout_ref.actor.ppo_micro_batch_size == 0
                assert config.actor_rollout_ref.actor.ppo_micro_batch_size * sp_size >= n_gpus

        assert config.actor_rollout_ref.actor.loss_agg_mode in [
            "token-mean",
            "seq-mean-token-sum",
            "seq-mean-token-mean",
            "seq-mean-token-sum-norm",
        ], f"Invalid loss_agg_mode: {config.actor_rollout_ref.actor.loss_agg_mode}"

        if config.algorithm.use_kl_in_reward and config.actor_rollout_ref.actor.use_kl_loss:
            print("NOTICE: You have both enabled in-reward kl and kl loss.")

        # critic
        if self.use_critic and not config.critic.use_dynamic_bsz:
            assert config.data.train_batch_size >= config.critic.ppo_mini_batch_size
            sp_size = config.critic.get("ulysses_sequence_parallel_size", 1)
            if config.critic.ppo_micro_batch_size is not None:
                assert config.critic.ppo_mini_batch_size % config.critic.ppo_micro_batch_size == 0
                assert config.critic.ppo_micro_batch_size * sp_size >= n_gpus

        # Check if use_remove_padding is enabled when using sequence parallelism for fsdp
        if config.actor_rollout_ref.actor.strategy == "fsdp" and (config.actor_rollout_ref.actor.get("ulysses_sequence_parallel_size", 1) > 1 or config.actor_rollout_ref.ref.get("ulysses_sequence_parallel_size", 1) > 1):
            assert config.actor_rollout_ref.model.use_remove_padding, "When using sequence parallelism for actor/ref policy, you must enable `use_remove_padding`."

        if self.use_critic and config.critic.strategy == "fsdp":
            if config.critic.get("ulysses_sequence_parallel_size", 1) > 1:
                assert config.critic.model.use_remove_padding, "When using sequence parallelism for critic, you must enable `use_remove_padding`."

        if config.data.get("val_batch_size", None) is not None:
            print("WARNING: val_batch_size is deprecated." + " Validation datasets are sent to inference engines as a whole batch," + " which will schedule the memory themselves.")

        # check eval config
        if config.actor_rollout_ref.rollout.val_kwargs.do_sample:
            assert config.actor_rollout_ref.rollout.temperature > 0, "validation gen temperature should be greater than 0 when enabling do_sample"

        # check multi_turn with tool config
        if config.actor_rollout_ref.rollout.multi_turn.enable:
            assert config.actor_rollout_ref.rollout.multi_turn.tool_config_path is not None, "tool_config_path must be set when enabling multi_turn with tool, due to no role-playing support"
            assert config.algorithm.adv_estimator in [AdvantageEstimator.GRPO], "only GRPO is tested for multi-turn with tool"

        print("[validate_config] All configuration checks passed successfully!")

    def _create_dataloader(self, train_dataset, val_dataset, collate_fn, train_sampler):
        """
        Creates the train and validation dataloaders.
        """
        # TODO: we have to make sure the batch size is divisible by the dp size
        from verl.trainer.main_ppo import create_rl_dataset, create_rl_sampler

        if train_dataset is None:
            train_dataset = create_rl_dataset(self.config.data.train_files, self.config.data, self.tokenizer, self.processor)
        if val_dataset is None:
            val_dataset = create_rl_dataset(self.config.data.val_files, self.config.data, self.tokenizer, self.processor)
        self.train_dataset, self.val_dataset = train_dataset, val_dataset

        if train_sampler is None:
            train_sampler = create_rl_sampler(self.config.data, self.train_dataset)
        if collate_fn is None:
            from verl.utils.dataset.rl_dataset import collate_fn as default_collate_fn

            collate_fn = default_collate_fn

        self.train_dataloader = StatefulDataLoader(
            dataset=self.train_dataset,
            batch_size=self.config.data.get("gen_batch_size", self.config.data.train_batch_size),
            num_workers=self.config.data.get("dataloader_num_workers", 8),
            drop_last=True,
            collate_fn=collate_fn,
            sampler=train_sampler,
        )

        val_batch_size = self.config.data.val_batch_size  # Prefer config value if set
        if val_batch_size is None:
            val_batch_size = len(self.val_dataset)

        self.val_dataloader = StatefulDataLoader(
            dataset=self.val_dataset,
            batch_size=val_batch_size,
            num_workers=self.config.data.get("dataloader_num_workers", 8),
            shuffle=False,
            drop_last=False,
            collate_fn=collate_fn,
        )

        assert len(self.train_dataloader) >= 1, "Train dataloader is empty!"
        assert len(self.val_dataloader) >= 1, "Validation dataloader is empty!"

        print(f"Size of train dataloader: {len(self.train_dataloader)}, Size of val dataloader: {len(self.val_dataloader)}")

        total_training_steps = len(self.train_dataloader) * self.config.trainer.total_epochs

        if self.config.trainer.total_training_steps is not None:
            total_training_steps = self.config.trainer.total_training_steps

        self.total_training_steps = total_training_steps
        print(f"Total training steps: {self.total_training_steps}")

        try:
            OmegaConf.set_struct(self.config, True)
            with open_dict(self.config):
                if OmegaConf.select(self.config, "actor_rollout_ref.actor.optim"):
                    self.config.actor_rollout_ref.actor.optim.total_training_steps = total_training_steps
                if OmegaConf.select(self.config, "critic.optim"):
                    self.config.critic.optim.total_training_steps = total_training_steps
        except Exception as e:
            print(f"Warning: Could not set total_training_steps in config. Structure missing? Error: {e}")

    def _dump_generations(self, inputs, outputs, scores, reward_extra_infos_dict, dump_path):
        """Dump rollout/validation samples as JSONL."""
        os.makedirs(dump_path, exist_ok=True)
        filename = os.path.join(dump_path, f"{self.global_steps}.jsonl")

        n = len(inputs)
        base_data = {
            "input": inputs,
            "output": outputs,
            "score": scores,
            "step": [self.global_steps] * n,
        }

        for k, v in reward_extra_infos_dict.items():
            if len(v) == n:
                base_data[k] = v

        with open(filename, "w") as f:
            for i in range(n):
                entry = {k: v[i] for k, v in base_data.items()}
                f.write(json.dumps(entry, ensure_ascii=False) + "\n")

        print(f"Dumped generations to {filename}")

    def _maybe_log_val_generations(self, inputs, outputs, scores):
        """Log a table of validation samples to the configured logger (wandb or swanlab)"""

        generations_to_log = self.config.trainer.log_val_generations

        if generations_to_log == 0:
            return

        import numpy as np

        # Create tuples of (input, output, score) and sort by input text
        samples = list(zip(inputs, outputs, scores))
        samples.sort(key=lambda x: x[0])  # Sort by input text

        # Use fixed random seed for deterministic shuffling
        rng = np.random.RandomState(42)
        rng.shuffle(samples)

        # Take first N samples after shuffling
        samples = samples[:generations_to_log]

        # Log to each configured logger
        self.validation_generations_logger.log(self.config.trainer.logger, samples, self.global_steps)

    def _validate(self):
        data_source_lst = []
        reward_extra_infos_dict: dict[str, list] = defaultdict(list)

        # Lists to collect samples for the table
        sample_inputs = []
        sample_outputs = []
        sample_scores = []

        for test_data in self.val_dataloader:
            test_batch = DataProto.from_single_dict(test_data)

            # repeat test batch
            test_batch = test_batch.repeat(repeat_times=self.config.actor_rollout_ref.rollout.val_kwargs.n, interleave=True)

            # we only do validation on rule-based rm
            if self.config.reward_model.enable and test_batch[0].non_tensor_batch["reward_model"]["style"] == "model":
                return {}

            # Store original inputs
            input_ids = test_batch.batch["input_ids"]
            # TODO: Can we keep special tokens except for padding tokens?
            input_texts = [self.tokenizer.decode(ids, skip_special_tokens=True) for ids in input_ids]
            sample_inputs.extend(input_texts)

            batch_keys_to_pop = ["input_ids", "attention_mask", "position_ids"]
            non_tensor_batch_keys_to_pop = ["raw_prompt_ids"]
            if "multi_modal_inputs" in test_batch.non_tensor_batch:
                non_tensor_batch_keys_to_pop.extend(["multi_modal_data", "multi_modal_inputs"])
            if "raw_prompt" in test_batch.non_tensor_batch:
                non_tensor_batch_keys_to_pop.append("raw_prompt")
            if "tools_kwargs" in test_batch.non_tensor_batch:
                non_tensor_batch_keys_to_pop.append("tools_kwargs")
            test_gen_batch = test_batch.pop(
                batch_keys=batch_keys_to_pop,
                non_tensor_batch_keys=non_tensor_batch_keys_to_pop,
            )

            test_gen_batch.meta_info = {
                "eos_token_id": self.tokenizer.eos_token_id,
                "pad_token_id": self.tokenizer.pad_token_id,
                "recompute_log_prob": False,
                "do_sample": self.config.actor_rollout_ref.rollout.val_kwargs.do_sample,
                "validate": True,
            }
            print(f"test_gen_batch meta info: {test_gen_batch.meta_info}")

            # pad to be divisible by dp_size
            test_gen_batch_padded, pad_size = pad_dataproto_to_divisor(test_gen_batch, self.actor_rollout_wg.world_size)
            if not self.async_rollout_mode:
                test_output_gen_batch_padded = self.actor_rollout_wg.generate_sequences(test_gen_batch_padded)
            else:
                self.async_rollout_manager.wake_up()
                test_output_gen_batch_padded = self.async_rollout_manager.generate_sequences(test_gen_batch_padded)
                self.async_rollout_manager.sleep()

            # unpad
            test_output_gen_batch = unpad_dataproto(test_output_gen_batch_padded, pad_size=pad_size)
            print("validation generation end")

            # Store generated outputs
            output_ids = test_output_gen_batch.batch["responses"]
            output_texts = [self.tokenizer.decode(ids, skip_special_tokens=True) for ids in output_ids]
            sample_outputs.extend(output_texts)

            test_batch = test_batch.union(test_output_gen_batch)

            # evaluate using reward_function
            result = self.val_reward_fn(test_batch, return_dict=True)
            reward_tensor = result["reward_tensor"]
            scores = reward_tensor.sum(-1).cpu().tolist()
            sample_scores.extend(scores)

            reward_extra_infos_dict["reward"].extend(scores)
            if "reward_extra_info" in result:
                for key, lst in result["reward_extra_info"].items():
                    reward_extra_infos_dict[key].extend(lst)

            data_source_lst.append(test_batch.non_tensor_batch.get("data_source", ["unknown"] * reward_tensor.shape[0]))

        self._maybe_log_val_generations(inputs=sample_inputs, outputs=sample_outputs, scores=sample_scores)

        # dump generations
        val_data_dir = self.config.trainer.get("validation_data_dir", None)
        if val_data_dir:
            self._dump_generations(
                inputs=sample_inputs,
                outputs=sample_outputs,
                scores=sample_scores,
                reward_extra_infos_dict=reward_extra_infos_dict,
                dump_path=val_data_dir,
            )

        for key_info, lst in reward_extra_infos_dict.items():
            assert len(lst) == 0 or len(lst) == len(sample_scores), f"{key_info}: {len(lst)=}, {len(sample_scores)=}"

        data_sources = np.concatenate(data_source_lst, axis=0)

        data_src2var2metric2val = process_validation_metrics(data_sources, sample_inputs, reward_extra_infos_dict)
        metric_dict = {}
        for data_source, var2metric2val in data_src2var2metric2val.items():
            core_var = "acc" if "acc" in var2metric2val else "reward"
            for var_name, metric2val in var2metric2val.items():
                n_max = max([int(name.split("@")[-1].split("/")[0]) for name in metric2val.keys()])
                for metric_name, metric_val in metric2val.items():
                    if (var_name == core_var) and any(metric_name.startswith(pfx) for pfx in ["mean", "maj", "best"]) and (f"@{n_max}" in metric_name):
                        metric_sec = "val-core"
                    else:
                        metric_sec = "val-aux"
                    pfx = f"{metric_sec}/{data_source}/{var_name}/{metric_name}"
                    metric_dict[pfx] = metric_val

        return metric_dict

    def init_workers(self):
        """Initialize distributed training workers using Ray backend.

        Creates:
        1. Ray resource pools from configuration
        2. Worker groups for each role (actor, critic, etc.)
        """
        self.resource_pool_manager.create_resource_pool()

        self.resource_pool_to_cls = {pool: {} for pool in self.resource_pool_manager.resource_pool_dict.values()}

        # create actor and rollout
        if self.hybrid_engine:
            resource_pool = self.resource_pool_manager.get_resource_pool(Role.ActorRollout)
            actor_rollout_cls = RayClassWithInitArgs(
                cls=self.role_worker_mapping[Role.ActorRollout],
                config=self.config.actor_rollout_ref,
                role="actor_rollout",
            )
            self.resource_pool_to_cls[resource_pool]["actor_rollout"] = actor_rollout_cls
        else:
            raise NotImplementedError

        # create critic
        if self.use_critic:
            resource_pool = self.resource_pool_manager.get_resource_pool(Role.Critic)
            critic_cls = RayClassWithInitArgs(cls=self.role_worker_mapping[Role.Critic], config=self.config.critic)
            self.resource_pool_to_cls[resource_pool]["critic"] = critic_cls

        # create reference policy if needed
        if self.use_reference_policy:
            resource_pool = self.resource_pool_manager.get_resource_pool(Role.RefPolicy)
            ref_policy_cls = RayClassWithInitArgs(self.role_worker_mapping[Role.RefPolicy], config=self.config.actor_rollout_ref, role="ref")
            self.resource_pool_to_cls[resource_pool]["ref"] = ref_policy_cls

        # create a reward model if reward_fn is None
        if self.use_rm:
            # we create a RM here
            resource_pool = self.resource_pool_manager.get_resource_pool(Role.RewardModel)
            rm_cls = RayClassWithInitArgs(self.role_worker_mapping[Role.RewardModel], config=self.config.reward_model)
            self.resource_pool_to_cls[resource_pool]["rm"] = rm_cls

        # initialize WorkerGroup
        # NOTE: if you want to use a different resource pool for each role, which can support different parallel size,
        # you should not use `create_colocated_worker_cls`.
        # Instead, directly pass different resource pool to different worker groups.
        # See https://github.com/volcengine/verl/blob/master/examples/ray/tutorial.ipynb for more information.
        all_wg = {}
        wg_kwargs = {}  # Setting up kwargs for RayWorkerGroup
        if OmegaConf.select(self.config.trainer, "ray_wait_register_center_timeout") is not None:
            wg_kwargs["ray_wait_register_center_timeout"] = self.config.trainer.ray_wait_register_center_timeout

        for resource_pool, class_dict in self.resource_pool_to_cls.items():
            worker_dict_cls = create_colocated_worker_cls(class_dict=class_dict)
            wg_dict = self.ray_worker_group_cls(resource_pool=resource_pool, ray_cls_with_init=worker_dict_cls, device_name=self.device_name, **wg_kwargs)
            spawn_wg = wg_dict.spawn(prefix_set=class_dict.keys())
            all_wg.update(spawn_wg)

        if self.use_critic:
            self.critic_wg = all_wg["critic"]
            self.critic_wg.init_model()

        if self.use_reference_policy:
            self.ref_policy_wg = all_wg["ref"]
            self.ref_policy_wg.init_model()

        if self.use_rm:
            self.rm_wg = all_wg["rm"]
            self.rm_wg.init_model()

        # we should create rollout at the end so that vllm can have a better estimation of kv cache memory
        self.actor_rollout_wg = all_wg["actor_rollout"]
        self.actor_rollout_wg.init_model()

        # create async rollout manager and request scheduler
        self.async_rollout_mode = False
        if self.config.actor_rollout_ref.rollout.mode == "async":
            self.async_rollout_mode = True
            self.async_rollout_manager = AsyncLLMServerManager(
                config=self.config.actor_rollout_ref,
                worker_group=self.actor_rollout_wg,
            )

    def _save_checkpoint(self):
        # path: given_path + `/global_step_{global_steps}` + `/actor`
        local_global_step_folder = os.path.join(self.config.trainer.default_local_dir, f"global_step_{self.global_steps}")

        print(f"local_global_step_folder: {local_global_step_folder}")
        actor_local_path = os.path.join(local_global_step_folder, "actor")

        actor_remote_path = None if self.config.trainer.default_hdfs_dir is None else os.path.join(self.config.trainer.default_hdfs_dir, f"global_step_{self.global_steps}", "actor")

        remove_previous_ckpt_in_save = self.config.trainer.get("remove_previous_ckpt_in_save", False)
        if remove_previous_ckpt_in_save:
            print("Warning: remove_previous_ckpt_in_save is deprecated," + " set max_actor_ckpt_to_keep=1 and max_critic_ckpt_to_keep=1 instead")
        max_actor_ckpt_to_keep = self.config.trainer.get("max_actor_ckpt_to_keep", None) if not remove_previous_ckpt_in_save else 1
        max_critic_ckpt_to_keep = self.config.trainer.get("max_critic_ckpt_to_keep", None) if not remove_previous_ckpt_in_save else 1

        self.actor_rollout_wg.save_checkpoint(actor_local_path, actor_remote_path, self.global_steps, max_ckpt_to_keep=max_actor_ckpt_to_keep)

        if self.use_critic:
            critic_local_path = os.path.join(local_global_step_folder, "critic")
            critic_remote_path = None if self.config.trainer.default_hdfs_dir is None else os.path.join(self.config.trainer.default_hdfs_dir, f"global_step_{self.global_steps}", "critic")
            self.critic_wg.save_checkpoint(critic_local_path, critic_remote_path, self.global_steps, max_ckpt_to_keep=max_critic_ckpt_to_keep)

        # save dataloader
        dataloader_local_path = os.path.join(local_global_step_folder, "data.pt")
        dataloader_state_dict = self.train_dataloader.state_dict()
        torch.save(dataloader_state_dict, dataloader_local_path)

        # latest checkpointed iteration tracker (for atomic usage)
        local_latest_checkpointed_iteration = os.path.join(self.config.trainer.default_local_dir, "latest_checkpointed_iteration.txt")
        with open(local_latest_checkpointed_iteration, "w") as f:
            f.write(str(self.global_steps))

    def _load_checkpoint(self):
        if self.config.trainer.resume_mode == "disable":
            return 0

        # load from hdfs
        if self.config.trainer.default_hdfs_dir is not None:
            raise NotImplementedError("load from hdfs is not implemented yet")
        else:
            checkpoint_folder = self.config.trainer.default_local_dir  # TODO: check path
            if not os.path.isabs(checkpoint_folder):
                working_dir = os.getcwd()
                checkpoint_folder = os.path.join(working_dir, checkpoint_folder)
            global_step_folder = find_latest_ckpt_path(checkpoint_folder)  # None if no latest

        # find global_step_folder
        if self.config.trainer.resume_mode == "auto":
            if global_step_folder is None:
                print("Training from scratch")
                return 0
        else:
            if self.config.trainer.resume_mode == "resume_path":
                assert isinstance(self.config.trainer.resume_from_path, str), "resume ckpt must be str type"
                assert "global_step_" in self.config.trainer.resume_from_path, "resume ckpt must specify the global_steps"
                global_step_folder = self.config.trainer.resume_from_path
                if not os.path.isabs(global_step_folder):
                    working_dir = os.getcwd()
                    global_step_folder = os.path.join(working_dir, global_step_folder)
        print(f"Load from checkpoint folder: {global_step_folder}")
        # set global step
        self.global_steps = int(global_step_folder.split("global_step_")[-1])

        print(f"Setting global step to {self.global_steps}")
        print(f"Resuming from {global_step_folder}")

        actor_path = os.path.join(global_step_folder, "actor")
        critic_path = os.path.join(global_step_folder, "critic")
        # load actor
        self.actor_rollout_wg.load_checkpoint(actor_path, del_local_after_load=self.config.trainer.del_local_ckpt_after_load)
        # load critic
        if self.use_critic:
            self.critic_wg.load_checkpoint(critic_path, del_local_after_load=self.config.trainer.del_local_ckpt_after_load)

        # load dataloader,
        # TODO: from remote not implemented yet
        dataloader_local_path = os.path.join(global_step_folder, "data.pt")
        if os.path.exists(dataloader_local_path):
            dataloader_state_dict = torch.load(dataloader_local_path, weights_only=False)
            self.train_dataloader.load_state_dict(dataloader_state_dict)
        else:
            print(f"Warning: No dataloader state found at {dataloader_local_path}, will start from scratch")

    def _balance_batch(self, batch: DataProto, metrics, logging_prefix="global_seqlen"):
        """Reorder the data on single controller such that each dp rank gets similar total tokens"""
        attention_mask = batch.batch["attention_mask"]
        batch_size = attention_mask.shape[0]
        global_seqlen_lst = batch.batch["attention_mask"].view(batch_size, -1).sum(-1).tolist()  # (train_batch_size,)
        world_size = self.actor_rollout_wg.world_size
        global_partition_lst = get_seqlen_balanced_partitions(global_seqlen_lst, k_partitions=world_size, equal_size=True)
        # reorder based on index. The data will be automatically equally partitioned by dispatch function
        global_idx = torch.tensor([j for partition in global_partition_lst for j in partition])
        batch.reorder(global_idx)
        global_balance_stats = log_seqlen_unbalance(seqlen_list=global_seqlen_lst, partitions=global_partition_lst, prefix=logging_prefix)
        metrics.update(global_balance_stats)

    def fit(self):
        """
        The training loop of PPO.
        The driver process only need to call the compute functions of the worker group through RPC
        to construct the PPO dataflow.
        The light-weight advantage computation is done on the driver process.
        """
        from omegaconf import OmegaConf

        from verl.utils.tracking import Tracking

        logger = Tracking(
            project_name=self.config.trainer.project_name,
            experiment_name=self.config.trainer.experiment_name,
            default_backend=self.config.trainer.logger,
            config=OmegaConf.to_container(self.config, resolve=True),
        )

        self.global_steps = 0

        # load checkpoint before doing anything
        self._load_checkpoint()

        # perform validation before training
        # currently, we only support validation using the reward_function.
        if self.val_reward_fn is not None and self.config.trainer.get("val_before_train", True):
            val_metrics = self._validate()
            assert val_metrics, f"{val_metrics=}"
            pprint(f"Initial validation metrics: {val_metrics}")
            logger.log(data=val_metrics, step=self.global_steps)
            if self.config.trainer.get("val_only", False):
                return

        # add tqdm
        progress_bar = tqdm(total=self.total_training_steps, initial=self.global_steps, desc="Training Progress")

        # we start from step 1
        self.global_steps += 1
        last_val_metrics = None

        for epoch in range(self.config.trainer.total_epochs):
            for batch_dict in self.train_dataloader:
                metrics = {}
                timing_raw = {}
                batch: DataProto = DataProto.from_single_dict(batch_dict)

                # pop those keys for generation
                batch_keys_to_pop = ["input_ids", "attention_mask", "position_ids"]
                non_tensor_batch_keys_to_pop = ["raw_prompt_ids"]
                if "multi_modal_inputs" in batch.non_tensor_batch:
                    non_tensor_batch_keys_to_pop.extend(["multi_modal_data", "multi_modal_inputs"])
                if "raw_prompt" in batch.non_tensor_batch:
                    non_tensor_batch_keys_to_pop.append("raw_prompt")
                if "tools_kwargs" in batch.non_tensor_batch:
                    non_tensor_batch_keys_to_pop.append("tools_kwargs")
                gen_batch = batch.pop(
                    batch_keys=batch_keys_to_pop,
                    non_tensor_batch_keys=non_tensor_batch_keys_to_pop,
                )

                is_last_step = self.global_steps >= self.total_training_steps

                with _timer("step", timing_raw):
                    # generate a batch
                    with _timer("gen", timing_raw):
                        if not self.async_rollout_mode:
                            gen_batch_output = self.actor_rollout_wg.generate_sequences(gen_batch)
                        else:
                            self.async_rollout_manager.wake_up()
                            gen_batch_output = self.async_rollout_manager.generate_sequences(gen_batch)
                            self.async_rollout_manager.sleep()

                    if self.config.algorithm.adv_estimator == AdvantageEstimator.REMAX:
                        with _timer("gen_max", timing_raw):
                            gen_baseline_batch = deepcopy(gen_batch)
                            gen_baseline_batch.meta_info["do_sample"] = False
                            gen_baseline_output = self.actor_rollout_wg.generate_sequences(gen_baseline_batch)

                            batch = batch.union(gen_baseline_output)
                            reward_baseline_tensor = self.reward_fn(batch)
                            reward_baseline_tensor = reward_baseline_tensor.sum(dim=-1)

                            batch.pop(batch_keys=list(gen_baseline_output.batch.keys()))

                            batch.batch["reward_baselines"] = reward_baseline_tensor

                            del gen_baseline_batch, gen_baseline_output

                    batch.non_tensor_batch["uid"] = np.array([str(uuid.uuid4()) for _ in range(len(batch.batch))], dtype=object)
                    # repeat to align with repeated responses in rollout
                    batch = batch.repeat(repeat_times=self.config.actor_rollout_ref.rollout.n, interleave=True)
                    batch = batch.union(gen_batch_output)

                    batch.batch["response_mask"] = compute_response_mask(batch)
                    # balance the number of valid tokens on each dp rank.
                    # Note that this breaks the order of data inside the batch.
                    # Please take care when you implement group based adv computation such as GRPO and rloo
                    if self.config.trainer.balance_batch:
                        self._balance_batch(batch, metrics=metrics)

                    # compute global_valid tokens
                    batch.meta_info["global_token_num"] = torch.sum(batch.batch["attention_mask"], dim=-1).tolist()

                    with _timer("reward", timing_raw):
                        # compute reward model score
                        if self.use_rm:
                            reward_tensor = self.rm_wg.compute_rm_score(batch)
                            batch = batch.union(reward_tensor)

                        if self.config.reward_model.launch_reward_fn_async:
                            future_reward = compute_reward_async.remote(batch, self.config, self.tokenizer)
                        else:
                            reward_tensor, reward_extra_infos_dict = compute_reward(batch, self.reward_fn)

                    # recompute old_log_probs
                    with _timer("old_log_prob", timing_raw):
                        old_log_prob = self.actor_rollout_wg.compute_log_prob(batch)
                        entropys = old_log_prob.batch["entropys"]
                        response_masks = batch.batch["response_mask"]
                        loss_agg_mode = self.config.actor_rollout_ref.actor.loss_agg_mode
                        entropy_loss = agg_loss(loss_mat=entropys, loss_mask=response_masks, loss_agg_mode=loss_agg_mode)
                        old_log_prob_metrics = {"actor/entropy_loss": entropy_loss.detach().item()}
                        metrics.update(old_log_prob_metrics)
                        old_log_prob.batch.pop("entropys")
                        batch = batch.union(old_log_prob)

                    if self.use_reference_policy:
                        # compute reference log_prob
                        with _timer("ref", timing_raw):
                            ref_log_prob = self.ref_policy_wg.compute_ref_log_prob(batch)
                            batch = batch.union(ref_log_prob)

                    # compute values
                    if self.use_critic:
                        with _timer("values", timing_raw):
                            values = self.critic_wg.compute_values(batch)
                            batch = batch.union(values)

                    with _timer("adv", timing_raw):
                        # we combine with rule-based rm
                        reward_extra_infos_dict: dict[str, list]
                        if self.config.reward_model.launch_reward_fn_async:
                            reward_tensor, reward_extra_infos_dict = ray.get(future_reward)
                        batch.batch["token_level_scores"] = reward_tensor

                        print(f"{list(reward_extra_infos_dict.keys())=}")
                        if reward_extra_infos_dict:
                            batch.non_tensor_batch.update({k: np.array(v) for k, v in reward_extra_infos_dict.items()})

                        # compute rewards. apply_kl_penalty if available
                        if self.config.algorithm.use_kl_in_reward:
                            batch, kl_metrics = apply_kl_penalty(batch, kl_ctrl=self.kl_ctrl_in_reward, kl_penalty=self.config.algorithm.kl_penalty)
                            metrics.update(kl_metrics)
                        else:
                            batch.batch["token_level_rewards"] = batch.batch["token_level_scores"]

                        # compute advantages, executed on the driver process

                        norm_adv_by_std_in_grpo = self.config.algorithm.get("norm_adv_by_std_in_grpo", True)  # GRPO adv normalization factor

                        batch = compute_advantage(
                            batch,
                            adv_estimator=self.config.algorithm.adv_estimator,
                            gamma=self.config.algorithm.gamma,
                            lam=self.config.algorithm.lam,
                            num_repeat=self.config.actor_rollout_ref.rollout.n,
                            norm_adv_by_std_in_grpo=norm_adv_by_std_in_grpo,
                            multi_turn=self.config.actor_rollout_ref.rollout.multi_turn.enable,
                        )

                    # update critic
                    if self.use_critic:
                        with _timer("update_critic", timing_raw):
                            critic_output = self.critic_wg.update_critic(batch)
                        critic_output_metrics = reduce_metrics(critic_output.meta_info["metrics"])
                        metrics.update(critic_output_metrics)

                    # implement critic warmup
                    if self.config.trainer.critic_warmup <= self.global_steps:
                        # update actor
                        with _timer("update_actor", timing_raw):
                            batch.meta_info["multi_turn"] = self.config.actor_rollout_ref.rollout.multi_turn.enable
                            actor_output = self.actor_rollout_wg.update_actor(batch)
                        actor_output_metrics = reduce_metrics(actor_output.meta_info["metrics"])
                        metrics.update(actor_output_metrics)

                    # Log rollout generations if enabled
                    rollout_data_dir = self.config.trainer.get("rollout_data_dir", None)
                    if rollout_data_dir:
                        with _timer("dump_rollout_generations", timing_raw):
                            print(batch.batch.keys())
                            inputs = self.tokenizer.batch_decode(batch.batch["prompts"], skip_special_tokens=True)
                            outputs = self.tokenizer.batch_decode(batch.batch["responses"], skip_special_tokens=True)
                            scores = batch.batch["token_level_scores"].sum(-1).cpu().tolist()
                            self._dump_generations(
                                inputs=inputs,
                                outputs=outputs,
                                scores=scores,
                                reward_extra_infos_dict=reward_extra_infos_dict,
                                dump_path=rollout_data_dir,
                            )

                    # validate
                    if self.val_reward_fn is not None and self.config.trainer.test_freq > 0 and (is_last_step or self.global_steps % self.config.trainer.test_freq == 0):
                        with _timer("testing", timing_raw):
                            val_metrics: dict = self._validate()
                            if is_last_step:
                                last_val_metrics = val_metrics
                        metrics.update(val_metrics)

                    if self.config.trainer.save_freq > 0 and (is_last_step or self.global_steps % self.config.trainer.save_freq == 0):
                        with _timer("save_checkpoint", timing_raw):
                            self._save_checkpoint()

                # training metrics
                metrics.update(
                    {
                        "training/global_step": self.global_steps,
                        "training/epoch": epoch,
                    }
                )
                # collect metrics
                metrics.update(compute_data_metrics(batch=batch, use_critic=self.use_critic))
                metrics.update(compute_timing_metrics(batch=batch, timing_raw=timing_raw))
                # TODO: implement actual tflpo and theoretical tflpo
                n_gpus = self.resource_pool_manager.get_n_gpus()
                metrics.update(compute_throughout_metrics(batch=batch, timing_raw=timing_raw, n_gpus=n_gpus))

                # TODO: make a canonical logger that supports various backend
                logger.log(data=metrics, step=self.global_steps)

                if is_last_step:
                    pprint(f"Final validation metrics: {last_val_metrics}")
                    progress_bar.close()
                    return

                progress_bar.update(1)
                self.global_steps += 1<|MERGE_RESOLUTION|>--- conflicted
+++ resolved
@@ -352,11 +352,8 @@
         train_sampler: Optional[Sampler] = None,
         device_name="cuda",
     ):
-<<<<<<< HEAD
         """Initialize distributed PPO trainer with Ray backend."""
 
-=======
->>>>>>> 3d5f15fa
         self.tokenizer = tokenizer
         self.processor = processor
         self.config = config
