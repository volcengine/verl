# Copyright 2024 Bytedance Ltd. and/or its affiliates
# Copyright 2023-2024 SGLang Team
# Copyright 2025 ModelBest Inc. and/or its affiliates
#
# Licensed under the Apache License, Version 2.0 (the "License");
# you may not use this file except in compliance with the License.
# You may obtain a copy of the License at
#
#     http://www.apache.org/licenses/LICENSE-2.0
#
# Unless required by applicable law or agreed to in writing, software
# distributed under the License is distributed on an "AS IS" BASIS,
# WITHOUT WARRANTIES OR CONDITIONS OF ANY KIND, either express or implied.
# See the License for the specific language governing permissions and
# limitations under the License.
"""
FSDP PPO Trainer with Ray-based single controller.
This trainer supports model-agonistic model initialization with huggingface
"""

import json
import os
import uuid
from collections import defaultdict
from contextlib import contextmanager
from copy import deepcopy
from dataclasses import dataclass, field
from enum import Enum
from pprint import pprint
from typing import Dict, Type

import numpy as np
import ray
import torch
from codetiming import Timer
from omegaconf import OmegaConf, open_dict
from torch.utils.data import Dataset, RandomSampler, SequentialSampler
from torchdata.stateful_dataloader import StatefulDataLoader
from tqdm import tqdm

from verl import DataProto
from verl.protocol import pad_dataproto_to_divisor, unpad_dataproto
from verl.single_controller.base import Worker
from verl.single_controller.ray import RayClassWithInitArgs, RayResourcePool, RayWorkerGroup
from verl.single_controller.ray.base import create_colocated_worker_cls
from verl.trainer.ppo import core_algos
from verl.trainer.ppo.core_algos import agg_loss
from verl.trainer.ppo.metric_utils import (
    compute_data_metrics,
    compute_throughout_metrics,
    compute_timing_metrics,
    process_validation_metrics,
    reduce_metrics,
)
from verl.trainer.ppo.reward import compute_reward, compute_reward_async
from verl.utils.checkpoint.checkpoint_manager import find_latest_ckpt_path
from verl.utils.dataset.rl_dataset import RLHFDataset, collate_fn
from verl.utils.seqlen_balancing import get_seqlen_balanced_partitions, log_seqlen_unbalance
from verl.utils.torch_functional import masked_mean
from verl.utils.tracking import ValidationGenerationsLogger
from verl.workers.rollout.async_server import AsyncLLMServerManager

WorkerType = Type[Worker]


class Role(Enum):
    """
    To create more roles dynamically, you can subclass Role and add new members
    """

    Actor = 0
    Rollout = 1
    ActorRollout = 2
    Critic = 3
    RefPolicy = 4
    RewardModel = 5
    ActorRolloutRef = 6


class AdvantageEstimator(str, Enum):
    """
    Using an enumeration class to avoid spelling errors in adv_estimator
    """

    GAE = "gae"
    GRPO = "grpo"
    REINFORCE_PLUS_PLUS = "reinforce_plus_plus"
    REINFORCE_PLUS_PLUS_BASELINE = "reinforce_plus_plus_baseline"
    REMAX = "remax"
    RLOO = "rloo"


@dataclass
class ResourcePoolManager:
    """
    Define a resource pool specification. Resource pool will be initialized first.
    """

    resource_pool_spec: dict[str, list[int]]
    mapping: dict[Role, str]
    resource_pool_dict: dict[str, RayResourcePool] = field(default_factory=dict)

    def create_resource_pool(self):
        for resource_pool_name, process_on_nodes in self.resource_pool_spec.items():
            # max_colocate_count means the number of WorkerGroups (i.e. processes) in each RayResourcePool
            # For FSDP backend, we recommend using max_colocate_count=1 that merge all WorkerGroups into one.
            # For Megatron backend, we recommend using max_colocate_count>1
            # that can utilize different WorkerGroup for differnt models
            resource_pool = RayResourcePool(process_on_nodes=process_on_nodes, use_gpu=True, max_colocate_count=1, name_prefix=resource_pool_name)
            self.resource_pool_dict[resource_pool_name] = resource_pool

        self._check_resource_available()

    def get_resource_pool(self, role: Role) -> RayResourcePool:
        """Get the resource pool of the worker_cls"""
        return self.resource_pool_dict[self.mapping[role]]

    def get_n_gpus(self) -> int:
        """Get the number of gpus in this cluster."""
        return sum([n_gpus for process_on_nodes in self.resource_pool_spec.values() for n_gpus in process_on_nodes])

    def _check_resource_available(self):
        """Check if the resource pool can be satisfied in this ray cluster."""
        node_available_resources = ray.state.available_resources_per_node()
        node_available_gpus = {node: node_info.get("GPU", 0) for node, node_info in node_available_resources.items()}

        # check total required gpus can be satisfied
        total_available_gpus = sum(node_available_gpus.values())
        total_required_gpus = sum([n_gpus for process_on_nodes in self.resource_pool_spec.values() for n_gpus in process_on_nodes])
        if total_available_gpus < total_required_gpus:
            raise ValueError(f"Total available GPUs {total_available_gpus} is less than total desired GPUs {total_required_gpus}")

        # check each resource pool can be satisfied, O(#resource_pools * #nodes)
        for resource_pool_name, process_on_nodes in self.resource_pool_spec.items():
            num_gpus, num_nodes = process_on_nodes[0], len(process_on_nodes)
            for node, available_gpus in node_available_gpus.items():
                if available_gpus >= num_gpus:
                    node_available_gpus[node] -= num_gpus
                    num_nodes -= 1
                    if num_nodes == 0:
                        break
            if num_nodes > 0:
                raise ValueError(f"Resource pool {resource_pool_name}: {num_gpus}*{num_nodes}" + "cannot be satisfied in this ray cluster")


def apply_kl_penalty(data: DataProto, kl_ctrl: core_algos.AdaptiveKLController, kl_penalty="kl", multi_turn=False):
    responses = data.batch["responses"]
    response_length = responses.size(1)
    token_level_scores = data.batch["token_level_scores"]
    batch_size = data.batch.batch_size[0]

    if multi_turn:
        loss_mask = data.batch["loss_mask"]
        response_mask = loss_mask[:, -response_length:]
    else:
        attention_mask = data.batch["attention_mask"]
        response_mask = attention_mask[:, -response_length:]

    # compute kl between ref_policy and current policy
    # When apply_kl_penalty, algorithm.use_kl_in_reward=True, so the reference model has been enabled.
    kld = core_algos.kl_penalty(data.batch["old_log_probs"], data.batch["ref_log_prob"], kl_penalty=kl_penalty)  # (batch_size, response_length)
    kld = kld * response_mask
    beta = kl_ctrl.value

    token_level_rewards = token_level_scores - beta * kld

    current_kl = masked_mean(kld, mask=response_mask, axis=-1)  # average over sequence
    current_kl = torch.mean(current_kl, dim=0).item()

    # according to https://github.com/huggingface/trl/blob/951ca1841f29114b969b57b26c7d3e80a39f75a0/trl/trainer/ppo_trainer.py#L837
    kl_ctrl.update(current_kl=current_kl, n_steps=batch_size)
    data.batch["token_level_rewards"] = token_level_rewards

    metrics = {"actor/reward_kl_penalty": current_kl, "actor/reward_kl_penalty_coeff": beta}

    return data, metrics


def compute_response_mask(data: DataProto):
    responses = data.batch["responses"]
    response_length = responses.size(1)
    attention_mask = data.batch["attention_mask"]
    return attention_mask[:, -response_length:]


def compute_advantage(
    data: DataProto, adv_estimator, gamma=1.0, lam=1.0, num_repeat=1, multi_turn=False, norm_adv_by_std_in_grpo=True
):
    # Back-compatible with trainers that do not compute response mask in fit
    if "response_mask" not in data.batch:
        data.batch["response_mask"] = compute_response_mask(data)
    # prepare response group
    # TODO: add other ways to estimate advantages
    if adv_estimator == AdvantageEstimator.GAE:
        advantages, returns = core_algos.compute_gae_advantage_return(
            token_level_rewards=data.batch["token_level_rewards"],
            values=data.batch["values"],
            response_mask=data.batch["response_mask"],
            gamma=gamma,
            lam=lam,
        )
        data.batch["advantages"] = advantages
        data.batch["returns"] = returns
    elif adv_estimator == AdvantageEstimator.GRPO:
        # TODO: test on more adv estimator type
        grpo_calculation_mask = data.batch["response_mask"]
        if multi_turn:
            # If multi-turn, replace the mask with the relevant part of loss_mask
            response_length = grpo_calculation_mask.size(1)  # Get length from the initial response mask
            grpo_calculation_mask = data.batch["loss_mask"][
                :, -response_length:
            ]  # This mask is the one intended for GRPO
        # Call compute_grpo_outcome_advantage with parameters matching its definition
        advantages, returns = core_algos.compute_grpo_outcome_advantage(
            token_level_rewards=data.batch["token_level_rewards"],
            response_mask=grpo_calculation_mask,
            index=data.non_tensor_batch["uid"],
            norm_adv_by_std_in_grpo=norm_adv_by_std_in_grpo,
        )
        data.batch["advantages"] = advantages
        data.batch["returns"] = returns
    elif adv_estimator == AdvantageEstimator.REINFORCE_PLUS_PLUS_BASELINE:
        advantages, returns = core_algos.compute_reinforce_plus_plus_baseline_outcome_advantage(
            token_level_rewards=data.batch["token_level_rewards"],
            response_mask=data.batch["response_mask"],
            index=data.non_tensor_batch["uid"],
        )
        data.batch["advantages"] = advantages
        data.batch["returns"] = returns
    elif adv_estimator == AdvantageEstimator.REINFORCE_PLUS_PLUS:
        advantages, returns = core_algos.compute_reinforce_plus_plus_outcome_advantage(
            token_level_rewards=data.batch["token_level_rewards"],
            response_mask=data.batch["response_mask"],
            gamma=gamma,
        )
        data.batch["advantages"] = advantages
        data.batch["returns"] = returns
    elif adv_estimator == AdvantageEstimator.REMAX:
        advantages, returns = core_algos.compute_remax_outcome_advantage(
            token_level_rewards=data.batch["token_level_rewards"],
            reward_baselines=data.batch["reward_baselines"],
            response_mask=data.batch["response_mask"],
        )

        data.batch["advantages"] = advantages
        data.batch["returns"] = returns
    elif adv_estimator == AdvantageEstimator.RLOO:
        advantages, returns = core_algos.compute_rloo_outcome_advantage(
            token_level_rewards=data.batch["token_level_rewards"],
            response_mask=data.batch["response_mask"],
            index=data.non_tensor_batch["uid"],
        )
        data.batch["advantages"] = advantages
        data.batch["returns"] = returns
    else:
        raise NotImplementedError
    return data


@contextmanager
def _timer(name: str, timing_raw: Dict[str, float]):
    with Timer(name=name, logger=None) as timer:
        yield
    if name not in timing_raw:
        timing_raw[name] = 0
    timing_raw[name] += timer.last


class RayPPOTrainer:
    """
    Note that this trainer runs on the driver process on a single CPU/GPU node.
    """

    # TODO: support each role have individual ray_worker_group_cls,
    # i.e., support different backend of different role
    def __init__(
        self,
        config,
        tokenizer,
        role_worker_mapping: dict[Role, WorkerType],
        resource_pool_manager: ResourcePoolManager,
        ray_worker_group_cls: RayWorkerGroup = RayWorkerGroup,
        processor=None,
        reward_fn=None,
        val_reward_fn=None,
    ):
        # assert torch.cuda.is_available(), 'cuda must be available on driver'

        self.tokenizer = tokenizer
        self.processor = processor
        self.config = config
        self.reward_fn = reward_fn
        self.val_reward_fn = val_reward_fn

        self.hybrid_engine = config.actor_rollout_ref.hybrid_engine
        assert self.hybrid_engine, "Currently, only support hybrid engine"

        if self.hybrid_engine:
            assert Role.ActorRollout in role_worker_mapping, f"{role_worker_mapping.keys()=}"

        self.role_worker_mapping = role_worker_mapping
        self.resource_pool_manager = resource_pool_manager
        self.use_reference_policy = Role.RefPolicy in role_worker_mapping
        self.use_rm = Role.RewardModel in role_worker_mapping
        self.ray_worker_group_cls = ray_worker_group_cls
        self.validation_generations_logger = ValidationGenerationsLogger()

        # define in-reward KL control
        # kl loss control currently not suppoorted
        if config.algorithm.use_kl_in_reward:
            self.kl_ctrl_in_reward = core_algos.get_kl_controller(config.algorithm.kl_ctrl)

        if self.config.algorithm.adv_estimator == AdvantageEstimator.GAE:
            self.use_critic = True
        elif self.config.algorithm.adv_estimator in [
            AdvantageEstimator.GRPO,
            AdvantageEstimator.REINFORCE_PLUS_PLUS,
            AdvantageEstimator.REMAX,
            AdvantageEstimator.RLOO,
            AdvantageEstimator.REINFORCE_PLUS_PLUS_BASELINE,
        ]:
            self.use_critic = False
        else:
            raise NotImplementedError

        self._validate_config()
        self._create_dataloader()

    def _validate_config(self):
        config = self.config
        # number of GPUs total
        n_gpus = config.trainer.n_gpus_per_node * config.trainer.nnodes

        # 1. Check total batch size for data correctness
        real_train_batch_size = config.data.train_batch_size * config.actor_rollout_ref.rollout.n
        assert real_train_batch_size % n_gpus == 0, f"real_train_batch_size ({real_train_batch_size}) must be divisible by total n_gpus ({n_gpus})."

        # A helper function to check "micro_batch_size" vs "micro_batch_size_per_gpu"
        # We throw an error if the user sets both. The new convention is "..._micro_batch_size_per_gpu".
        def check_mutually_exclusive(mbs, mbs_per_gpu, name: str):
            settings = {
                "actor_rollout_ref.actor": "micro_batch_size",
                "critic": "micro_batch_size",
                "reward_model": "micro_batch_size",
                "actor_rollout_ref.ref": "log_prob_micro_batch_size",
                "actor_rollout_ref.rollout": "log_prob_micro_batch_size",
            }

            if name in settings:
                param = settings[name]
                param_per_gpu = f"{param}_per_gpu"

                if mbs is None and mbs_per_gpu is None:
                    raise ValueError(f"[{name}] Please set at least one of '{name}.{param}' or '{name}.{param_per_gpu}'.")

                if mbs is not None and mbs_per_gpu is not None:
                    raise ValueError(f"[{name}] You have set both '{name}.{param}' AND '{name}.{param_per_gpu}'. Please remove '{name}.{param}' because only '*_{param_per_gpu}'" + "is supported (the former is deprecated).")

        if not config.actor_rollout_ref.actor.use_dynamic_bsz:
            # actor: ppo_micro_batch_size vs. ppo_micro_batch_size_per_gpu
            check_mutually_exclusive(
                config.actor_rollout_ref.actor.ppo_micro_batch_size,
                config.actor_rollout_ref.actor.ppo_micro_batch_size_per_gpu,
                "actor_rollout_ref.actor",
            )

            if self.use_reference_policy:
                # reference: log_prob_micro_batch_size vs. log_prob_micro_batch_size_per_gpu
                check_mutually_exclusive(
                    config.actor_rollout_ref.ref.log_prob_micro_batch_size,
                    config.actor_rollout_ref.ref.log_prob_micro_batch_size_per_gpu,
                    "actor_rollout_ref.ref",
                )

            #  The rollout section also has log_prob_micro_batch_size vs. log_prob_micro_batch_size_per_gpu
            check_mutually_exclusive(
                config.actor_rollout_ref.rollout.log_prob_micro_batch_size,
                config.actor_rollout_ref.rollout.log_prob_micro_batch_size_per_gpu,
                "actor_rollout_ref.rollout",
            )

        if self.use_critic and not config.critic.use_dynamic_bsz:
            # Check for critic micro-batch size conflicts
            check_mutually_exclusive(config.critic.ppo_micro_batch_size, config.critic.ppo_micro_batch_size_per_gpu, "critic")

        # Check for reward model micro-batch size conflicts
        if config.reward_model.enable and not config.reward_model.use_dynamic_bsz:
            check_mutually_exclusive(config.reward_model.micro_batch_size, config.reward_model.micro_batch_size_per_gpu, "reward_model")

        # Actor
        # check if train_batch_size is larger than ppo_mini_batch_size
        # if NOT dynamic_bsz, we must ensure:
        #    ppo_mini_batch_size is divisible by ppo_micro_batch_size
        #    ppo_micro_batch_size * sequence_parallel_size >= n_gpus
        if not config.actor_rollout_ref.actor.use_dynamic_bsz:
            assert config.data.train_batch_size >= config.actor_rollout_ref.actor.ppo_mini_batch_size
            sp_size = config.actor_rollout_ref.actor.get("ulysses_sequence_parallel_size", 1)
            if config.actor_rollout_ref.actor.ppo_micro_batch_size is not None:
                assert config.actor_rollout_ref.actor.ppo_mini_batch_size % config.actor_rollout_ref.actor.ppo_micro_batch_size == 0
                assert config.actor_rollout_ref.actor.ppo_micro_batch_size * sp_size >= n_gpus

        assert config.actor_rollout_ref.actor.loss_agg_mode in [
            "token-mean",
            "seq-mean-token-sum",
            "seq-mean-token-mean",
            "seq-mean-token-sum-norm",
        ], f"Invalid loss_agg_mode: {config.actor_rollout_ref.actor.loss_agg_mode}"

        if config.algorithm.use_kl_in_reward and config.actor_rollout_ref.actor.use_kl_loss:
            print("NOTICE: You have both enabled in-reward kl and kl loss.")

        # critic
        if self.use_critic and not config.critic.use_dynamic_bsz:
            assert config.data.train_batch_size >= config.critic.ppo_mini_batch_size
            sp_size = config.critic.get("ulysses_sequence_parallel_size", 1)
            if config.critic.ppo_micro_batch_size is not None:
                assert config.critic.ppo_mini_batch_size % config.critic.ppo_micro_batch_size == 0
                assert config.critic.ppo_micro_batch_size * sp_size >= n_gpus

        # Check if use_remove_padding is enabled when using sequence parallelism for fsdp
        if config.actor_rollout_ref.actor.strategy == "fsdp" and (config.actor_rollout_ref.actor.get("ulysses_sequence_parallel_size", 1) > 1 or config.actor_rollout_ref.ref.get("ulysses_sequence_parallel_size", 1) > 1):
            assert config.actor_rollout_ref.model.use_remove_padding, "When using sequence parallelism for actor/ref policy, you must enable `use_remove_padding`."

        if self.use_critic and config.critic.strategy == "fsdp":
            if config.critic.get("ulysses_sequence_parallel_size", 1) > 1:
                assert config.critic.model.use_remove_padding, "When using sequence parallelism for critic, you must enable `use_remove_padding`."

        if config.data.get("val_batch_size", None) is not None:
            print("WARNING: val_batch_size is deprecated." + " Validation datasets are sent to inference engines as a whole batch," + " which will schedule the memory themselves.")

        # check eval config
        if config.actor_rollout_ref.rollout.val_kwargs.do_sample:
            assert config.actor_rollout_ref.rollout.temperature > 0, "validation gen temperature should be greater than 0 when enabling do_sample"

        # check multi_turn with tool config
        if config.actor_rollout_ref.rollout.multi_turn.enable:
            assert config.actor_rollout_ref.rollout.multi_turn.tool_config_path is not None, (
                "tool_config_path must be set when enabling multi_turn with tool, due to no role-playing support"
            )
            assert config.algorithm.adv_estimator in [AdvantageEstimator.GRPO], (
                "only GRPO is tested for multi-turn with tool"
            )

        print("[validate_config] All configuration checks passed successfully!")

    def _create_dataloader(self):
        """
        Creates the train and validation dataloaders.
        """
        # make sure the batch size is divisible by the dp size
        from verl.utils.import_utils import load_extern_type

        if "custom_cls" in self.config.data and self.config.data.custom_cls.get("path", None) is not None:
<<<<<<< HEAD
            # Dynamically load the custom dataset class specified in config
            try:
                dataset_cls = load_extern_type(self.config.data.custom_cls.path, self.config.data.custom_cls.name)
                if not issubclass(dataset_cls, Dataset):
                    raise TypeError(
                        f"The custom dataset class '{self.config.data.custom_cls.name}' from "
                        f"'{self.config.data.custom_cls.path}' must inherit from torch.utils.data.Dataset"
                    )
                print(f"Using custom dataset class: {dataset_cls.__name__}")
            except Exception as e:
                print(f"Error loading custom dataset class: {e}")
                raise e
=======
            dataset_cls = load_extern_type(self.config.data.custom_cls.path, self.config.data.custom_cls.name)
            if not issubclass(dataset_cls, Dataset):
                raise TypeError(f"The custom dataset class '{self.config.data.custom_cls.name}' from '{self.config.data.custom_cls.path}' must inherit from torch.utils.data.Dataset")
>>>>>>> ea4cd319
        else:
            dataset_cls = RLHFDataset
            print(f"Using default dataset class: {dataset_cls.__name__}")
        self.train_dataset = dataset_cls(
            data_files=self.config.data.train_files,
            tokenizer=self.tokenizer,
            processor=self.processor,
            config=self.config.data,
        )
        if self.config.data.shuffle:
            train_dataloader_generator = torch.Generator()
            train_dataloader_generator.manual_seed(self.config.data.get("seed", 1))
            sampler = RandomSampler(data_source=self.train_dataset, generator=train_dataloader_generator)
        else:
            sampler = SequentialSampler(data_source=self.train_dataset)

        self.train_dataloader = StatefulDataLoader(
            dataset=self.train_dataset,
            batch_size=self.config.data.get("gen_batch_size", self.config.data.train_batch_size),
            num_workers=self.config.data.get("dataloader_num_workers", 8),
            drop_last=True,
            collate_fn=collate_fn,
            sampler=sampler,
        )

        self.val_dataset = dataset_cls(
            data_files=self.config.data.val_files,
            tokenizer=self.tokenizer,
            processor=self.processor,
            config=self.config.data,
        )

        val_batch_size = self.config.data.val_batch_size  # Prefer config value if set
        if val_batch_size is None:
            val_batch_size = len(self.val_dataset)

        self.val_dataloader = StatefulDataLoader(
            dataset=self.val_dataset,
            batch_size=val_batch_size,
            num_workers=self.config.data.get("dataloader_num_workers", 8),
            shuffle=False,
            drop_last=False,
            collate_fn=collate_fn,
        )

        assert len(self.train_dataloader) >= 1, "Train dataloader is empty!"
        assert len(self.val_dataloader) >= 1, "Validation dataloader is empty!"

        print(f"Size of train dataloader: {len(self.train_dataloader)}, Size of val dataloader: {len(self.val_dataloader)}")

        total_training_steps = len(self.train_dataloader) * self.config.trainer.total_epochs

        if self.config.trainer.total_training_steps is not None:
            total_training_steps = self.config.trainer.total_training_steps

        self.total_training_steps = total_training_steps
        print(f"Total training steps: {self.total_training_steps}")

        try:
            OmegaConf.set_struct(self.config, True)
            with open_dict(self.config):
                if OmegaConf.select(self.config, "actor_rollout_ref.actor.optim"):
                    self.config.actor_rollout_ref.actor.optim.total_training_steps = total_training_steps
                if OmegaConf.select(self.config, "critic.optim"):
                    self.config.critic.optim.total_training_steps = total_training_steps
        except Exception as e:
            print(f"Warning: Could not set total_training_steps in config. Structure missing? Error: {e}")

    def _dump_generations(self, inputs, outputs, scores, reward_extra_infos_dict, dump_path):
        """Dump rollout/validation samples as JSONL."""
        os.makedirs(dump_path, exist_ok=True)
        filename = os.path.join(dump_path, f"{self.global_steps}.jsonl")

        n = len(inputs)
        base_data = {
            "input": inputs,
            "output": outputs,
            "score": scores,
            "step": [self.global_steps] * n,
        }

        for k, v in reward_extra_infos_dict.items():
            if len(v) == n:
                base_data[k] = v

        with open(filename, "w") as f:
            for i in range(n):
                entry = {k: v[i] for k, v in base_data.items()}
                f.write(json.dumps(entry, ensure_ascii=False) + "\n")

        print(f"Dumped generations to {filename}")

    def _maybe_log_val_generations(self, inputs, outputs, scores):
        """Log a table of validation samples to the configured logger (wandb or swanlab)"""

        generations_to_log = self.config.trainer.log_val_generations

        if generations_to_log == 0:
            return

        import numpy as np

        # Create tuples of (input, output, score) and sort by input text
        samples = list(zip(inputs, outputs, scores))
        samples.sort(key=lambda x: x[0])  # Sort by input text

        # Use fixed random seed for deterministic shuffling
        rng = np.random.RandomState(42)
        rng.shuffle(samples)

        # Take first N samples after shuffling
        samples = samples[:generations_to_log]

        # Log to each configured logger
        self.validation_generations_logger.log(self.config.trainer.logger, samples, self.global_steps)

    def _validate(self):
        data_source_lst = []
        reward_extra_infos_dict: dict[str, list] = defaultdict(list)

        # Lists to collect samples for the table
        sample_inputs = []
        sample_outputs = []
        sample_scores = []

        for test_data in self.val_dataloader:
            test_batch = DataProto.from_single_dict(test_data)

            # repeat test batch
            test_batch = test_batch.repeat(repeat_times=self.config.actor_rollout_ref.rollout.val_kwargs.n, interleave=True)

            # we only do validation on rule-based rm
            if self.config.reward_model.enable and test_batch[0].non_tensor_batch["reward_model"]["style"] == "model":
                return {}

            # Store original inputs
            input_ids = test_batch.batch["input_ids"]
            # TODO: Can we keep special tokens except for padding tokens?
            input_texts = [self.tokenizer.decode(ids, skip_special_tokens=True) for ids in input_ids]
            sample_inputs.extend(input_texts)

            batch_keys_to_pop = ["input_ids", "attention_mask", "position_ids"]
            non_tensor_batch_keys_to_pop = ["raw_prompt_ids"]
            if "multi_modal_inputs" in test_batch.non_tensor_batch:
                non_tensor_batch_keys_to_pop.extend(["multi_modal_data", "multi_modal_inputs"])
            if "raw_prompt" in test_batch.non_tensor_batch:
                non_tensor_batch_keys_to_pop.append("raw_prompt")
            if "tools_kwargs" in test_batch.non_tensor_batch:
                non_tensor_batch_keys_to_pop.append("tools_kwargs")
            test_gen_batch = test_batch.pop(
                batch_keys=batch_keys_to_pop,
                non_tensor_batch_keys=non_tensor_batch_keys_to_pop,
            )

            test_gen_batch.meta_info = {
                "eos_token_id": self.tokenizer.eos_token_id,
                "pad_token_id": self.tokenizer.pad_token_id,
                "recompute_log_prob": False,
                "do_sample": self.config.actor_rollout_ref.rollout.val_kwargs.do_sample,
                "validate": True,
            }
            print(f"test_gen_batch meta info: {test_gen_batch.meta_info}")

            # pad to be divisible by dp_size
            test_gen_batch_padded, pad_size = pad_dataproto_to_divisor(test_gen_batch, self.actor_rollout_wg.world_size)
            if not self.async_rollout_mode:
                test_output_gen_batch_padded = self.actor_rollout_wg.generate_sequences(test_gen_batch_padded)
            else:
                self.async_rollout_manager.wake_up()
                test_output_gen_batch_padded = self.async_rollout_manager.generate_sequences(test_gen_batch_padded)
                self.async_rollout_manager.sleep()

            # unpad
            test_output_gen_batch = unpad_dataproto(test_output_gen_batch_padded, pad_size=pad_size)
            print("validation generation end")

            # Store generated outputs
            output_ids = test_output_gen_batch.batch["responses"]
            output_texts = [self.tokenizer.decode(ids, skip_special_tokens=True) for ids in output_ids]
            sample_outputs.extend(output_texts)

            test_batch = test_batch.union(test_output_gen_batch)

            # evaluate using reward_function
            result = self.val_reward_fn(test_batch, return_dict=True)
            reward_tensor = result["reward_tensor"]
            scores = reward_tensor.sum(-1).cpu().tolist()
            sample_scores.extend(scores)

            reward_extra_infos_dict["reward"].extend(scores)
            if "reward_extra_info" in result:
                for key, lst in result["reward_extra_info"].items():
                    reward_extra_infos_dict[key].extend(lst)

            data_source_lst.append(test_batch.non_tensor_batch.get("data_source", ["unknown"] * reward_tensor.shape[0]))

        self._maybe_log_val_generations(inputs=sample_inputs, outputs=sample_outputs, scores=sample_scores)

        # dump generations
        val_data_dir = self.config.trainer.get("validation_data_dir", None)
        if val_data_dir:
            self._dump_generations(
                inputs=sample_inputs,
                outputs=sample_outputs,
                scores=sample_scores,
                reward_extra_infos_dict=reward_extra_infos_dict,
                dump_path=val_data_dir,
            )

        for key_info, lst in reward_extra_infos_dict.items():
            assert len(lst) == 0 or len(lst) == len(sample_scores), f"{key_info}: {len(lst)=}, {len(sample_scores)=}"

        data_sources = np.concatenate(data_source_lst, axis=0)

        data_src2var2metric2val = process_validation_metrics(data_sources, sample_inputs, reward_extra_infos_dict)
        metric_dict = {}
        for data_source, var2metric2val in data_src2var2metric2val.items():
            core_var = "acc" if "acc" in var2metric2val else "reward"
            for var_name, metric2val in var2metric2val.items():
                n_max = max([int(name.split("@")[-1].split("/")[0]) for name in metric2val.keys()])
                for metric_name, metric_val in metric2val.items():
                    if (var_name == core_var) and any(metric_name.startswith(pfx) for pfx in ["mean", "maj", "best"]) and (f"@{n_max}" in metric_name):
                        metric_sec = "val-core"
                    else:
                        metric_sec = "val-aux"
                    pfx = f"{metric_sec}/{data_source}/{var_name}/{metric_name}"
                    metric_dict[pfx] = metric_val

        return metric_dict

    def init_workers(self):
        """Init resource pool and worker group"""
        self.resource_pool_manager.create_resource_pool()

        self.resource_pool_to_cls = {pool: {} for pool in self.resource_pool_manager.resource_pool_dict.values()}

        # create actor and rollout
        if self.hybrid_engine:
            resource_pool = self.resource_pool_manager.get_resource_pool(Role.ActorRollout)
            actor_rollout_cls = RayClassWithInitArgs(
                cls=self.role_worker_mapping[Role.ActorRollout],
                config=self.config.actor_rollout_ref,
                role="actor_rollout",
            )
            self.resource_pool_to_cls[resource_pool]["actor_rollout"] = actor_rollout_cls
        else:
            raise NotImplementedError

        # create critic
        if self.use_critic:
            resource_pool = self.resource_pool_manager.get_resource_pool(Role.Critic)
            critic_cls = RayClassWithInitArgs(cls=self.role_worker_mapping[Role.Critic], config=self.config.critic)
            self.resource_pool_to_cls[resource_pool]["critic"] = critic_cls

        # create reference policy if needed
        if self.use_reference_policy:
            resource_pool = self.resource_pool_manager.get_resource_pool(Role.RefPolicy)
            ref_policy_cls = RayClassWithInitArgs(self.role_worker_mapping[Role.RefPolicy], config=self.config.actor_rollout_ref, role="ref")
            self.resource_pool_to_cls[resource_pool]["ref"] = ref_policy_cls

        # create a reward model if reward_fn is None
        if self.use_rm:
            # we create a RM here
            resource_pool = self.resource_pool_manager.get_resource_pool(Role.RewardModel)
            rm_cls = RayClassWithInitArgs(self.role_worker_mapping[Role.RewardModel], config=self.config.reward_model)
            self.resource_pool_to_cls[resource_pool]["rm"] = rm_cls

        # initialize WorkerGroup
        # NOTE: if you want to use a different resource pool for each role, which can support different parallel size,
        # you should not use `create_colocated_worker_cls`.
        # Instead, directly pass different resource pool to different worker groups.
        # See https://github.com/volcengine/verl/blob/master/examples/ray/tutorial.ipynb for more information.
        all_wg = {}
        self.wg_dicts = []
        wg_kwargs = {}  # Setting up kwargs for RayWorkerGroup
        if OmegaConf.select(self.config.trainer, "ray_wait_register_center_timeout") is not None:
            wg_kwargs["ray_wait_register_center_timeout"] = self.config.trainer.ray_wait_register_center_timeout

        for resource_pool, class_dict in self.resource_pool_to_cls.items():
            worker_dict_cls = create_colocated_worker_cls(class_dict=class_dict)
            wg_dict = self.ray_worker_group_cls(resource_pool=resource_pool, ray_cls_with_init=worker_dict_cls, **wg_kwargs)
            spawn_wg = wg_dict.spawn(prefix_set=class_dict.keys())
            all_wg.update(spawn_wg)
            # keep the referece of WorkerDict to support ray >= 2.31. Ref: https://github.com/ray-project/ray/pull/45699
            self.wg_dicts.append(wg_dict)

        if self.use_critic:
            self.critic_wg = all_wg["critic"]
            self.critic_wg.init_model()

        if self.use_reference_policy:
            self.ref_policy_wg = all_wg["ref"]
            self.ref_policy_wg.init_model()

        if self.use_rm:
            self.rm_wg = all_wg["rm"]
            self.rm_wg.init_model()

        # we should create rollout at the end so that vllm can have a better estimation of kv cache memory
        self.actor_rollout_wg = all_wg["actor_rollout"]
        self.actor_rollout_wg.init_model()

        # create async rollout manager and request scheduler
        self.async_rollout_mode = False
        if self.config.actor_rollout_ref.rollout.mode == "async":
            self.async_rollout_mode = True
            self.async_rollout_manager = AsyncLLMServerManager(
                config=self.config.actor_rollout_ref,
                worker_group=self.actor_rollout_wg,
            )

    def _save_checkpoint(self):
        # path: given_path + `/global_step_{global_steps}` + `/actor`
        local_global_step_folder = os.path.join(self.config.trainer.default_local_dir, f"global_step_{self.global_steps}")

        print(f"local_global_step_folder: {local_global_step_folder}")
        actor_local_path = os.path.join(local_global_step_folder, "actor")

        actor_remote_path = None if self.config.trainer.default_hdfs_dir is None else os.path.join(self.config.trainer.default_hdfs_dir, f"global_step_{self.global_steps}", "actor")

        remove_previous_ckpt_in_save = self.config.trainer.get("remove_previous_ckpt_in_save", False)
        if remove_previous_ckpt_in_save:
            print("Warning: remove_previous_ckpt_in_save is deprecated," + " set max_actor_ckpt_to_keep=1 and max_critic_ckpt_to_keep=1 instead")
        max_actor_ckpt_to_keep = self.config.trainer.get("max_actor_ckpt_to_keep", None) if not remove_previous_ckpt_in_save else 1
        max_critic_ckpt_to_keep = self.config.trainer.get("max_critic_ckpt_to_keep", None) if not remove_previous_ckpt_in_save else 1

        self.actor_rollout_wg.save_checkpoint(actor_local_path, actor_remote_path, self.global_steps, max_ckpt_to_keep=max_actor_ckpt_to_keep)

        if self.use_critic:
            critic_local_path = os.path.join(local_global_step_folder, "critic")
            critic_remote_path = None if self.config.trainer.default_hdfs_dir is None else os.path.join(self.config.trainer.default_hdfs_dir, f"global_step_{self.global_steps}", "critic")
            self.critic_wg.save_checkpoint(critic_local_path, critic_remote_path, self.global_steps, max_ckpt_to_keep=max_critic_ckpt_to_keep)

        # save dataloader
        dataloader_local_path = os.path.join(local_global_step_folder, "data.pt")
        dataloader_state_dict = self.train_dataloader.state_dict()
        torch.save(dataloader_state_dict, dataloader_local_path)

        # latest checkpointed iteration tracker (for atomic usage)
        local_latest_checkpointed_iteration = os.path.join(self.config.trainer.default_local_dir, "latest_checkpointed_iteration.txt")
        with open(local_latest_checkpointed_iteration, "w") as f:
            f.write(str(self.global_steps))

    def _load_checkpoint(self):
        if self.config.trainer.resume_mode == "disable":
            return 0

        # load from hdfs
        if self.config.trainer.default_hdfs_dir is not None:
            raise NotImplementedError("load from hdfs is not implemented yet")
        else:
            checkpoint_folder = self.config.trainer.default_local_dir  # TODO: check path
            if not os.path.isabs(checkpoint_folder):
                working_dir = os.getcwd()
                checkpoint_folder = os.path.join(working_dir, checkpoint_folder)
            global_step_folder = find_latest_ckpt_path(checkpoint_folder)  # None if no latest

        # find global_step_folder
        if self.config.trainer.resume_mode == "auto":
            if global_step_folder is None:
                print("Training from scratch")
                return 0
        else:
            if self.config.trainer.resume_mode == "resume_path":
                assert isinstance(self.config.trainer.resume_from_path, str), "resume ckpt must be str type"
                assert "global_step_" in self.config.trainer.resume_from_path, "resume ckpt must specify the global_steps"
                global_step_folder = self.config.trainer.resume_from_path
                if not os.path.isabs(global_step_folder):
                    working_dir = os.getcwd()
                    global_step_folder = os.path.join(working_dir, global_step_folder)
        print(f"Load from checkpoint folder: {global_step_folder}")
        # set global step
        self.global_steps = int(global_step_folder.split("global_step_")[-1])

        print(f"Setting global step to {self.global_steps}")
        print(f"Resuming from {global_step_folder}")

        actor_path = os.path.join(global_step_folder, "actor")
        critic_path = os.path.join(global_step_folder, "critic")
        # load actor
        self.actor_rollout_wg.load_checkpoint(actor_path, del_local_after_load=self.config.trainer.del_local_ckpt_after_load)
        # load critic
        if self.use_critic:
            self.critic_wg.load_checkpoint(critic_path, del_local_after_load=self.config.trainer.del_local_ckpt_after_load)

        # load dataloader,
        # TODO: from remote not implemented yet
        dataloader_local_path = os.path.join(global_step_folder, "data.pt")
        if os.path.exists(dataloader_local_path):
            dataloader_state_dict = torch.load(dataloader_local_path, weights_only=False)
            self.train_dataloader.load_state_dict(dataloader_state_dict)
        else:
            print(f"Warning: No dataloader state found at {dataloader_local_path}, will start from scratch")

    def _balance_batch(self, batch: DataProto, metrics, logging_prefix="global_seqlen"):
        """Reorder the data on single controller such that each dp rank gets similar total tokens"""
        attention_mask = batch.batch["attention_mask"]
        batch_size = attention_mask.shape[0]
        global_seqlen_lst = batch.batch["attention_mask"].view(batch_size, -1).sum(-1).tolist()  # (train_batch_size,)
        world_size = self.actor_rollout_wg.world_size
        global_partition_lst = get_seqlen_balanced_partitions(global_seqlen_lst, k_partitions=world_size, equal_size=True)
        # reorder based on index. The data will be automatically equally partitioned by dispatch function
        global_idx = torch.tensor([j for partition in global_partition_lst for j in partition])
        batch.reorder(global_idx)
        global_balance_stats = log_seqlen_unbalance(seqlen_list=global_seqlen_lst, partitions=global_partition_lst, prefix=logging_prefix)
        metrics.update(global_balance_stats)

    def fit(self):
        """
        The training loop of PPO.
        The driver process only need to call the compute functions of the worker group through RPC
        to construct the PPO dataflow.
        The light-weight advantage computation is done on the driver process.
        """
        from omegaconf import OmegaConf

        from verl.utils.tracking import Tracking

        logger = Tracking(
            project_name=self.config.trainer.project_name,
            experiment_name=self.config.trainer.experiment_name,
            default_backend=self.config.trainer.logger,
            config=OmegaConf.to_container(self.config, resolve=True),
        )

        self.global_steps = 0

        # load checkpoint before doing anything
        self._load_checkpoint()

        # perform validation before training
        # currently, we only support validation using the reward_function.
        if self.val_reward_fn is not None and self.config.trainer.get("val_before_train", True):
            val_metrics = self._validate()
            pprint(f"Initial validation metrics: {val_metrics}")
            logger.log(data=val_metrics, step=self.global_steps)
            if self.config.trainer.get("val_only", False):
                return

        # add tqdm
        progress_bar = tqdm(total=self.total_training_steps, initial=self.global_steps, desc="Training Progress")

        # we start from step 1
        self.global_steps += 1
        last_val_metrics = None

        for epoch in range(self.config.trainer.total_epochs):
            for batch_dict in self.train_dataloader:
                metrics = {}
                timing_raw = {}
                batch: DataProto = DataProto.from_single_dict(batch_dict)

                # pop those keys for generation
                batch_keys_to_pop = ["input_ids", "attention_mask", "position_ids"]
                non_tensor_batch_keys_to_pop = ["raw_prompt_ids"]
                if "multi_modal_inputs" in batch.non_tensor_batch:
                    non_tensor_batch_keys_to_pop.extend(["multi_modal_data", "multi_modal_inputs"])
                if "raw_prompt" in batch.non_tensor_batch:
                    non_tensor_batch_keys_to_pop.append("raw_prompt")
                if "tools_kwargs" in batch.non_tensor_batch:
                    non_tensor_batch_keys_to_pop.append("tools_kwargs")
                gen_batch = batch.pop(
                    batch_keys=batch_keys_to_pop,
                    non_tensor_batch_keys=non_tensor_batch_keys_to_pop,
                )

                is_last_step = self.global_steps >= self.total_training_steps

                with _timer("step", timing_raw):
                    # generate a batch
                    with _timer("gen", timing_raw):
                        if not self.async_rollout_mode:
                            gen_batch_output = self.actor_rollout_wg.generate_sequences(gen_batch)
                        else:
<<<<<<< HEAD
                            await self.async_rollout_manager.wake_up()
                            gen_batch_output = await self.async_rollout_manager.generate_sequences(gen_batch)
                            await self.async_rollout_manager.sleep()
=======
                            self.async_rollout_manager.wake_up()
                            gen_batch_output = self.async_rollout_manager.generate_sequences(gen_batch)
                            self.async_rollout_manager.sleep()

>>>>>>> ea4cd319
                    if self.config.algorithm.adv_estimator == AdvantageEstimator.REMAX:
                        with _timer("gen_max", timing_raw):
                            gen_baseline_batch = deepcopy(gen_batch)
                            gen_baseline_batch.meta_info["do_sample"] = False
                            gen_baseline_output = self.actor_rollout_wg.generate_sequences(gen_baseline_batch)

                            batch = batch.union(gen_baseline_output)
                            reward_baseline_tensor = self.reward_fn(batch)
                            reward_baseline_tensor = reward_baseline_tensor.sum(dim=-1)

                            batch.pop(batch_keys=list(gen_baseline_output.batch.keys()))

                            batch.batch["reward_baselines"] = reward_baseline_tensor

                            del gen_baseline_batch, gen_baseline_output

                    batch.non_tensor_batch["uid"] = np.array([str(uuid.uuid4()) for _ in range(len(batch.batch))], dtype=object)
                    # repeat to align with repeated responses in rollout
                    batch = batch.repeat(repeat_times=self.config.actor_rollout_ref.rollout.n, interleave=True)
                    batch = batch.union(gen_batch_output)

                    batch.batch["response_mask"] = compute_response_mask(batch)
                    # balance the number of valid tokens on each dp rank.
                    # Note that this breaks the order of data inside the batch.
                    # Please take care when you implement group based adv computation such as GRPO and rloo
                    if self.config.trainer.balance_batch:
                        self._balance_batch(batch, metrics=metrics)

                    # compute global_valid tokens
                    batch.meta_info["global_token_num"] = torch.sum(batch.batch["attention_mask"], dim=-1).tolist()

                    with _timer("reward", timing_raw):
                        # compute reward model score
                        if self.use_rm:
                            reward_tensor = self.rm_wg.compute_rm_score(batch)
                            batch = batch.union(reward_tensor)

                        if self.config.reward_model.launch_reward_fn_async:
                            future_reward = compute_reward_async.remote(batch, self.config, self.tokenizer)
                        else:
                            reward_tensor, reward_extra_infos_dict = compute_reward(batch, self.reward_fn)

                    # recompute old_log_probs
                    with _timer("old_log_prob", timing_raw):
                        old_log_prob = self.actor_rollout_wg.compute_log_prob(batch)
                        entropys = old_log_prob.batch["entropys"]
                        response_masks = batch.batch["response_mask"]
                        loss_agg_mode = self.config.actor_rollout_ref.actor.loss_agg_mode
                        entropy_loss = agg_loss(loss_mat=entropys, loss_mask=response_masks, loss_agg_mode=loss_agg_mode)
                        old_log_prob_metrics = {"actor/entropy_loss": entropy_loss.detach().item()}
                        metrics.update(old_log_prob_metrics)
                        old_log_prob.batch.pop("entropys")
                        batch = batch.union(old_log_prob)

                    if self.use_reference_policy:
                        # compute reference log_prob
                        with _timer("ref", timing_raw):
                            ref_log_prob = self.ref_policy_wg.compute_ref_log_prob(batch)
                            batch = batch.union(ref_log_prob)

                    # compute values
                    if self.use_critic:
                        with _timer("values", timing_raw):
                            values = self.critic_wg.compute_values(batch)
                            batch = batch.union(values)

                    with _timer("adv", timing_raw):
                        # we combine with rule-based rm
                        reward_extra_infos_dict: dict[str, list]
                        if self.config.reward_model.launch_reward_fn_async:
                            reward_tensor, reward_extra_infos_dict = ray.get(future_reward)
                        batch.batch["token_level_scores"] = reward_tensor

                        print(f"{list(reward_extra_infos_dict.keys())=}")
                        if reward_extra_infos_dict:
                            batch.non_tensor_batch.update({k: np.array(v) for k, v in reward_extra_infos_dict.items()})

                        # compute rewards. apply_kl_penalty if available
                        if self.config.algorithm.use_kl_in_reward:
<<<<<<< HEAD
                            batch, kl_metrics = apply_kl_penalty(
                                batch,
                                kl_ctrl=self.kl_ctrl_in_reward,
                                kl_penalty=self.config.algorithm.kl_penalty,
                                multi_turn=self.config.actor_rollout_ref.rollout.multi_turn.enable,
                            )
=======
                            batch, kl_metrics = apply_kl_penalty(batch, kl_ctrl=self.kl_ctrl_in_reward, kl_penalty=self.config.algorithm.kl_penalty)
>>>>>>> ea4cd319
                            metrics.update(kl_metrics)
                        else:
                            batch.batch["token_level_rewards"] = batch.batch["token_level_scores"]

                        # compute advantages, executed on the driver process
<<<<<<< HEAD

                        norm_adv_by_std_in_grpo = self.config.algorithm.get(
                            "norm_adv_by_std_in_grpo", True
                        )  # GRPO adv normalization factor
=======
                        norm_adv_by_std_in_grpo = self.config.algorithm.get("norm_adv_by_std_in_grpo", True)  # GRPO adv normalization factor
>>>>>>> ea4cd319
                        batch = compute_advantage(
                            batch,
                            adv_estimator=self.config.algorithm.adv_estimator,
                            gamma=self.config.algorithm.gamma,
                            lam=self.config.algorithm.lam,
                            num_repeat=self.config.actor_rollout_ref.rollout.n,
                            norm_adv_by_std_in_grpo=norm_adv_by_std_in_grpo,
                            multi_turn=self.config.actor_rollout_ref.rollout.multi_turn.enable,
                        )

                    # update critic
                    if self.use_critic:
                        with _timer("update_critic", timing_raw):
                            critic_output = self.critic_wg.update_critic(batch)
                        critic_output_metrics = reduce_metrics(critic_output.meta_info["metrics"])
                        metrics.update(critic_output_metrics)

                    # implement critic warmup
                    if self.config.trainer.critic_warmup <= self.global_steps:
                        # update actor
                        with _timer("update_actor", timing_raw):
                            batch.meta_info["multi_turn"] = self.config.actor_rollout_ref.rollout.multi_turn.enable
                            actor_output = self.actor_rollout_wg.update_actor(batch)
                        actor_output_metrics = reduce_metrics(actor_output.meta_info["metrics"])
                        metrics.update(actor_output_metrics)

                    # Log rollout generations if enabled
                    rollout_data_dir = self.config.trainer.get("rollout_data_dir", None)
                    if rollout_data_dir:
                        with _timer("dump_rollout_generations", timing_raw):
                            print(batch.batch.keys())
                            inputs = self.tokenizer.batch_decode(batch.batch["prompts"], skip_special_tokens=True)
                            outputs = self.tokenizer.batch_decode(batch.batch["responses"], skip_special_tokens=True)
                            scores = batch.batch["token_level_scores"].sum(-1).cpu().tolist()
                            self._dump_generations(
                                inputs=inputs,
                                outputs=outputs,
                                scores=scores,
                                reward_extra_infos_dict=reward_extra_infos_dict,
                                dump_path=rollout_data_dir,
                            )

                    # validate
                    if self.val_reward_fn is not None and self.config.trainer.test_freq > 0 and (is_last_step or self.global_steps % self.config.trainer.test_freq == 0):
                        with _timer("testing", timing_raw):
                            val_metrics: dict = self._validate()
                            if is_last_step:
                                last_val_metrics = val_metrics
                        metrics.update(val_metrics)

                    if self.config.trainer.save_freq > 0 and (is_last_step or self.global_steps % self.config.trainer.save_freq == 0):
                        with _timer("save_checkpoint", timing_raw):
                            self._save_checkpoint()

                # training metrics
                metrics.update(
                    {
                        "training/global_step": self.global_steps,
                        "training/epoch": epoch,
                    }
                )
                # collect metrics
                metrics.update(compute_data_metrics(batch=batch, use_critic=self.use_critic))
                metrics.update(compute_timing_metrics(batch=batch, timing_raw=timing_raw))
                # TODO: implement actual tflpo and theoretical tflpo
                n_gpus = self.resource_pool_manager.get_n_gpus()
                metrics.update(compute_throughout_metrics(batch=batch, timing_raw=timing_raw, n_gpus=n_gpus))

                # TODO: make a canonical logger that supports various backend
                logger.log(data=metrics, step=self.global_steps)

                if is_last_step:
                    pprint(f"Final validation metrics: {last_val_metrics}")
                    progress_bar.close()
                    return

                progress_bar.update(1)
                self.global_steps += 1<|MERGE_RESOLUTION|>--- conflicted
+++ resolved
@@ -451,7 +451,6 @@
         from verl.utils.import_utils import load_extern_type
 
         if "custom_cls" in self.config.data and self.config.data.custom_cls.get("path", None) is not None:
-<<<<<<< HEAD
             # Dynamically load the custom dataset class specified in config
             try:
                 dataset_cls = load_extern_type(self.config.data.custom_cls.path, self.config.data.custom_cls.name)
@@ -464,11 +463,6 @@
             except Exception as e:
                 print(f"Error loading custom dataset class: {e}")
                 raise e
-=======
-            dataset_cls = load_extern_type(self.config.data.custom_cls.path, self.config.data.custom_cls.name)
-            if not issubclass(dataset_cls, Dataset):
-                raise TypeError(f"The custom dataset class '{self.config.data.custom_cls.name}' from '{self.config.data.custom_cls.path}' must inherit from torch.utils.data.Dataset")
->>>>>>> ea4cd319
         else:
             dataset_cls = RLHFDataset
             print(f"Using default dataset class: {dataset_cls.__name__}")
@@ -943,16 +937,10 @@
                         if not self.async_rollout_mode:
                             gen_batch_output = self.actor_rollout_wg.generate_sequences(gen_batch)
                         else:
-<<<<<<< HEAD
-                            await self.async_rollout_manager.wake_up()
-                            gen_batch_output = await self.async_rollout_manager.generate_sequences(gen_batch)
-                            await self.async_rollout_manager.sleep()
-=======
                             self.async_rollout_manager.wake_up()
                             gen_batch_output = self.async_rollout_manager.generate_sequences(gen_batch)
                             self.async_rollout_manager.sleep()
 
->>>>>>> ea4cd319
                     if self.config.algorithm.adv_estimator == AdvantageEstimator.REMAX:
                         with _timer("gen_max", timing_raw):
                             gen_baseline_batch = deepcopy(gen_batch)
@@ -1032,29 +1020,15 @@
 
                         # compute rewards. apply_kl_penalty if available
                         if self.config.algorithm.use_kl_in_reward:
-<<<<<<< HEAD
-                            batch, kl_metrics = apply_kl_penalty(
-                                batch,
-                                kl_ctrl=self.kl_ctrl_in_reward,
-                                kl_penalty=self.config.algorithm.kl_penalty,
-                                multi_turn=self.config.actor_rollout_ref.rollout.multi_turn.enable,
-                            )
-=======
                             batch, kl_metrics = apply_kl_penalty(batch, kl_ctrl=self.kl_ctrl_in_reward, kl_penalty=self.config.algorithm.kl_penalty)
->>>>>>> ea4cd319
                             metrics.update(kl_metrics)
                         else:
                             batch.batch["token_level_rewards"] = batch.batch["token_level_scores"]
 
                         # compute advantages, executed on the driver process
-<<<<<<< HEAD
-
-                        norm_adv_by_std_in_grpo = self.config.algorithm.get(
-                            "norm_adv_by_std_in_grpo", True
-                        )  # GRPO adv normalization factor
-=======
+
                         norm_adv_by_std_in_grpo = self.config.algorithm.get("norm_adv_by_std_in_grpo", True)  # GRPO adv normalization factor
->>>>>>> ea4cd319
+
                         batch = compute_advantage(
                             batch,
                             adv_estimator=self.config.algorithm.adv_estimator,
