--- conflicted
+++ resolved
@@ -725,13 +725,8 @@
             self.critic_wg = all_wg["critic"]
             self.critic_wg.init_model()
 
-<<<<<<< HEAD
         if self.use_reference_policy and not self.ref_in_actor:
-            self.ref_policy_wg = all_wg['ref']
-=======
-        if self.use_reference_policy:
             self.ref_policy_wg = all_wg["ref"]
->>>>>>> f147ede2
             self.ref_policy_wg.init_model()
 
         if self.use_rm:
@@ -975,16 +970,11 @@
 
                     if self.use_reference_policy:
                         # compute reference log_prob
-<<<<<<< HEAD
-                        with _timer('ref', timing_raw):
+                        with _timer("ref", timing_raw):
                             if not self.ref_in_actor:
                                 ref_log_prob = self.ref_policy_wg.compute_ref_log_prob(batch)
                             else:
                                 ref_log_prob = self.actor_rollout_wg.compute_ref_log_prob(batch)
-=======
-                        with _timer("ref", timing_raw):
-                            ref_log_prob = self.ref_policy_wg.compute_ref_log_prob(batch)
->>>>>>> f147ede2
                             batch = batch.union(ref_log_prob)
 
                     # compute values
