# Copyright 2024 Bytedance Ltd. and/or its affiliates
#
# Licensed under the Apache License, Version 2.0 (the "License");
# you may not use this file except in compliance with the License.
# You may obtain a copy of the License at
#
#     http://www.apache.org/licenses/LICENSE-2.0
#
# Unless required by applicable law or agreed to in writing, software
# distributed under the License is distributed on an "AS IS" BASIS,
# WITHOUT WARRANTIES OR CONDITIONS OF ANY KIND, either express or implied.
# See the License for the specific language governing permissions and
# limitations under the License.
"""
A lightweight one-file FSDP SFT Trainer
TODO(zhangchi.usc1992)
- Add calculation of mfu
- Add validation
"""

import os

os.environ["NCCL_DEBUG"] = "WARN"
os.environ["TOKENIZERS_PARALLELISM"] = "true"

import logging
import re
import time
from contextlib import nullcontext

import hydra
import torch
import torch.distributed
from omegaconf import DictConfig, OmegaConf
from peft import LoraConfig, TaskType, get_peft_model
from tensordict import TensorDict
from torch import nn, optim
from torch.distributed.device_mesh import DeviceMesh, init_device_mesh
from torch.distributed.fsdp import CPUOffload, MixedPrecision, ShardingStrategy
from torch.distributed.fsdp import FullyShardedDataParallel as FSDP
from torch.utils.data import Dataset, DistributedSampler
from torchdata.stateful_dataloader import StatefulDataLoader
from tqdm import tqdm
from transformers import AutoConfig, AutoModelForCausalLM, PreTrainedModel

import verl.utils.hdfs_io as hdfs_io
from verl.utils.checkpoint.checkpoint_manager import find_latest_ckpt_path, get_checkpoint_tracker_filename
from verl.utils.checkpoint.fsdp_checkpoint_manager import FSDPCheckpointManager
from verl.utils.dataset import SFTDataset
from verl.utils.dataset.multiturn_sft_dataset import MultiTurnSFTDataset
from verl.utils.device import get_device_id, get_device_name, is_cuda_available, is_npu_available
from verl.utils.distributed import destroy_global_process_group, initialize_global_process_group
from verl.utils.fs import copy_to_local
from verl.utils.fsdp_utils import (
    CPUOffloadPolicy,
    MixedPrecisionPolicy,
    apply_fsdp2,
    fsdp2_clip_grad_norm_,
    fsdp2_load_full_state_dict,
    get_fsdp_wrap_policy,
    get_init_weight_context_manager,
    init_fn,
)
from verl.utils.logger import log_with_rank
from verl.utils.profiler import log_gpu_memory_usage
from verl.utils.py_functional import convert_to_regular_types
from verl.utils.torch_dtypes import PrecisionType
from verl.utils.torch_functional import get_cosine_schedule_with_warmup, get_wsd_schedule_with_warmup
from verl.utils.tracking import Tracking
from verl.utils.ulysses import (
    gather_outputs_and_unpad,
    get_ulysses_sequence_parallel_world_size,
    ulysses_pad_and_slice_inputs,
)
from verl.workers.sharding_manager.fsdp_ulysses import FSDPUlyssesShardingManager

if is_cuda_available:
    from flash_attn.bert_padding import index_first_axis, pad_input, rearrange, unpad_input
elif is_npu_available:
    from transformers.integrations.npu_flash_attention import index_first_axis, pad_input, rearrange, unpad_input

logger = logging.getLogger(__file__)
logger.setLevel(os.getenv("VERL_SFT_LOGGING_LEVEL", "WARN"))


def extract_step(path):
    match = re.search(r"global_step_(\d+)", path)
    if match:
        return int(match.group(1))
    return None


class FSDPSFTTrainer:
    def __init__(
        self,
        config,
        device_mesh: DeviceMesh,
        ulysses_device_mesh: DeviceMesh,
        tokenizer,
        train_dataset: Dataset,
        val_dataset: Dataset,
    ):
        self.config = config
        self.device_mesh = device_mesh
        self.ulysses_device_mesh = ulysses_device_mesh
        self.sharding_manager = FSDPUlyssesShardingManager(self.ulysses_device_mesh)
        self.tokenizer = tokenizer
        if self.config.data.chat_template is not None:
            raise ValueError("Apply Chat template from config is not supported yet.")

        # normalize dp size
        self._normalize_config_bsz()

        # Set sequence parallel size
        self.config.ulysses_sequence_parallel_size = getattr(self.config, "ulysses_sequence_parallel_size", 1)
        self.use_remove_padding = getattr(self.config, "use_remove_padding", False)
        if self.device_mesh.get_rank() == 0:
            print(f"Using sequence parallel size: {self.config.ulysses_sequence_parallel_size}")
            print(f"Using remove padding: {self.use_remove_padding}")

        self._build_dataloader(train_dataset, val_dataset)
<<<<<<< HEAD
        self.device_name = get_device_name()
=======

        # Initialize resume-related variables
        self.resume_global_step = 0

>>>>>>> 62549582
        # build model
        self._build_model_optimizer()

        # Initialize checkpoint manager
        self._init_checkpoint_manager()

        self.load_checkpoint()

        if self.device_mesh.get_rank() == 0:
            print(self.config)
<<<<<<< HEAD
=======
        self.device_name = self.config.trainer.device
>>>>>>> 62549582

    def _normalize_config_bsz(self):
        dp_size = self.device_mesh.size(0) if not self.ulysses_device_mesh else self.ulysses_device_mesh.size(0)
        if self.device_mesh.get_rank() == 0:
            print(f"Normalize batch size by dp {dp_size}")

        assert self.config.data.train_batch_size % dp_size == 0, (
            f"Global batch size {self.config.data.train_batch_size} is not divisible by dp size {dp_size}"
        )

        self.config.data.train_batch_size //= dp_size

        assert self.config.data.train_batch_size % self.config.data.micro_batch_size_per_gpu == 0

    def _build_dataloader(self, train_dataset, val_dataset):
        # build dataset
        config = self.config
        self.train_dataset, self.val_dataset = train_dataset, val_dataset

        # build dataloader
        # Use data parallel rank and size instead of global rank and world size

        # If doing SP, we need to use the local rank and size
        if self.config.ulysses_sequence_parallel_size > 1:
            rank = self.ulysses_device_mesh.get_local_rank("dp")
            world_size = self.ulysses_device_mesh.size(0)
            if self.ulysses_device_mesh.get_rank() == 0:
                print(f"Using SP rank {rank} and size {world_size} for data distribution")
                print("Each SP rank gets different data, but the same data WITHIN the same rank")
        else:
            rank = self.device_mesh.get_rank()
            world_size = self.device_mesh.size()
        if self.device_mesh.get_rank() == 0:
            print(f"Using FSDP rank {rank} and size {world_size} for data distribution")

        # Set pin_memory_device when pin_memory is enabled.
        device_name = get_device_name()

        self.train_sampler = DistributedSampler(
            self.train_dataset, shuffle=True, num_replicas=world_size, rank=rank, drop_last=True
        )
        self.train_dataloader = StatefulDataLoader(
            dataset=self.train_dataset,
            batch_size=config.data.train_batch_size,
            sampler=self.train_sampler,
            num_workers=8,
            pin_memory=True,
            drop_last=True,
            pin_memory_device=device_name,
        )

        self.val_sampler = DistributedSampler(
            self.val_dataset, shuffle=False, num_replicas=world_size, rank=rank, drop_last=True
        )
        self.val_dataloader = StatefulDataLoader(
            dataset=self.val_dataset,
            batch_size=config.data.micro_batch_size_per_gpu,
            sampler=self.val_sampler,
            num_workers=8,
            pin_memory=True,
            drop_last=True,
            pin_memory_device=device_name,
        )

    def _build_model_optimizer(self):
        # TODO (zhangchi.usc1992):
        # 1. support pretrain from random weights
        # 2. support init directly from sharded weights
        local_model_path = copy_to_local(src=self.config.model.partial_pretrain, verbose=True)

        if self.config.model.get("external_lib", None) is not None:
            # This is used to import external_lib into the huggingface systems
            import importlib

            importlib.import_module(self.config.model.external_lib)

        log_gpu_memory_usage("Before model allocation", logger=logger)

        trust_remote_code = self.config.model.trust_remote_code
        torch_dtype = self.config.model.fsdp_config.get("model_dtype", "fp32")
        torch_dtype = PrecisionType.to_dtype(torch_dtype)
        # load config first
        config = AutoConfig.from_pretrained(local_model_path, trust_remote_code=trust_remote_code)
        self.model_config = config
        if hasattr(self.model_config, "max_position_embeddings"):
            self.model_config.max_position_embeddings = max(
                self.model_config.max_position_embeddings, self.config.data.max_length
            )
        if self.config.ulysses_sequence_parallel_size > 1:
            assert self.use_remove_padding, "Sequence parallel is only supported when remove_padding is enabled"

        # This may be very large
        init_context = get_init_weight_context_manager(
            use_meta_tensor=not config.tie_word_embeddings, mesh=self.device_mesh
        )

        attn_implementation="flash_attention_2"
        if self.device_name in ["mps", "cpu"]:
            attn_implementation = "eager"

        with init_context():
            self.model: PreTrainedModel = AutoModelForCausalLM.from_pretrained(
                local_model_path,
                config=config,
                torch_dtype=torch_dtype,
                attn_implementation=attn_implementation,
                trust_remote_code=trust_remote_code,
            )

            if self.use_remove_padding or self.config.ulysses_sequence_parallel_size > 1:
                from verl.models.transformers.monkey_patch import apply_monkey_patch

                apply_monkey_patch(model=self.model, ulysses_sp_size=self.config.ulysses_sequence_parallel_size)

            # Apply Liger kernel if use_liger is enabled
            if self.config.model.get("use_liger", False):
                from liger_kernel.transformers.monkey_patch import _apply_liger_kernel_to_instance

                _apply_liger_kernel_to_instance(model=self.model)

            if self.config.model.get("lora_rank", 0) > 0:
                self.model.enable_input_require_grads()
                # Convert config to regular Python types before creating PEFT model
                lora_config = {
                    "task_type": TaskType.CAUSAL_LM,
                    "r": self.config.model.lora_rank,
                    "lora_alpha": self.config.model.lora_alpha,
                    "target_modules": convert_to_regular_types(self.config.model.target_modules),
                    "bias": "none",
                }
                self.model = get_peft_model(self.model, LoraConfig(**lora_config))
                self.model = self.model.to(torch_dtype)

        if self.config.model.enable_gradient_checkpointing:
            self.model.gradient_checkpointing_enable(gradient_checkpointing_kwargs={"use_reentrant": False})

        log_gpu_memory_usage("After model allocation", logger=logger)

        mixed_precision = MixedPrecision(
            param_dtype=torch.bfloat16, reduce_dtype=torch.float32, buffer_dtype=torch.float32
        )

        auto_wrap_policy = get_fsdp_wrap_policy(
            self.model,
            config=self.config.model.fsdp_config.wrap_policy,
            is_lora=self.config.model.get("lora_rank", 0) > 0,
        )
        if self.device_mesh.get_rank() == 0:
            print(auto_wrap_policy)

        if not self.config.model.fsdp_config.cpu_offload:
            cpu_offload = None
        else:
            cpu_offload = CPUOffload(offload_params=self.config.model.fsdp_config.offload_params)

        fsdp_strategy = self.config.model.strategy
        if self.device_name in ["mps", "cpu"]:
            print(f"[Warning] FSDP not supported on device '{self.device_name}'. Falling back to normal module.")
            self.fsdp_model = self.model.to(self.device_name)
        elif fsdp_strategy == "fsdp":
            self.fsdp_model = FSDP(
                self.model,
                cpu_offload=cpu_offload,
                param_init_fn=init_fn,
                use_orig_params=False,
                auto_wrap_policy=auto_wrap_policy,
                device_id=get_device_id(),
                sharding_strategy=ShardingStrategy.FULL_SHARD,
                mixed_precision=mixed_precision,
                sync_module_states=True,
                device_mesh=self.device_mesh,
                forward_prefetch=False,
            )
        elif fsdp_strategy == "fsdp2":
            assert CPUOffloadPolicy is not None, "PyTorch version >= 2.4 is required for using fully_shard API (FSDP2)"
            mp_policy = MixedPrecisionPolicy(
                param_dtype=torch.bfloat16, reduce_dtype=torch.float32, cast_forward_inputs=True
            )

            fsdp_kwargs = {
                "mesh": self.device_mesh,
                "mp_policy": mp_policy,
                "offload_policy": cpu_offload,
                "reshard_after_forward": True,
            }
            full_state = self.model.state_dict()
            apply_fsdp2(self.model, fsdp_kwargs, self.config.model.fsdp_config)
            fsdp2_load_full_state_dict(self.model, full_state, self.device_mesh, cpu_offload)
            self.fsdp_model = self.model
        else:
            raise NotImplementedError(f"not implement {fsdp_strategy}")

        log_gpu_memory_usage("After FSDP wrapping", logger=logger)

        self.optimizer = optim.AdamW(
            self.fsdp_model.parameters(),
            lr=self.config.optim.lr,
            betas=self.config.optim.betas,
            weight_decay=self.config.optim.weight_decay,
        )

        log_gpu_memory_usage("After initialize optimizer", logger=logger)

        self.steps_per_epoch = len(self.train_dataloader)
        self.total_steps = self.steps_per_epoch * self.config.trainer.total_epochs

        if self.device_mesh.get_rank() == 0:
            print(
                f"Number of steps/epoch {self.steps_per_epoch}, number of epochs "
                f"{self.config.trainer.total_epochs}, total number of steps {self.total_steps}"
            )

        num_warmup_steps = int(self.total_steps * self.config.optim.warmup_steps_ratio)

        if not hasattr(self.config.optim, "lr_scheduler") or self.config.optim.lr_scheduler == "cosine":
            self.lr_scheduler = get_cosine_schedule_with_warmup(
                optimizer=self.optimizer, num_warmup_steps=num_warmup_steps, num_training_steps=self.total_steps
            )
        elif self.config.optim.lr_scheduler == "wsd":
            self.lr_scheduler = get_wsd_schedule_with_warmup(
                optimizer=self.optimizer, num_warmup_steps=num_warmup_steps, num_training_steps=self.total_steps
            )
        else:
            raise ValueError(f"Unknown lr scheduler: {self.config.optim.lr_scheduler}")

    def _compute_loss_and_backward(self, batch, do_backward=True):
        """Compute loss with optional sequence parallelism and remove padding features"""
        use_sp = self.use_remove_padding and self.config.ulysses_sequence_parallel_size > 1

        # Move inputs to GPU and prepare loss mask
        input_ids = batch["input_ids"].to(self.device_name)
        attention_mask = batch["attention_mask"].to(self.device_name)
        position_ids = batch["position_ids"].to(self.device_name)
        loss_mask = batch.pop("loss_mask")[:, 1:].reshape(-1).to(self.device_name)
        loss_fct = nn.CrossEntropyLoss(reduction="none")

        # Context manager for sequence parallel if needed
        context = self.sharding_manager if use_sp else nullcontext()
        with context, torch.autocast(device_type=self.device_name, dtype=torch.bfloat16):
            if not use_sp:
                # Standard forward pass without sequence parallel
                labels = input_ids[:, 1:].contiguous()
                output = self.fsdp_model(
                    input_ids=input_ids, attention_mask=attention_mask, position_ids=position_ids, use_cache=False
                )
                logits = output.logits

                shift_logits = logits[..., :-1, :].contiguous()
                shift_labels = labels.contiguous()
                # Flatten the tokens
                shift_logits = shift_logits.view(-1, self.model.config.vocab_size)
                shift_labels = shift_labels.view(-1)
                # Enable model parallelism
                shift_labels = shift_labels.to(shift_logits.device)
                loss = loss_fct(shift_logits, shift_labels)
                loss = loss * loss_mask.to(loss.device)
            else:
                # IMPORTANT: We have a big assumption here, so we can shard the SAME sequence across SP ranks
                # i.e., each GPU has <1 sequence, and each SP group has 1 sequence
                # 1. All SP ranks will receive the *SAME* batch
                # 2. Different SP groups will receive *DIFFERENT* batches
                # This is implemented by the DistributedSampler

                batch_size, seqlen = input_ids.shape
                # Remove padding
                input_ids_rmpad, indices, *_ = unpad_input(
                    input_ids.unsqueeze(-1), attention_mask
                )  # input_ids_rmpad (total_nnz, ...)
                input_ids_rmpad = input_ids_rmpad.transpose(0, 1)  # (1, total_nnz)

                # Unpad position_ids to align rotary
                position_ids_rmpad = index_first_axis(
                    rearrange(position_ids.unsqueeze(-1), "b s ... -> (b s) ..."), indices
                ).transpose(0, 1)

                # Pad and slice inputs for sequence parallelism
                input_ids_rmpad_sliced, position_ids_rmpad_padded, pad_size = ulysses_pad_and_slice_inputs(
                    input_ids_rmpad, position_ids_rmpad, sp_size=get_ulysses_sequence_parallel_world_size()
                )
                # For computing loss
                input_ids_rmpad_rolled = torch.roll(input_ids_rmpad, shifts=-1, dims=1)  # (1, total_nnz)
                input_ids_rmpad_rolled, _, _ = ulysses_pad_and_slice_inputs(
                    input_ids_rmpad_rolled, None, get_ulysses_sequence_parallel_world_size()
                )
                input_ids_rmpad_rolled = input_ids_rmpad_rolled.squeeze(0)  # ((total_nnz / sp) + pad)

                # Forward pass
                output = self.fsdp_model(
                    input_ids=input_ids_rmpad_sliced,
                    attention_mask=None,  # Not needed with flash attention varlen
                    position_ids=position_ids_rmpad_padded,
                    use_cache=False,
                )

                # Compute loss locally then aggregate
                logits_rmpad = output.logits.squeeze(0)
                input_ids_rmpad_rolled = input_ids_rmpad_rolled.to(logits_rmpad.device)
                loss = loss_fct(logits_rmpad, input_ids_rmpad_rolled)
                # Gather and unpad for sequence parallelism
                loss = gather_outputs_and_unpad(loss, gather_dim=0, unpad_dim=0, padding_size=pad_size)

                # This is the loss collected from all ulysses ranks
                full_loss = pad_input(
                    hidden_states=loss.unsqueeze(-1), indices=indices, batch=batch_size, seqlen=seqlen
                )
                full_loss = full_loss.squeeze(-1)[:, :-1]  # Remove last token's loss
                full_loss = full_loss.reshape(-1)
                loss_mask = loss_mask.to(full_loss.device)
                loss = full_loss * loss_mask

            valid_token_this_rank = torch.sum(loss_mask)

            if self.config.data.balance_dp_token:
                torch.distributed.all_reduce(valid_token_this_rank)
                dp_size = self.ulysses_device_mesh.size("dp") if use_sp else torch.distributed.get_world_size()
            else:
                dp_size = 1

            loss = torch.sum(loss) / (valid_token_this_rank + 1e-8) * dp_size

            if do_backward:
                loss.backward()
            return loss

    def training_step(self, batch: TensorDict):
        start_time = time.time()

        self.fsdp_model.train()

        log_gpu_memory_usage("Before optimizer zero_grad", logger=logger)

        self.optimizer.zero_grad()

        log_gpu_memory_usage("After optimizer zero_grad", logger=logger)

        micro_batches = batch.split(self.config.data.micro_batch_size_per_gpu)
        n_micro_batches = len(micro_batches)
        step_loss = 0
        for micro_batch in micro_batches:
            loss = self._compute_loss_and_backward(batch=micro_batch) / n_micro_batches
            step_loss += loss.item()

        if self.config.model.strategy == "fsdp":
            grad_norm = self.fsdp_model.clip_grad_norm_(max_norm=self.config.optim.clip_grad)
        elif self.config.model.strategy == "fsdp2":
            grad_norm = fsdp2_clip_grad_norm_(self.fsdp_model.parameters(), max_norm=self.config.optim.clip_grad)
        else:
            raise NotImplementedError(f"not implement {self.config.model.strategy}")

        log_gpu_memory_usage("Before optimizer step", logger=logger)

        # if grad_norm is not finite, skip the update
        if not torch.isfinite(grad_norm):
            print(f"WARN: grad_norm is not finite: {grad_norm}")
            self.optimizer.zero_grad()
        else:
            self.optimizer.step()

        log_gpu_memory_usage("After optimizer step", logger=logger)

        self.lr_scheduler.step()

        # reduce loss across dp ranks
        lr = self.lr_scheduler.get_last_lr()[0]

        log_gpu_memory_usage("After offload weights", logger=logger)

        step_loss = torch.tensor(step_loss).to(self.device_name)

        # compute time spent per step
        end_time = time.time()
        spend_time_per_step = end_time - start_time

        if is_cuda_available:
            torch.distributed.all_reduce(step_loss, op=torch.distributed.ReduceOp.AVG)
        elif is_npu_available:
            torch.distributed.all_reduce(step_loss)
            step_loss /= self.device_mesh.size(0)
        return {
            "train/loss": step_loss.detach().item(),
            "train/lr(1e-3)": lr * 1e3,
            "train/time(s)": spend_time_per_step,
        }

    def validation_step(self, batch: TensorDict):
        self.fsdp_model.eval()
        with torch.no_grad():
            loss = self._compute_loss_and_backward(batch, do_backward=False)
            if is_cuda_available:
                torch.distributed.all_reduce(loss, op=torch.distributed.ReduceOp.AVG)
            elif is_npu_available:
                torch.distributed.all_reduce(loss)
                loss /= self.device_mesh.size(0)
        return loss

    def save_checkpoint(self, step):
        """Save checkpoint using FSDPCheckpointManager with improved tracking"""
        from verl.utils.fs import local_mkdir_safe

        # Determine checkpoint path
        local_global_step_folder = os.path.join(self.config.trainer.default_local_dir, f"global_step_{step}")

        if self.device_mesh.get_rank() == 0:
            print(f"Saving checkpoint to: {local_global_step_folder}")

        # Get max checkpoints to keep
        max_ckpt_to_keep = getattr(self.config.trainer, "max_ckpt_to_keep", None)

        # Use checkpoint manager to save
        self.checkpoint_manager.save_checkpoint(
            local_path=local_global_step_folder, global_step=step, max_ckpt_to_keep=max_ckpt_to_keep
        )

        # Save dataloader state
        if self.device_mesh.get_rank() == 0:
            local_mkdir_safe(local_global_step_folder)
            dataloader_local_path = os.path.join(local_global_step_folder, "data.pt")

            # Use StatefulDataLoader's built-in state dict functionality
            dataloader_state_dict = self.train_dataloader.state_dict()
            torch.save(dataloader_state_dict, dataloader_local_path)
            print(f"Saved dataloader state to: {dataloader_local_path}")

            # Update latest checkpoint tracker (atomic write)
            tracker_file = get_checkpoint_tracker_filename(self.config.trainer.default_local_dir)
            temp_tracker_file = tracker_file + ".tmp"
            with open(temp_tracker_file, "w") as f:
                f.write(str(step))
            os.rename(temp_tracker_file, tracker_file)
            print(f"Updated checkpoint tracker: {tracker_file}")

        # Copy to HDFS if configured
        if self.device_mesh.get_rank() == 0 and getattr(self.config.trainer, "default_hdfs_dir", None):
            hdfs_io.makedirs(self.config.trainer.default_hdfs_dir, exist_ok=True)
            hdfs_io.copy(src=local_global_step_folder, dst=self.config.trainer.default_hdfs_dir, dirs_exist_ok=True)

        torch.distributed.barrier()

    def _init_checkpoint_manager(self):
        """Initialize checkpoint manager with proper configuration"""
        # Get checkpoint configuration from config, with defaults
        checkpoint_config = getattr(self.config.trainer, "checkpoint", {})

        # Set default values if not specified
        save_contents = checkpoint_config.get("save_contents", ["model", "optimizer", "extra"])
        load_contents = checkpoint_config.get("load_contents", save_contents)

        # Create checkpoint config dict
        checkpoint_config_dict = {
            "load_contents": load_contents,
            "save_contents": save_contents,
        }

        # Convert to DictConfig for compatibility
        checkpoint_config_dict = DictConfig(checkpoint_config_dict)

        # Initialize checkpoint manager
        self.checkpoint_manager = FSDPCheckpointManager(
            model=self.fsdp_model,
            optimizer=self.optimizer,
            lr_scheduler=self.lr_scheduler,
            processing_class=self.tokenizer,
            checkpoint_config=checkpoint_config_dict,
        )

    def load_checkpoint(self):
        # Determine resume path based on configuration
        checkpoint_path = self._determine_resume_path()

        if checkpoint_path is None:
            return 0

        # extract resume step from checkpoint path
        resume_step = extract_step(checkpoint_path)
        if resume_step is None:
            log_with_rank(
                f"Warning: Could not extract step number from {checkpoint_path}, starting from step 0",
                logger=logger,
                rank=self.device_mesh.get_rank(),
                level=logging.WARNING,
                log_only_rank_0=True,
            )
            return 0
        self.resume_global_step = resume_step

        # Use checkpoint manager to load model state
        self.checkpoint_manager.load_checkpoint(checkpoint_path)
        log_with_rank(
            f"Successfully loaded model checkpoint from {checkpoint_path} (step {resume_step})",
            logger=logger,
            rank=self.device_mesh.get_rank(),
            log_only_rank_0=True,
        )

        # Always load dataloader state for StatefulDataLoader
        self._load_dataloader_state(checkpoint_path)

        return resume_step

    def _load_dataloader_state(self, checkpoint_path: str):
        """Load dataloader state from checkpoint"""
        dataloader_path = os.path.join(checkpoint_path, "data.pt")

        if os.path.exists(dataloader_path):
            # Use StatefulDataLoader's built-in state dict functionality
            dataloader_state_dict = torch.load(dataloader_path, map_location="cpu", weights_only=False)
            self.train_dataloader.load_state_dict(dataloader_state_dict)

            log_with_rank(
                f"Successfully loaded dataloader state from {dataloader_path}",
                logger=logger,
                rank=self.device_mesh.get_rank(),
                log_only_rank_0=True,
            )

        else:
            log_with_rank(
                f"Warning: No dataloader state found at {dataloader_path}, will start from scratch",
                logger=logger,
                rank=self.device_mesh.get_rank(),
                level=logging.WARNING,
                log_only_rank_0=True,
            )

    def _determine_resume_path(self):
        """Determine the path to resume from based on resume_mode configuration"""
        resume_mode = getattr(self.config.trainer, "resume_mode", "auto")
        resume_from_path = getattr(self.config.trainer, "resume_from_path", None)

        if resume_mode == "disable":
            return None
        elif resume_mode == "auto":
            if resume_from_path is not None:
                assert os.path.exists(resume_from_path), (
                    "resume_from_path must be null or an existing path when resume_mode is 'auto'"
                )
                assert "global_step_" in resume_from_path, "resume_from_path must specify the global_steps"
                return resume_from_path
            # Try to find the latest checkpoint in the default directory
            return self._find_latest_checkpoint()
        elif resume_mode == "resume_path":
            assert os.path.exists(resume_from_path), (
                "resume_from_path must be an existing path when resume_mode is 'resume_path'"
            )
            assert "global_step_" in resume_from_path, "resume_from_path must specify the global_steps"
            return resume_from_path
        else:
            raise ValueError(f"Invalid resume_mode: {resume_mode}. Must be 'auto', 'disable', or 'resume_path'")

    def _find_latest_checkpoint(self):
        """Find the latest checkpoint in the default local directory"""
        checkpoint_dir = self.config.trainer.default_local_dir

        if not os.path.exists(checkpoint_dir):
            return None

        latest_checkpoint = find_latest_ckpt_path(checkpoint_dir)

        if latest_checkpoint and self.device_mesh.get_rank() == 0:
            step_num = extract_step(latest_checkpoint)
            print(f"Found latest checkpoint: {latest_checkpoint} (step {step_num})")

        return latest_checkpoint

    def fit(self):
        rank = self.device_mesh.get_rank()

        # TODO: add a unified tracking
        if rank == 0:
            tracking = Tracking(
                project_name=self.config.trainer.project_name,
                experiment_name=self.config.trainer.experiment_name,
                default_backend=self.config.trainer.logger,
                config=OmegaConf.to_container(self.config, resolve=True),
            )

        global_step = self.resume_global_step  # Start from resumed step
        last_valid_metric = None
        # compute the total training steps.
        # the total training steps in SFT is mainly for early exit
        total_training_steps = len(self.train_dataloader) * self.config.trainer.total_epochs

        if self.config.trainer.total_training_steps is not None:
            total_training_steps = self.config.trainer.total_training_steps

        self.total_training_steps = total_training_steps
        log_with_rank(
            f"Total training steps: {self.total_training_steps},",
            logger=logger,
            rank=self.device_mesh.get_rank(),
            log_only_rank_0=True,
        )

        # With StatefulDataLoader, we don't need to manually calculate epochs and steps
        # The dataloader will automatically resume from where it left off
        if global_step > 0:
            log_with_rank(
                f"StatefulDataLoader will automatically resume from global step: {global_step}",
                logger=logger,
                rank=self.device_mesh.get_rank(),
                log_only_rank_0=True,
            )

        # Calculate which epoch we're starting from for sampler.set_epoch()
        start_epoch = global_step // self.steps_per_epoch

        train_time = 0
        for epoch in range(start_epoch, self.config.trainer.total_epochs):
            self.train_sampler.set_epoch(epoch=epoch)

            for step_in_epoch, data in enumerate(
                tqdm(
                    self.train_dataloader,
                    initial=global_step % self.steps_per_epoch if epoch == start_epoch else 0,
                    total=self.steps_per_epoch,
                    desc=f"Epoch {epoch + 1}/{self.config.trainer.total_epochs}",
                    disable=rank != 0,
                )
            ):
                global_step += 1
                data = TensorDict(data, batch_size=self.config.data.train_batch_size).to(self.device_name)
                metric = self.training_step(data)
                train_time += metric["train/time(s)"]
                if rank == 0:
                    tracking.log(data=metric, step=global_step)

                is_last_step = global_step >= self.total_training_steps
                is_valid_step = global_step % self.config.trainer.test_freq == 0
                is_save_step = global_step % self.config.trainer.save_freq == 0

                # early exit or validation step
                if is_last_step or (self.config.trainer.test_freq > 0 and is_valid_step):
                    # Perform validation
                    val_losses = []
                    for val_data in self.val_dataloader:
                        val_data = TensorDict(val_data, batch_size=self.config.data.micro_batch_size_per_gpu).to(
                            self.device_name
                        )
                        val_loss = self.validation_step(val_data)
                        val_losses.append(val_loss)
                    if rank == 0:
                        val_loss = torch.mean(torch.stack(val_losses))
                        metric = {"val/loss": val_loss.detach().item()}
                        tracking.log(data=metric, step=global_step)
                        last_valid_metric = metric
                    torch.distributed.barrier()

                if is_last_step or (self.config.trainer.save_freq > 0 and is_save_step):
                    self.save_checkpoint(step=global_step)

                if is_last_step:
                    if rank == 0:
                        print(f"Total time for train steps: {train_time:.2f}s")
                        print(f"Final validation metrics: {last_valid_metric}")
                    return


def run_sft(config):
    device_name = get_device_name()
    local_rank, rank, world_size = initialize_global_process_group()

    device_mesh = init_device_mesh(device_type=device_name, mesh_shape=(world_size,), mesh_dim_names=("fsdp",))
    dp_size = world_size // config.ulysses_sequence_parallel_size
    ulysses_device_mesh = init_device_mesh(
        device_type=device_name,
        mesh_shape=(dp_size, config.ulysses_sequence_parallel_size),
        mesh_dim_names=("dp", "sp"),
    )
    # build tokenizer and datasets first
    from verl.utils import hf_tokenizer

    local_model_path = copy_to_local(src=config.model.partial_pretrain, verbose=True)
    tokenizer = hf_tokenizer(local_model_path, trust_remote_code=config.model.trust_remote_code)
    train_dataset = create_sft_dataset(config.data.train_files, config.data, tokenizer)
    val_dataset = create_sft_dataset(config.data.val_files, config.data, tokenizer)

    trainer = FSDPSFTTrainer(
        config=config,
        device_mesh=device_mesh,
        ulysses_device_mesh=ulysses_device_mesh,
        tokenizer=tokenizer,
        train_dataset=train_dataset,
        val_dataset=val_dataset,
    )

    trainer.fit()

    destroy_global_process_group()


@hydra.main(config_path="config", config_name="sft_trainer", version_base=None)
def main(config):
    run_sft(config)


def create_sft_dataset(data_paths, data_config, tokenizer):
    """Create a dataset."""
    # build dataset
    # First check if a custom dataset class is specified
    if data_config.custom_cls.get("path", None):
        from verl.utils.import_utils import load_extern_type

        dataset_cls = load_extern_type(data_config.custom_cls.path, data_config.custom_cls.name)
    # Then check if multi-turn dataset should be used
    elif data_config.get("multiturn", {}).get("enable", False):
        dataset_cls = MultiTurnSFTDataset
    # Default to single-turn dataset
    else:
        dataset_cls = SFTDataset

    # Create datasets based on the selected class
    dataset = dataset_cls(parquet_files=data_paths, tokenizer=tokenizer, config=data_config)
    return dataset


if __name__ == "__main__":
    main()<|MERGE_RESOLUTION|>--- conflicted
+++ resolved
@@ -119,14 +119,10 @@
             print(f"Using remove padding: {self.use_remove_padding}")
 
         self._build_dataloader(train_dataset, val_dataset)
-<<<<<<< HEAD
-        self.device_name = get_device_name()
-=======
 
         # Initialize resume-related variables
         self.resume_global_step = 0
 
->>>>>>> 62549582
         # build model
         self._build_model_optimizer()
 
@@ -137,10 +133,8 @@
 
         if self.device_mesh.get_rank() == 0:
             print(self.config)
-<<<<<<< HEAD
-=======
+
         self.device_name = self.config.trainer.device
->>>>>>> 62549582
 
     def _normalize_config_bsz(self):
         dp_size = self.device_mesh.size(0) if not self.ulysses_device_mesh else self.ulysses_device_mesh.size(0)
