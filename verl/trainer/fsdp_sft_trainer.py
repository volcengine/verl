--- conflicted
+++ resolved
@@ -214,7 +214,7 @@
             self.model: PreTrainedModel = AutoModelForCausalLM.from_pretrained(local_model_path,
                                                                                config=config,
                                                                                torch_dtype=torch.float32,
-                                                                               # attn_implementation='flash_attention_2',
+                                                                               attn_implementation='flash_attention_2',
                                                                                trust_remote_code=trust_remote_code)
 
             # Apply Liger kernel if use_liger is enabled
@@ -261,7 +261,7 @@
                                mixed_precision=mixed_precision,
                                device_mesh=self.device_mesh,
                                sync_module_states=True,
-                               device_id=torch.npu.current_device(),
+                               device_id=torch.cuda.current_device(),
                                cpu_offload=cpu_offload,
                                use_orig_params=False)
 
@@ -293,27 +293,16 @@
         use_sp = self.use_remove_padding and self.config.ulysses_sequence_parallel_size > 1
 
         # Move inputs to GPU and prepare loss mask
-<<<<<<< HEAD
         input_ids = batch['input_ids'].to(self.device)
         attention_mask = batch['attention_mask'].to(self.device)
         position_ids = batch['position_ids'].to(self.device)
         loss_mask = batch.pop('loss_mask')[:, :-1].reshape(-1).to(self.device)
-=======
-        input_ids = batch['input_ids'].to('npu')
-        attention_mask = batch['attention_mask'].to('npu')
-        position_ids = batch['position_ids'].to('npu')
-        loss_mask = batch.pop('loss_mask')[:, :-1].reshape(-1).to('npu')
->>>>>>> e5de31ac
         loss_fct = nn.CrossEntropyLoss(reduction='none')
 
         # Context manager for sequence parallel if needed
         context = self.sharding_manager if use_sp else nullcontext()
         with context:
-<<<<<<< HEAD
             with torch.autocast(device_type=self.device, dtype=torch.bfloat16):
-=======
-            with torch.autocast(device_type='npu', dtype=torch.bfloat16):
->>>>>>> e5de31ac
                 if not use_sp:
                     # Standard forward pass without sequence parallel
                     labels = input_ids[:, 1:].contiguous()
@@ -427,11 +416,7 @@
 
         log_gpu_memory_usage('After offload weights', logger=logger)
 
-<<<<<<< HEAD
         step_loss = torch.tensor(step_loss).to(self.device)
-=======
-        step_loss = torch.tensor(step_loss).to('npu')
->>>>>>> e5de31ac
         torch.distributed.all_reduce(step_loss, op=torch.distributed.ReduceOp.AVG)
         return {'train/loss': step_loss.detach().item(), 'train/lr(1e-3)': lr * 1e3}
 
@@ -487,11 +472,7 @@
             for data in tqdm(self.train_dataloader,
                              total=self.steps_per_epoch,
                              desc=f"Epoch {epoch+1}/{self.config.trainer.total_epochs}"):
-<<<<<<< HEAD
                 data = TensorDict(data, batch_size=self.config.data.train_batch_size).to(self.device)
-=======
-                data = TensorDict(data, batch_size=self.config.data.train_batch_size).to('npu')
->>>>>>> e5de31ac
                 metric = self.training_step(data)
                 if rank == 0:
                     tracking.log(data=metric, step=global_step)
@@ -502,11 +483,7 @@
                     # Perform final validation
                     val_losses = []
                     for val_data in self.val_dataloader:
-<<<<<<< HEAD
                         val_data = TensorDict(val_data, batch_size=self.config.data.micro_batch_size_per_gpu).to(self.device)
-=======
-                        val_data = TensorDict(val_data, batch_size=self.config.data.micro_batch_size_per_gpu).to('npu')
->>>>>>> e5de31ac
                         val_loss = self.validation_step(val_data)
                         val_losses.append(val_loss)
                     if rank == 0:
@@ -522,11 +499,7 @@
             # validation
             val_losses = []
             for data in self.val_dataloader:
-<<<<<<< HEAD
                 data = TensorDict(data, batch_size=self.config.data.micro_batch_size_per_gpu).to(self.device)
-=======
-                data = TensorDict(data, batch_size=self.config.data.micro_batch_size_per_gpu).to('npu')
->>>>>>> e5de31ac
                 val_loss = self.validation_step(data)
                 val_losses.append(val_loss)
             if rank == 0:
@@ -551,15 +524,9 @@
 def main(config):
     local_rank, rank, world_size = initialize_global_process_group()
 
-<<<<<<< HEAD
     device_mesh = init_device_mesh(device_type=get_device(), mesh_shape=(world_size,), mesh_dim_names=('fsdp',))
     dp_size = world_size // config.ulysses_sequence_parallel_size
     ulysses_device_mesh = init_device_mesh(device_type=get_device(),
-=======
-    device_mesh = init_device_mesh(device_type='npu', mesh_shape=(world_size,), mesh_dim_names=('fsdp',))
-    dp_size = world_size // config.ulysses_sequence_parallel_size
-    ulysses_device_mesh = init_device_mesh(device_type='npu',
->>>>>>> e5de31ac
                                            mesh_shape=(dp_size, config.ulysses_sequence_parallel_size),
                                            mesh_dim_names=('dp', 'sp'))
     trainer = FSDPSFTTrainer(config=config, device_mesh=device_mesh, ulysses_device_mesh=ulysses_device_mesh)
