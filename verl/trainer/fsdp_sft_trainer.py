# Copyright 2024 Bytedance Ltd. and/or its affiliates
#
# Licensed under the Apache License, Version 2.0 (the "License");
# you may not use this file except in compliance with the License.
# You may obtain a copy of the License at
#
#     http://www.apache.org/licenses/LICENSE-2.0
#
# Unless required by applicable law or agreed to in writing, software
# distributed under the License is distributed on an "AS IS" BASIS,
# WITHOUT WARRANTIES OR CONDITIONS OF ANY KIND, either express or implied.
# See the License for the specific language governing permissions and
# limitations under the License.
"""
A lightweight one-file FSDP SFT Trainer
TODO(zhangchi.usc1992)
- Add calculation of mfu
- Add validation
"""

import os

os.environ["NCCL_DEBUG"] = "WARN"
os.environ["TOKENIZERS_PARALLELISM"] = "true"

import logging
import re
import time
from contextlib import nullcontext

import hydra
import torch
import torch.distributed
from omegaconf import DictConfig, OmegaConf
from peft import LoraConfig, TaskType, get_peft_model
from tensordict import TensorDict
from torch import nn
from torch.distributed.device_mesh import DeviceMesh, init_device_mesh
from torch.distributed.fsdp import CPUOffload
from torch.distributed.fsdp import FullyShardedDataParallel as FSDP
from torch.distributed.fsdp import MixedPrecision, ShardingStrategy
from torch.utils.data import Dataset, DistributedSampler
from torchdata.stateful_dataloader import StatefulDataLoader
from tqdm import tqdm
from transformers import AutoConfig, AutoModelForCausalLM, PreTrainedModel

import verl.utils.hdfs_io as hdfs_io
<<<<<<< HEAD
from verl.utils.checkpoint.checkpoint_manager import (
    find_latest_ckpt_path, get_checkpoint_tracker_filename)
=======
from verl.utils.attention_utils import index_first_axis, pad_input, rearrange, unpad_input
from verl.utils.checkpoint.checkpoint_manager import find_latest_ckpt_path, get_checkpoint_tracker_filename
>>>>>>> d8e97e17
from verl.utils.checkpoint.fsdp_checkpoint_manager import FSDPCheckpointManager
from verl.utils.dataset import SFTDataset
from verl.utils.dataset.multiturn_sft_dataset import MultiTurnSFTDataset
from verl.utils.device import (get_device_id, get_device_name,
                               is_cuda_available, is_npu_available)
from verl.utils.distributed import (destroy_global_process_group,
                                    initialize_global_process_group)
from verl.utils.fs import copy_to_local
from verl.utils.fsdp_utils import (CPUOffloadPolicy, MixedPrecisionPolicy,
                                   apply_fsdp2, fsdp2_clip_grad_norm_,
                                   fsdp2_load_full_state_dict,
                                   get_fsdp_wrap_policy,
                                   get_init_weight_context_manager, init_fn)
from verl.utils.logger import log_with_rank
from verl.utils.profiler import log_gpu_memory_usage
from verl.utils.py_functional import convert_to_regular_types
from verl.utils.torch_dtypes import PrecisionType
from verl.utils.torch_functional import (get_cosine_schedule_with_warmup,
                                         get_wsd_schedule_with_warmup)
from verl.utils.tracking import Tracking
<<<<<<< HEAD
from verl.utils.ulysses import (gather_outputs_and_unpad,
                                get_ulysses_sequence_parallel_world_size,
                                ulysses_pad_and_slice_inputs)
from verl.workers.sharding_manager.fsdp_ulysses import \
    FSDPUlyssesShardingManager

if is_cuda_available:
    from flash_attn.bert_padding import (index_first_axis, pad_input,
                                         rearrange, unpad_input)
elif is_npu_available:
    from transformers.integrations.npu_flash_attention import (
        index_first_axis, pad_input, rearrange, unpad_input)

=======
from verl.utils.ulysses import (
    gather_outputs_and_unpad,
    get_ulysses_sequence_parallel_world_size,
    ulysses_pad_and_slice_inputs,
)
from verl.workers.config.optimizer import build_optimizer
from verl.workers.sharding_manager.fsdp_ulysses import FSDPUlyssesShardingManager

>>>>>>> d8e97e17
logger = logging.getLogger(__file__)
logger.setLevel(os.getenv("VERL_SFT_LOGGING_LEVEL", "WARN"))


def extract_step(path):
    match = re.search(r"global_step_(\d+)", path)
    if match:
        return int(match.group(1))
    return None


class FSDPSFTTrainer:
    def __init__(
        self,
        config,
        device_mesh: DeviceMesh,
        ulysses_device_mesh: DeviceMesh,
        tokenizer,
        train_dataset: Dataset,
        val_dataset: Dataset,
    ):
        self.config = config
        self.device_mesh = device_mesh
        self.ulysses_device_mesh = ulysses_device_mesh
        self.sharding_manager = FSDPUlyssesShardingManager(self.ulysses_device_mesh)
        self.tokenizer = tokenizer
        if self.config.data.chat_template is not None:
            raise ValueError("Apply Chat template from config is not supported yet.")

        # normalize dp size
        self._normalize_config_bsz()

        # Set sequence parallel size
        self.config.ulysses_sequence_parallel_size = getattr(self.config, "ulysses_sequence_parallel_size", 1)
        self.use_remove_padding = getattr(self.config, "use_remove_padding", False)
        if self.device_mesh.get_rank() == 0:
            print(f"Using sequence parallel size: {self.config.ulysses_sequence_parallel_size}")
            print(f"Using remove padding: {self.use_remove_padding}")

        self._build_dataloader(train_dataset, val_dataset)

        self.lora = self.config.model.get("lora_adapter_path") is not None or self.config.model.lora_rank > 0

        # Initialize resume-related variables
        self.resume_global_step = 0

        # build model
        self._build_model_optimizer()

        # Initialize checkpoint manager
        self._init_checkpoint_manager()

        self.load_checkpoint()

        if self.device_mesh.get_rank() == 0:
            print(self.config)
        self.device_name = self.config.trainer.device

        # set up 'use_dft' flag (default to False)
        self.use_dft = getattr(self.config, "use_dft", False)

    def _normalize_config_bsz(self):
        dp_size = self.device_mesh.size(0) if not self.ulysses_device_mesh else self.ulysses_device_mesh.size(0)
        if self.device_mesh.get_rank() == 0:
            print(f"Normalize batch size by dp {dp_size}")

        assert self.config.data.train_batch_size % dp_size == 0, (
            f"Global batch size {self.config.data.train_batch_size} is not divisible by dp size {dp_size}"
        )

        self.config.data.train_batch_size //= dp_size

        assert self.config.data.train_batch_size % self.config.data.micro_batch_size_per_gpu == 0

    def _build_dataloader(self, train_dataset, val_dataset):
        # build dataset
        config = self.config
        self.train_dataset, self.val_dataset = train_dataset, val_dataset

        # build dataloader
        # Use data parallel rank and size instead of global rank and world size

        # If doing SP, we need to use the local rank and size
        if self.config.ulysses_sequence_parallel_size > 1:
            rank = self.ulysses_device_mesh.get_local_rank("dp")
            world_size = self.ulysses_device_mesh.size(0)
            if self.ulysses_device_mesh.get_rank() == 0:
                print(f"Using SP rank {rank} and size {world_size} for data distribution")
                print("Each SP rank gets different data, but the same data WITHIN the same rank")
        else:
            rank = self.device_mesh.get_rank()
            world_size = self.device_mesh.size()
        if self.device_mesh.get_rank() == 0:
            print(f"Using FSDP rank {rank} and size {world_size} for data distribution")

        # Set pin_memory_device when pin_memory is enabled.
        device_name = get_device_name()

        self.train_sampler = DistributedSampler(
            self.train_dataset, shuffle=True, num_replicas=world_size, rank=rank, drop_last=True
        )
        self.train_dataloader = StatefulDataLoader(
            dataset=self.train_dataset,
            batch_size=config.data.train_batch_size,
            sampler=self.train_sampler,
            num_workers=8,
            pin_memory=True,
            drop_last=True,
            pin_memory_device=device_name,
        )

        self.val_sampler = DistributedSampler(
            self.val_dataset, shuffle=False, num_replicas=world_size, rank=rank, drop_last=True
        )
        self.val_dataloader = StatefulDataLoader(
            dataset=self.val_dataset,
            batch_size=config.data.micro_batch_size_per_gpu,
            sampler=self.val_sampler,
            num_workers=8,
            pin_memory=True,
            drop_last=True,
            pin_memory_device=device_name,
        )

    def _build_model_optimizer(self):
        # TODO (zhangchi.usc1992):
        # 1. support pretrain from random weights
        # 2. support init directly from sharded weights
        local_model_path = copy_to_local(src=self.config.model.partial_pretrain, verbose=True)

        if self.config.model.get("external_lib", None) is not None:
            # This is used to import external_lib into the huggingface systems
            import importlib

            importlib.import_module(self.config.model.external_lib)

        log_gpu_memory_usage("Before model allocation", logger=logger)

        trust_remote_code = self.config.model.trust_remote_code
        torch_dtype = self.config.model.fsdp_config.get("model_dtype", "fp32")
        torch_dtype = PrecisionType.to_dtype(torch_dtype)
        # load config first
        config = AutoConfig.from_pretrained(local_model_path, trust_remote_code=trust_remote_code)
        self.model_config = config
        if hasattr(self.model_config, "max_position_embeddings"):
            self.model_config.max_position_embeddings = max(
                self.model_config.max_position_embeddings, self.config.data.max_length
            )
        if self.config.ulysses_sequence_parallel_size > 1:
            assert self.use_remove_padding, "Sequence parallel is only supported when remove_padding is enabled"

        # This may be very large
        init_context = get_init_weight_context_manager(
            use_meta_tensor=not config.tie_word_embeddings, mesh=self.device_mesh
        )

        with init_context():
            self.model: PreTrainedModel = AutoModelForCausalLM.from_pretrained(
                local_model_path,
                config=config,
                torch_dtype=torch_dtype,
                attn_implementation="flash_attention_2",
                trust_remote_code=trust_remote_code,
            )

            if self.use_remove_padding or self.config.ulysses_sequence_parallel_size > 1:
                from verl.models.transformers.monkey_patch import \
                    apply_monkey_patch

                apply_monkey_patch(model=self.model, ulysses_sp_size=self.config.ulysses_sequence_parallel_size)

            # Apply Liger kernel if use_liger is enabled
            if self.config.model.get("use_liger", False):
                from liger_kernel.transformers.monkey_patch import \
                    _apply_liger_kernel_to_instance

                _apply_liger_kernel_to_instance(model=self.model)

            if self.lora:
                self.model.enable_input_require_grads()

                lora_adapter_path = self.config.model.get("lora_adapter_path")
                if lora_adapter_path is not None:
                    from peft import PeftModel

                    print(f"Loading pre-trained LoRA adapter for sft from: {lora_adapter_path}")

                    local_adapter_path = copy_to_local(lora_adapter_path, use_shm=self.config.model.use_shm)

                    self.model = PeftModel.from_pretrained(self.model, local_adapter_path, is_trainable=True)
                    peft_config = self.model.peft_config["default"]
                    # Ensure task_type is TaskType enum, not string
                    if isinstance(peft_config.task_type, str):
                        peft_config.task_type = TaskType.CAUSAL_LM
                else:
                    # Convert config to regular Python types before creating PEFT model
                    lora_config = {
                        "task_type": TaskType.CAUSAL_LM,
                        "r": self.config.model.lora_rank,
                        "lora_alpha": self.config.model.lora_alpha,
                        "target_modules": convert_to_regular_types(self.config.model.target_modules),
                        "bias": "none",
                    }
                    self.model = get_peft_model(self.model, LoraConfig(**lora_config))
                self.model = self.model.to(torch_dtype)

        if self.config.model.enable_gradient_checkpointing:
            self.model.gradient_checkpointing_enable(gradient_checkpointing_kwargs={"use_reentrant": False})

        log_gpu_memory_usage("After model allocation", logger=logger)

        mixed_precision = MixedPrecision(
            param_dtype=torch.bfloat16, reduce_dtype=torch.float32, buffer_dtype=torch.float32
        )

        auto_wrap_policy = get_fsdp_wrap_policy(
            self.model,
            config=self.config.model.fsdp_config.wrap_policy,
            is_lora=self.lora,
        )

        if self.device_mesh.get_rank() == 0:
            print(auto_wrap_policy)

        if not self.config.model.fsdp_config.cpu_offload:
            cpu_offload = None
        else:
            cpu_offload = CPUOffload(offload_params=self.config.model.fsdp_config.offload_params)

        fsdp_strategy = self.config.model.strategy
        if fsdp_strategy == "fsdp":
            self.fsdp_model = FSDP(
                self.model,
                cpu_offload=cpu_offload,
                param_init_fn=init_fn,
                use_orig_params=False,
                auto_wrap_policy=auto_wrap_policy,
                device_id=get_device_id(),
                sharding_strategy=ShardingStrategy.FULL_SHARD,
                mixed_precision=mixed_precision,
                sync_module_states=True,
                device_mesh=self.device_mesh,
                forward_prefetch=False,
            )
        elif fsdp_strategy == "fsdp2":
            assert CPUOffloadPolicy is not None, "PyTorch version >= 2.4 is required for using fully_shard API (FSDP2)"
            mp_policy = MixedPrecisionPolicy(
                param_dtype=torch.bfloat16, reduce_dtype=torch.float32, cast_forward_inputs=True
            )

            fsdp_kwargs = {
                "mesh": self.device_mesh,
                "mp_policy": mp_policy,
                "offload_policy": cpu_offload,
                "reshard_after_forward": True,
            }
            full_state = self.model.state_dict()
            apply_fsdp2(self.model, fsdp_kwargs, self.config.model.fsdp_config)
            fsdp2_load_full_state_dict(self.model, full_state, self.device_mesh, cpu_offload)
            self.fsdp_model = self.model
        else:
            raise NotImplementedError(f"not implement {fsdp_strategy}")

        log_gpu_memory_usage("After FSDP wrapping", logger=logger)

        self.optimizer = build_optimizer(self.fsdp_model.parameters(), self.config.optim)

        log_gpu_memory_usage("After initialize optimizer", logger=logger)

        self.steps_per_epoch = len(self.train_dataloader)
        self.total_steps = self.steps_per_epoch * self.config.trainer.total_epochs

        if self.device_mesh.get_rank() == 0:
            print(
                f"Number of steps/epoch {self.steps_per_epoch}, number of epochs "
                f"{self.config.trainer.total_epochs}, total number of steps {self.total_steps}"
            )

        num_warmup_steps = int(self.total_steps * self.config.optim.lr_warmup_steps_ratio)

        if not hasattr(self.config.optim, "lr_scheduler") or self.config.optim.lr_scheduler == "cosine":
            self.lr_scheduler = get_cosine_schedule_with_warmup(
                optimizer=self.optimizer, num_warmup_steps=num_warmup_steps, num_training_steps=self.total_steps
            )
        elif self.config.optim.lr_scheduler == "wsd":
            self.lr_scheduler = get_wsd_schedule_with_warmup(
                optimizer=self.optimizer, num_warmup_steps=num_warmup_steps, num_training_steps=self.total_steps
            )
        else:
            raise ValueError(f"Unknown lr scheduler: {self.config.optim.lr_scheduler}")

    def _compute_loss_and_backward(self, batch, do_backward=True, n_micro_batches=1):
        """Compute loss with optional sequence parallelism and remove padding features"""
        use_sp = self.use_remove_padding and self.config.ulysses_sequence_parallel_size > 1

        # Move inputs to GPU and prepare loss mask
        input_ids = batch["input_ids"].to(self.device_name)
        attention_mask = batch["attention_mask"].to(self.device_name)
        position_ids = batch["position_ids"].to(self.device_name)
        loss_mask = batch.pop("loss_mask")[:, 1:].reshape(-1).to(self.device_name)
        loss_fct = nn.CrossEntropyLoss(reduction="none")

        # Context manager for sequence parallel if needed
        context = self.sharding_manager if use_sp else nullcontext()
        with context, torch.autocast(device_type=self.device_name, dtype=torch.bfloat16):
            if not use_sp:
                # Standard forward pass without sequence parallel
                labels = input_ids[:, 1:].contiguous()
                output = self.fsdp_model(
                    input_ids=input_ids, attention_mask=attention_mask, position_ids=position_ids, use_cache=False
                )
                logits = output.logits

                shift_logits = logits[..., :-1, :].contiguous()
                shift_labels = labels.contiguous()
                # Flatten the tokens
                shift_logits = shift_logits.view(-1, self.model.config.vocab_size)
                shift_labels = shift_labels.view(-1)
                # Enable model parallelism
                shift_labels = shift_labels.to(shift_logits.device)

                # If use DFT, stabilizing gradient updates for each token
                # by dynamically rescaling the objective function with the probability of this token
                if self.use_dft:
                    # Modification for DFT
                    probs = torch.softmax(shift_logits, dim=-1)
                    predicted_probs = probs.gather(1, shift_labels.unsqueeze(-1)).squeeze(-1)
                    if self.scale > 0:
                        prob_coefficients = torch.clamp(predicted_probs, min=self.scale)
                    else:
                        prob_coefficients = predicted_probs

                    loss = loss_fct(shift_logits, shift_labels)
                    loss = loss * prob_coefficients.detach()

                else:
                    # loss computation for standard SFT
                    loss = loss_fct(shift_logits, shift_labels)

                loss = loss * loss_mask.to(loss.device)

            else:
                # IMPORTANT: We have a big assumption here, so we can shard the SAME sequence across SP ranks
                # i.e., each GPU has <1 sequence, and each SP group has 1 sequence
                # 1. All SP ranks will receive the *SAME* batch
                # 2. Different SP groups will receive *DIFFERENT* batches
                # This is implemented by the DistributedSampler

                batch_size, seqlen = input_ids.shape
                # Remove padding
                input_ids_rmpad, indices, *_ = unpad_input(
                    input_ids.unsqueeze(-1), attention_mask
                )  # input_ids_rmpad (total_nnz, ...)
                input_ids_rmpad = input_ids_rmpad.transpose(0, 1)  # (1, total_nnz)

                # Unpad position_ids to align rotary
                position_ids_rmpad = index_first_axis(
                    rearrange(position_ids.unsqueeze(-1), "b s ... -> (b s) ..."), indices
                ).transpose(0, 1)

                # Pad and slice inputs for sequence parallelism
                input_ids_rmpad_sliced, position_ids_rmpad_padded, pad_size = ulysses_pad_and_slice_inputs(
                    input_ids_rmpad, position_ids_rmpad, sp_size=get_ulysses_sequence_parallel_world_size()
                )
                # For computing loss
                input_ids_rmpad_rolled = torch.roll(input_ids_rmpad, shifts=-1, dims=1)  # (1, total_nnz)
                input_ids_rmpad_rolled, _, _ = ulysses_pad_and_slice_inputs(
                    input_ids_rmpad_rolled, None, get_ulysses_sequence_parallel_world_size()
                )
                input_ids_rmpad_rolled = input_ids_rmpad_rolled.squeeze(0)  # ((total_nnz / sp) + pad)

                # Forward pass
                output = self.fsdp_model(
                    input_ids=input_ids_rmpad_sliced,
                    attention_mask=None,  # Not needed with flash attention varlen
                    position_ids=position_ids_rmpad_padded,
                    use_cache=False,
                )

                # Compute loss locally then aggregate
                logits_rmpad = output.logits.squeeze(0)
                input_ids_rmpad_rolled = input_ids_rmpad_rolled.to(logits_rmpad.device)
                loss = loss_fct(logits_rmpad, input_ids_rmpad_rolled)
                # Gather and unpad for sequence parallelism
                loss = gather_outputs_and_unpad(loss, gather_dim=0, unpad_dim=0, padding_size=pad_size)

                # This is the loss collected from all ulysses ranks
                full_loss = pad_input(
                    hidden_states=loss.unsqueeze(-1), indices=indices, batch=batch_size, seqlen=seqlen
                )
                full_loss = full_loss.squeeze(-1)[:, :-1]  # Remove last token's loss
                full_loss = full_loss.reshape(-1)
                loss_mask = loss_mask.to(full_loss.device)
                loss = full_loss * loss_mask

            valid_token_this_rank = torch.sum(loss_mask)

            if self.config.data.balance_dp_token:
                torch.distributed.all_reduce(valid_token_this_rank)
                dp_size = self.ulysses_device_mesh.size("dp") if use_sp else torch.distributed.get_world_size()
            else:
                dp_size = 1

            loss = torch.sum(loss) / (valid_token_this_rank + 1e-8) * dp_size

            loss = loss / n_micro_batches  # normalize loss

            if do_backward:
                loss.backward()
            return loss

    def training_step(self, batch: TensorDict):
        start_time = time.time()

        self.fsdp_model.train()

        log_gpu_memory_usage("Before optimizer zero_grad", logger=logger)

        self.optimizer.zero_grad()

        log_gpu_memory_usage("After optimizer zero_grad", logger=logger)

        micro_batches = batch.split(self.config.data.micro_batch_size_per_gpu)
        n_micro_batches = len(micro_batches)
        step_loss = 0
        for micro_batch in micro_batches:
            loss = self._compute_loss_and_backward(batch=micro_batch, n_micro_batches=n_micro_batches)
            step_loss += loss.item()

        if self.config.model.strategy == "fsdp":
            grad_norm = self.fsdp_model.clip_grad_norm_(max_norm=self.config.optim.clip_grad)
        elif self.config.model.strategy == "fsdp2":
            grad_norm = fsdp2_clip_grad_norm_(self.fsdp_model.parameters(), max_norm=self.config.optim.clip_grad)
        else:
            raise NotImplementedError(f"not implement {self.config.model.strategy}")

        log_gpu_memory_usage("Before optimizer step", logger=logger)

        # if grad_norm is not finite, skip the update
        if not torch.isfinite(grad_norm):
            print(f"WARN: grad_norm is not finite: {grad_norm}")
            self.optimizer.zero_grad()
        else:
            self.optimizer.step()

        log_gpu_memory_usage("After optimizer step", logger=logger)

        self.lr_scheduler.step()

        # reduce loss across dp ranks
        lr = self.lr_scheduler.get_last_lr()[0]

        log_gpu_memory_usage("After offload weights", logger=logger)

        step_loss = torch.tensor(step_loss).to(self.device_name)

        # compute time spent per step
        end_time = time.time()
        spend_time_per_step = end_time - start_time

        if is_cuda_available:
            torch.distributed.all_reduce(step_loss, op=torch.distributed.ReduceOp.AVG)
        elif is_npu_available:
            torch.distributed.all_reduce(step_loss)
            step_loss /= self.device_mesh.size(0)
        return {
            "train/loss": step_loss.detach().item(),
            "train/lr(1e-3)": lr * 1e3,
            "train/time(s)": spend_time_per_step,
        }

    def validation_step(self, batch: TensorDict):
        self.fsdp_model.eval()
        with torch.no_grad():
            loss = self._compute_loss_and_backward(batch, do_backward=False)
            if is_cuda_available:
                torch.distributed.all_reduce(loss, op=torch.distributed.ReduceOp.AVG)
            elif is_npu_available:
                torch.distributed.all_reduce(loss)
                loss /= self.device_mesh.size(0)
        return loss

    def save_checkpoint(self, step):
        """Save checkpoint using FSDPCheckpointManager with improved tracking"""
        from verl.utils.fs import local_mkdir_safe

        # Determine checkpoint path
        local_global_step_folder = os.path.join(self.config.trainer.default_local_dir, f"global_step_{step}")

        if self.device_mesh.get_rank() == 0:
            print(f"Saving checkpoint to: {local_global_step_folder}")

        # Get max checkpoints to keep
        max_ckpt_to_keep = getattr(self.config.trainer, "max_ckpt_to_keep", None)

        # Use checkpoint manager to save
        self.checkpoint_manager.save_checkpoint(
            local_path=local_global_step_folder, global_step=step, max_ckpt_to_keep=max_ckpt_to_keep
        )

        # Save dataloader state
        if self.device_mesh.get_rank() == 0:
            local_mkdir_safe(local_global_step_folder)
            dataloader_local_path = os.path.join(local_global_step_folder, "data.pt")

            # Use StatefulDataLoader's built-in state dict functionality
            dataloader_state_dict = self.train_dataloader.state_dict()
            torch.save(dataloader_state_dict, dataloader_local_path)
            print(f"Saved dataloader state to: {dataloader_local_path}")

            # Update latest checkpoint tracker (atomic write)
            tracker_file = get_checkpoint_tracker_filename(self.config.trainer.default_local_dir)
            temp_tracker_file = tracker_file + ".tmp"
            with open(temp_tracker_file, "w") as f:
                f.write(str(step))
            os.rename(temp_tracker_file, tracker_file)
            print(f"Updated checkpoint tracker: {tracker_file}")

        # Copy to HDFS if configured
        if self.device_mesh.get_rank() == 0 and getattr(self.config.trainer, "default_hdfs_dir", None):
            hdfs_io.makedirs(self.config.trainer.default_hdfs_dir, exist_ok=True)
            hdfs_io.copy(src=local_global_step_folder, dst=self.config.trainer.default_hdfs_dir, dirs_exist_ok=True)

        torch.distributed.barrier()

    def _init_checkpoint_manager(self):
        """Initialize checkpoint manager with proper configuration"""
        # Get checkpoint configuration from config, with defaults
        checkpoint_config = getattr(self.config.trainer, "checkpoint", {})

        # Set default values if not specified
        save_contents = checkpoint_config.get("save_contents", ["model", "optimizer", "extra"])
        load_contents = checkpoint_config.get("load_contents", save_contents)

        # Create checkpoint config dict
        checkpoint_config_dict = {
            "load_contents": load_contents,
            "save_contents": save_contents,
        }

        # Convert to DictConfig for compatibility
        checkpoint_config_dict = DictConfig(checkpoint_config_dict)

        # Initialize checkpoint manager
        self.checkpoint_manager = FSDPCheckpointManager(
            model=self.fsdp_model,
            optimizer=self.optimizer,
            lr_scheduler=self.lr_scheduler,
            processing_class=self.tokenizer,
            checkpoint_config=checkpoint_config_dict,
        )

    def load_checkpoint(self):
        # Determine resume path based on configuration
        checkpoint_path = self._determine_resume_path()

        if checkpoint_path is None:
            return 0

        # extract resume step from checkpoint path
        resume_step = extract_step(checkpoint_path)
        if resume_step is None:
            log_with_rank(
                f"Warning: Could not extract step number from {checkpoint_path}, starting from step 0",
                logger=logger,
                rank=self.device_mesh.get_rank(),
                level=logging.WARNING,
                log_only_rank_0=True,
            )
            return 0
        self.resume_global_step = resume_step

        # Use checkpoint manager to load model state
        self.checkpoint_manager.load_checkpoint(checkpoint_path)
        log_with_rank(
            f"Successfully loaded model checkpoint from {checkpoint_path} (step {resume_step})",
            logger=logger,
            rank=self.device_mesh.get_rank(),
            log_only_rank_0=True,
        )

        # Always load dataloader state for StatefulDataLoader
        self._load_dataloader_state(checkpoint_path)

        return resume_step

    def _load_dataloader_state(self, checkpoint_path: str):
        """Load dataloader state from checkpoint"""
        dataloader_path = os.path.join(checkpoint_path, "data.pt")

        if os.path.exists(dataloader_path):
            # Use StatefulDataLoader's built-in state dict functionality
            dataloader_state_dict = torch.load(dataloader_path, map_location="cpu", weights_only=False)
            self.train_dataloader.load_state_dict(dataloader_state_dict)

            log_with_rank(
                f"Successfully loaded dataloader state from {dataloader_path}",
                logger=logger,
                rank=self.device_mesh.get_rank(),
                log_only_rank_0=True,
            )

        else:
            log_with_rank(
                f"Warning: No dataloader state found at {dataloader_path}, will start from scratch",
                logger=logger,
                rank=self.device_mesh.get_rank(),
                level=logging.WARNING,
                log_only_rank_0=True,
            )

    def _determine_resume_path(self):
        """Determine the path to resume from based on resume_mode configuration"""
        resume_mode = getattr(self.config.trainer, "resume_mode", "auto")
        resume_from_path = getattr(self.config.trainer, "resume_from_path", None)

        if resume_mode == "disable":
            return None
        elif resume_mode == "auto":
            if resume_from_path is not None:
                assert os.path.exists(resume_from_path), (
                    "resume_from_path must be null or an existing path when resume_mode is 'auto'"
                )
                assert "global_step_" in resume_from_path, "resume_from_path must specify the global_steps"
                return resume_from_path
            # Try to find the latest checkpoint in the default directory
            return self._find_latest_checkpoint()
        elif resume_mode == "resume_path":
            assert os.path.exists(resume_from_path), (
                "resume_from_path must be an existing path when resume_mode is 'resume_path'"
            )
            assert "global_step_" in resume_from_path, "resume_from_path must specify the global_steps"
            return resume_from_path
        else:
            raise ValueError(f"Invalid resume_mode: {resume_mode}. Must be 'auto', 'disable', or 'resume_path'")

    def _find_latest_checkpoint(self):
        """Find the latest checkpoint in the default local directory"""
        checkpoint_dir = self.config.trainer.default_local_dir

        if not os.path.exists(checkpoint_dir):
            return None

        latest_checkpoint = find_latest_ckpt_path(checkpoint_dir)

        if latest_checkpoint and self.device_mesh.get_rank() == 0:
            step_num = extract_step(latest_checkpoint)
            print(f"Found latest checkpoint: {latest_checkpoint} (step {step_num})")

        return latest_checkpoint

    def fit(self):
        rank = self.device_mesh.get_rank()

        # TODO: add a unified tracking
        if rank == 0:
            tracking = Tracking(
                project_name=self.config.trainer.project_name,
                experiment_name=self.config.trainer.experiment_name,
                default_backend=self.config.trainer.logger,
                config=OmegaConf.to_container(self.config, resolve=True),
            )

        global_step = self.resume_global_step  # Start from resumed step
        last_valid_metric = None
        # compute the total training steps.
        # the total training steps in SFT is mainly for early exit
        total_training_steps = len(self.train_dataloader) * self.config.trainer.total_epochs

        if self.config.trainer.total_training_steps is not None:
            total_training_steps = self.config.trainer.total_training_steps

        self.total_training_steps = total_training_steps
        log_with_rank(
            f"Total training steps: {self.total_training_steps},",
            logger=logger,
            rank=self.device_mesh.get_rank(),
            log_only_rank_0=True,
        )

        # With StatefulDataLoader, we don't need to manually calculate epochs and steps
        # The dataloader will automatically resume from where it left off
        if global_step > 0:
            log_with_rank(
                f"StatefulDataLoader will automatically resume from global step: {global_step}",
                logger=logger,
                rank=self.device_mesh.get_rank(),
                log_only_rank_0=True,
            )

        # Calculate which epoch we're starting from for sampler.set_epoch()
        start_epoch = global_step // self.steps_per_epoch

        train_time = 0
        for epoch in range(start_epoch, self.config.trainer.total_epochs):
            self.train_sampler.set_epoch(epoch=epoch)

            for step_in_epoch, data in enumerate(
                tqdm(
                    self.train_dataloader,
                    initial=global_step % self.steps_per_epoch if epoch == start_epoch else 0,
                    total=self.steps_per_epoch,
                    desc=f"Epoch {epoch + 1}/{self.config.trainer.total_epochs}",
                    disable=rank != 0,
                )
            ):
                global_step += 1
                data = TensorDict(data, batch_size=self.config.data.train_batch_size).to(self.device_name)
                metric = self.training_step(data)
                train_time += metric["train/time(s)"]
                if rank == 0:
                    tracking.log(data=metric, step=global_step)

                is_last_step = global_step >= self.total_training_steps
                is_valid_step = global_step % self.config.trainer.test_freq == 0
                is_save_step = global_step % self.config.trainer.save_freq == 0

                # early exit or validation step
                if is_last_step or (self.config.trainer.test_freq > 0 and is_valid_step):
                    # Perform validation
                    val_losses = []
                    for val_data in self.val_dataloader:
                        val_data = TensorDict(val_data, batch_size=self.config.data.micro_batch_size_per_gpu).to(
                            self.device_name
                        )
                        val_loss = self.validation_step(val_data)
                        val_losses.append(val_loss)
                    if rank == 0:
                        val_loss = torch.mean(torch.stack(val_losses))
                        metric = {"val/loss": val_loss.detach().item()}
                        tracking.log(data=metric, step=global_step)
                        last_valid_metric = metric
                    torch.distributed.barrier()

                if is_last_step or (self.config.trainer.save_freq > 0 and is_save_step):
                    self.save_checkpoint(step=global_step)

                if is_last_step:
                    if rank == 0:
                        print(f"Total time for train steps: {train_time:.2f}s")
                        print(f"Final validation metrics: {last_valid_metric}")
                    return


def run_sft(config):
    device_name = get_device_name()
    local_rank, rank, world_size = initialize_global_process_group()

    device_mesh = init_device_mesh(device_type=device_name, mesh_shape=(world_size,), mesh_dim_names=("fsdp",))
    dp_size = world_size // config.ulysses_sequence_parallel_size
    ulysses_device_mesh = init_device_mesh(
        device_type=device_name,
        mesh_shape=(dp_size, config.ulysses_sequence_parallel_size),
        mesh_dim_names=("dp", "sp"),
    )
    # build tokenizer and datasets first
    from verl.utils import hf_tokenizer

    local_model_path = copy_to_local(src=config.model.partial_pretrain, verbose=True)
    tokenizer = hf_tokenizer(local_model_path, trust_remote_code=config.model.trust_remote_code)
    train_dataset = create_sft_dataset(
        config.data.train_files, config.data, tokenizer, max_samples=config.data.get("train_max_samples", -1)
    )
    val_dataset = create_sft_dataset(
        config.data.val_files, config.data, tokenizer, max_samples=config.data.get("val_max_samples", -1)
    )

    trainer = FSDPSFTTrainer(
        config=config,
        device_mesh=device_mesh,
        ulysses_device_mesh=ulysses_device_mesh,
        tokenizer=tokenizer,
        train_dataset=train_dataset,
        val_dataset=val_dataset,
    )

    trainer.fit()

    destroy_global_process_group()


@hydra.main(config_path="config", config_name="sft_trainer", version_base=None)
def main(config):
    run_sft(config)


def create_sft_dataset(data_paths, data_config, tokenizer, max_samples=-1):
    """Create a dataset."""
    # build dataset
    # First check if a custom dataset class is specified
    if data_config.custom_cls.get("path", None):
        from verl.utils.import_utils import load_extern_object

        dataset_cls = load_extern_object(data_config.custom_cls.path, data_config.custom_cls.name)
    # Then check if multi-turn dataset should be used
    elif data_config.get("multiturn", {}).get("enable", False):
        dataset_cls = MultiTurnSFTDataset
    # Default to single-turn dataset
    else:
        dataset_cls = SFTDataset

    # Create datasets based on the selected class
    dataset = dataset_cls(parquet_files=data_paths, tokenizer=tokenizer, config=data_config, max_samples=max_samples)
    return dataset


if __name__ == "__main__":
    main()<|MERGE_RESOLUTION|>--- conflicted
+++ resolved
@@ -45,13 +45,8 @@
 from transformers import AutoConfig, AutoModelForCausalLM, PreTrainedModel
 
 import verl.utils.hdfs_io as hdfs_io
-<<<<<<< HEAD
-from verl.utils.checkpoint.checkpoint_manager import (
-    find_latest_ckpt_path, get_checkpoint_tracker_filename)
-=======
 from verl.utils.attention_utils import index_first_axis, pad_input, rearrange, unpad_input
 from verl.utils.checkpoint.checkpoint_manager import find_latest_ckpt_path, get_checkpoint_tracker_filename
->>>>>>> d8e97e17
 from verl.utils.checkpoint.fsdp_checkpoint_manager import FSDPCheckpointManager
 from verl.utils.dataset import SFTDataset
 from verl.utils.dataset.multiturn_sft_dataset import MultiTurnSFTDataset
@@ -72,21 +67,6 @@
 from verl.utils.torch_functional import (get_cosine_schedule_with_warmup,
                                          get_wsd_schedule_with_warmup)
 from verl.utils.tracking import Tracking
-<<<<<<< HEAD
-from verl.utils.ulysses import (gather_outputs_and_unpad,
-                                get_ulysses_sequence_parallel_world_size,
-                                ulysses_pad_and_slice_inputs)
-from verl.workers.sharding_manager.fsdp_ulysses import \
-    FSDPUlyssesShardingManager
-
-if is_cuda_available:
-    from flash_attn.bert_padding import (index_first_axis, pad_input,
-                                         rearrange, unpad_input)
-elif is_npu_available:
-    from transformers.integrations.npu_flash_attention import (
-        index_first_axis, pad_input, rearrange, unpad_input)
-
-=======
 from verl.utils.ulysses import (
     gather_outputs_and_unpad,
     get_ulysses_sequence_parallel_world_size,
@@ -95,7 +75,6 @@
 from verl.workers.config.optimizer import build_optimizer
 from verl.workers.sharding_manager.fsdp_ulysses import FSDPUlyssesShardingManager
 
->>>>>>> d8e97e17
 logger = logging.getLogger(__file__)
 logger.setLevel(os.getenv("VERL_SFT_LOGGING_LEVEL", "WARN"))
 
