# Copyright 2024 Bytedance Ltd. and/or its affiliates
#
# Licensed under the Apache License, Version 2.0 (the "License");
# you may not use this file except in compliance with the License.
# You may obtain a copy of the License at
#
#     http://www.apache.org/licenses/LICENSE-2.0
#
# Unless required by applicable law or agreed to in writing, software
# distributed under the License is distributed on an "AS IS" BASIS,
# WITHOUT WARRANTIES OR CONDITIONS OF ANY KIND, either express or implied.
# See the License for the specific language governing permissions and
# limitations under the License.


import os
from functools import partial

os.environ["NCCL_DEBUG"] = "WARN"
os.environ["TOKENIZERS_PARALLELISM"] = "true"

import logging

import hydra
import torch
import torch.distributed
from codetiming import Timer
from omegaconf import OmegaConf
from torch.utils.data import DistributedSampler, default_collate
from torchdata.stateful_dataloader import StatefulDataLoader
from tqdm import tqdm

from verl.utils import tensordict_utils as tu
from verl.utils.checkpoint import CheckpointHandler
from verl.utils.dataset.dataset_utils import SFTTensorCollator
from verl.utils.dataset.multiturn_sft_dataset import MultiTurnSFTDataset
from verl.utils.device import get_device_name, is_cuda_available, is_npu_available
from verl.utils.distributed import destroy_global_process_group
from verl.utils.flops_counter import FlopsCounter
from verl.utils.logger import log_with_rank
from verl.utils.tracking import Tracking

if is_cuda_available:
    pass
elif is_npu_available:
    pass

logger = logging.getLogger(__file__)
logger.setLevel(os.getenv("VERL_SFT_LOGGING_LEVEL", "WARN"))


def patch_llama_attention_for_non_causal():
    """
    Monkey patch LlamaAttention to use non-causal attention.
    This modifies the forward method to change causal attention to non-causal.
    """
    try:
        from transformers.models.llama.modeling_llama import LlamaAttention
    except ImportError:
        print("Warning: Could not import LlamaAttention. Skipping monkey patch.")
        return

    # Store the original forward method
    original_forward = LlamaAttention.forward

    def non_causal_forward(self, *args, **kwargs):
        # Get the original implementation result but modify the attention mechanism
        # We need to intercept before the scaled_dot_product_attention call

        # Check if this is the SDPA version (transformers >= 4.36)
        if hasattr(self, "_update_causal_mask"):
            # For newer transformers versions, we need to modify the causal mask
            def patched_update_causal_mask(
                self, attention_mask, input_tensor, cache_position, past_key_values, output_attentions
            ):
                # Get the original causal mask
                causal_mask = self._update_causal_mask.__wrapped__(
                    self, attention_mask, input_tensor, cache_position, past_key_values, output_attentions
                )

                # Modify causal mask to be non-causal as per your reference code
                if causal_mask is not None:
                    D = causal_mask.shape[-1]
                    last_row = causal_mask[:, :, -1, :].clone()
                    new_mask = last_row.unsqueeze(2).expand(-1, -1, D, -1)
                    causal_mask = new_mask

                return causal_mask

            # Wrap the original _update_causal_mask method
            if not hasattr(self._update_causal_mask, "__wrapped__"):
                self._update_causal_mask.__wrapped__ = self._update_causal_mask
                self._update_causal_mask = patched_update_causal_mask.__get__(self, type(self))

        # For direct SDPA calls, we need to patch the actual attention computation
        original_sdpa = torch.nn.functional.scaled_dot_product_attention

        def non_causal_sdpa(query, key, value, attn_mask=None, dropout_p=0.0, is_causal=False, **kwargs):
            # Force is_causal to False and modify the mask if needed
            if attn_mask is not None:
                D = attn_mask.shape[-1] if attn_mask.ndim >= 2 else None
                if D is not None and attn_mask.ndim >= 4:
                    last_row = attn_mask[:, :, -1, :].clone()
                    new_mask = last_row.unsqueeze(2).expand(-1, -1, D, -1)
                    attn_mask = new_mask

            return original_sdpa(
                query,
                key,
                value,
                attn_mask=attn_mask,
                dropout_p=dropout_p,
                is_causal=False,  # Force non-causal
                **kwargs,
            )

        # Temporarily replace SDPA
        torch.nn.functional.scaled_dot_product_attention = non_causal_sdpa

        try:
            # Call the original forward method
            result = original_forward(self, *args, **kwargs)
        finally:
            # Restore the original SDPA
            torch.nn.functional.scaled_dot_product_attention = original_sdpa

        return result

    # Apply the monkey patch
    LlamaAttention.forward = non_causal_forward
    print("Successfully applied monkey patch to LlamaAttention for non-causal attention.")


patch_llama_attention_for_non_causal()


def multi_modal_collect(data):
    multi_modal_data = [i.pop("multi_modal_inputs", None) for i in data]
    others = default_collate(data)
    if multi_modal_data[0] is not None:
        others["multi_modal_inputs"] = multi_modal_data
    return others


class SFTTrainer:
    def __init__(
        self,
        config,
    ):
        self.config = config

        self.rank = torch.distributed.get_rank()

        self._build_config()
        self._build_dataset()

        self._build_engine()

        self._build_dataloader()

        self._init_engine()

        self._build_ckpt_handler()

        # Initialize resume-related variables
        self.resume_global_step = self.ckpt_handler.load_checkpoint()

        self.device_name = self.config.trainer.device

        from verl.workers.roles.utils.losses import sft_loss

        self.loss_fn = partial(sft_loss, config=None)

        self.flops_counter = FlopsCounter(self.model_config.hf_config)

        if self.rank == 0:
            print(self.config)

    def _build_ckpt_handler(self):
        resume_mode = getattr(self.config.trainer, "resume_mode", "auto")
        resume_from_path = getattr(self.config.trainer, "resume_from_path", None)
        max_ckpt_to_keep = getattr(self.config.trainer, "max_ckpt_to_keep", None)
        default_hdfs_dir = getattr(self.config.trainer, "default_hdfs_dir", None)

        self.ckpt_handler = CheckpointHandler(
            engine=self.engine,
            train_dataloader=self.train_dataloader,
            default_local_dir=self.config.trainer.default_local_dir,
            max_ckpt_to_keep=max_ckpt_to_keep,
            default_hdfs_dir=default_hdfs_dir,
            resume_mode=resume_mode,
            resume_from_path=resume_from_path,
        )

    def _build_config(self):
        from verl.trainer.config import CheckpointConfig
        from verl.utils.config import omega_conf_to_dataclass
        from verl.workers.config import (
            FSDPEngineConfig,
            FSDPOptimizerConfig,
            HFModelConfig,
            McoreEngineConfig,
            McoreOptimizerConfig,
        )

        self.model_config: HFModelConfig = omega_conf_to_dataclass(self.config.model)
        self.engine_config: FSDPEngineConfig | McoreEngineConfig = omega_conf_to_dataclass(self.config.engine)
        self.optimizer_config: FSDPOptimizerConfig | McoreOptimizerConfig = omega_conf_to_dataclass(self.config.optim)
        self.checkpoint_config: CheckpointConfig = omega_conf_to_dataclass(self.config.checkpoint)

    def _build_engine(self):
        from verl.workers.engine import BaseEngine, EngineRegistry

        self.engine: BaseEngine = EngineRegistry.new(
            model_type="language_model",
            backend=self.engine_config.strategy,
            model_config=self.model_config,
            engine_config=self.engine_config,
            optimizer_config=self.optimizer_config,
            checkpoint_config=self.checkpoint_config,
        )

    def _init_engine(self):
        # patch optimizer config
        if self.config.trainer.total_training_steps is not None:
            self.total_training_steps = self.config.trainer.total_training_steps
        else:
            self.total_training_steps = len(self.train_dataloader) * self.config.trainer.total_epochs
        self.optimizer_config.total_training_steps = self.total_training_steps

        self.steps_per_epoch = min(self.total_training_steps, len(self.train_dataloader))

        # manage save and test frequency
        self.save_freq = self.config.trainer.save_freq
        if self.save_freq == "after_each_epoch":
            self.save_freq = self.steps_per_epoch

        self.test_freq = self.config.trainer.test_freq
        if self.test_freq == "after_each_epoch":
            self.test_freq = self.steps_per_epoch

        self.engine.initialize()

    def _build_dataset(self):
        config = self.config
<<<<<<< HEAD
        processor = self.model_config.get_processor()
        train_dataset = create_sft_dataset(config.data.train_files, config.data, processor)
        val_dataset = create_sft_dataset(config.data.val_files, config.data, processor)
=======
        tokenizer = self.model_config.tokenizer
        train_dataset = create_sft_dataset(
            config.data.train_files, config.data, tokenizer, max_samples=config.data.get("train_max_samples", -1)
        )
        if config.data.val_files:
            val_dataset = create_sft_dataset(
                config.data.val_files, config.data, tokenizer, max_samples=config.data.get("val_max_samples", -1)
            )
        else:
            val_dataset = None
>>>>>>> 51d2104e

        self.train_dataset, self.val_dataset = train_dataset, val_dataset

    def _build_dataloader(self):
        # build dataset
        config = self.config
        # build dataloader
        # Use data parallel rank and size instead of global rank and world size

        # Set pin_memory_device when pin_memory is enabled.
        device_name = get_device_name()

        dp_rank = self.engine.get_data_parallel_rank()
        dp_size = self.engine.get_data_parallel_size()

        self.train_sampler = DistributedSampler(
            self.train_dataset, shuffle=True, num_replicas=dp_size, rank=dp_rank, drop_last=True
        )

        self.global_batch_size = config.data.train_batch_size
        self.train_batch_size_per_dp = self.global_batch_size // dp_size
        self.collate_fn = SFTTensorCollator(config.data.pad_mode)

        self.train_dataloader = StatefulDataLoader(
            dataset=self.train_dataset,
            batch_size=self.train_batch_size_per_dp,
            sampler=self.train_sampler,
            collate_fn=self.collate_fn,
            num_workers=8,
            pin_memory=True,
            drop_last=True,
            pin_memory_device=device_name,
            collate_fn=multi_modal_collect,
        )

<<<<<<< HEAD
        self.val_sampler = DistributedSampler(
            self.val_dataset, shuffle=False, num_replicas=dp_size, rank=dp_rank, drop_last=True
        )
        self.val_dataloader = StatefulDataLoader(
            dataset=self.val_dataset,
            batch_size=self.train_batch_size_per_dp,
            sampler=self.val_sampler,
            num_workers=8,
            pin_memory=True,
            drop_last=True,
            pin_memory_device=device_name,
            collate_fn=multi_modal_collect,
        )
=======
        if self.val_dataset:
            self.val_sampler = DistributedSampler(
                self.val_dataset, shuffle=False, num_replicas=dp_size, rank=dp_rank, drop_last=True
            )
            self.val_dataloader = StatefulDataLoader(
                dataset=self.val_dataset,
                batch_size=self.train_batch_size_per_dp,
                sampler=self.val_sampler,
                collate_fn=self.collate_fn,
                num_workers=8,
                pin_memory=True,
                drop_last=True,
                pin_memory_device=device_name,
            )
        else:
            self.val_dataloader = None
>>>>>>> 51d2104e

    def fit(self):
        is_logging = self.engine.is_mp_src_rank_with_outputs() and self.engine.get_data_parallel_rank() == 0

        # TODO: add a unified tracking
        if is_logging:
            tracking = Tracking(
                project_name=self.config.trainer.project_name,
                experiment_name=self.config.trainer.experiment_name,
                default_backend=self.config.trainer.logger,
                config=OmegaConf.to_container(self.config, resolve=True),
            )

        global_step = self.resume_global_step  # Start from resumed step
        last_valid_metric = None

        log_with_rank(
            f"Total training steps: {self.total_training_steps},",
            logger=logger,
            rank=0,
            log_only_rank_0=True,
        )

        # With StatefulDataLoader, we don't need to manually calculate epochs and steps
        # The dataloader will automatically resume from where it left off
        if global_step > 0:
            log_with_rank(
                f"StatefulDataLoader will automatically resume from global step: {global_step}",
                logger=logger,
                rank=0,
                log_only_rank_0=True,
            )

        # Calculate which epoch we're starting from for sampler.set_epoch()
        start_epoch = global_step // self.steps_per_epoch

        meta_info = {
            "use_remove_padding": self.config.model.use_remove_padding,
            "use_dynamic_bsz": self.config.data.use_dynamic_bsz,
            "max_token_len_per_gpu": self.config.data.max_token_len_per_gpu,
            "micro_batch_size_per_gpu": self.config.data.micro_batch_size_per_gpu,
            "temperature": 1.0,
            "global_batch_size": self.global_batch_size,
<<<<<<< HEAD
            "use_remove_padding": False,
=======
            "pad_mode": self.config.data.pad_mode,
            "pad_token_id": self.model_config.tokenizer.pad_token_id,
>>>>>>> 51d2104e
        }

        train_time = 0
        total_tokens = 0
        for epoch in range(start_epoch, self.config.trainer.total_epochs):
            self.train_sampler.set_epoch(epoch=epoch)

            for step_in_epoch, data in enumerate(
                tqdm(
                    self.train_dataloader,
                    initial=global_step % self.steps_per_epoch if epoch == start_epoch else 0,
                    total=self.steps_per_epoch,
                    desc=f"Epoch {epoch + 1}/{self.config.trainer.total_epochs}",
                    disable=not is_logging,
                )
            ):
                global_step += 1

                # construct tensordict
                data = tu.get_tensordict(tensor_dict=data, non_tensor_dict=meta_info)

                with self.engine.train_mode():
                    with Timer(name="update_policy", logger=None) as timer:
                        output = self.engine.train_batch(data=data, loss_function=self.loss_fn)
                lr = self.engine.lr_scheduler_step()

                if self.engine.is_mp_src_rank_with_outputs():
                    metrics = output["metrics"]

                    loss = torch.sum(torch.tensor(metrics["loss"], device=self.device_name))

                    # mean over dp group
                    is_nested = data["input_ids"].is_nested
                    if is_nested:
                        batch_seqlens: torch.Tensor = data["input_ids"].offsets().diff()
                    else:
                        batch_seqlens: torch.Tensor = data["attention_mask"].sum(dim=-1)
                    batch_seqlens = batch_seqlens.to(self.device_name)  # (global_bsz // dp)

                    output_tensor = torch.randint(
                        0,
                        100,
                        (batch_seqlens.shape[0] * self.engine.get_data_parallel_size(),),
                        device=self.device_name,
                    )  # (global_bsz,)

                    torch.distributed.all_gather_into_tensor(
                        output_tensor=output_tensor,
                        input_tensor=batch_seqlens,
                        group=self.engine.get_data_parallel_group(),
                    )
                    torch.distributed.all_reduce(
                        loss, op=torch.distributed.ReduceOp.AVG, group=self.engine.get_data_parallel_group()
                    )

                    batch_seqlens = output_tensor.tolist()
                    loss = loss.item()

                    # TODO: we can actual accumulate metrics for N steps and perform aggregate metrics
                    metrics["loss"] = loss
                    metrics["train/loss"] = metrics.pop("loss")
                    metrics["train/grad_norm"] = metrics.pop("grad_norm")
                    metrics["train/lr"] = lr
                    metrics["train/global_tokens"] = output_tensor.sum().item()
                    total_tokens += metrics["train/global_tokens"]
                    metrics["train/total_tokens(B)"] = total_tokens / 1e9
                    # mfu
                    delta_time = timer.last
                    estimated_flops, promised_flops = self.flops_counter.estimate_flops(batch_seqlens, delta_time)
                    metrics["train/mfu"] = estimated_flops / promised_flops / torch.distributed.get_world_size()

                    if self.engine.get_data_parallel_rank() == 0:
                        tracking.log(data=metrics, step=global_step)

                is_last_step = global_step >= self.total_training_steps
                # is_valid_step = global_step % self.test_freq == 0
                is_save_step = global_step % self.save_freq == 0

                # early exit or validation step
<<<<<<< HEAD
                # if is_last_step or (self.test_freq > 0 and is_valid_step):
                #     # Perform validation
                #     val_losses = []
                #     for val_data in self.val_dataloader:
                #         with self.engine.eval_mode():
                #             # construct tensordict
                #             val_data = tu.get_tensordict(tensor_dict=val_data, non_tensor_dict=meta_info)
                #             output = self.engine.infer_batch(data=val_data, loss_function=self.loss_fn)
                #             if self.engine.is_mp_src_rank_with_outputs():
                #                 val_losses.extend(output["metrics"]["loss"])

                #     if self.engine.is_mp_src_rank_with_outputs():
                #         val_loss = torch.mean(torch.tensor(val_losses, device=self.device_name))
                #         # average over data parallel group
                #         torch.distributed.all_reduce(
                #             val_loss, op=torch.distributed.ReduceOp.AVG, group=self.engine.get_data_parallel_group()
                #         )

                #     if is_logging:
                #         metric = {"val/loss": val_loss.detach().item()}
                #         tracking.log(data=metric, step=global_step)
                #         last_valid_metric = metric
                #     torch.distributed.barrier()
=======
                if is_last_step and self.val_dataloader is not None or (self.test_freq > 0 and is_valid_step):
                    # Perform validation
                    val_losses = []
                    for val_data in self.val_dataloader:
                        with self.engine.eval_mode():
                            # construct tensordict
                            val_data = tu.get_tensordict(tensor_dict=val_data, non_tensor_dict=meta_info)
                            output = self.engine.infer_batch(data=val_data, loss_function=self.loss_fn)
                            if self.engine.is_mp_src_rank_with_outputs():
                                val_losses.extend(output["metrics"]["loss"])

                    if self.engine.is_mp_src_rank_with_outputs():
                        val_loss = torch.mean(torch.tensor(val_losses, device=self.device_name))
                        # average over data parallel group
                        torch.distributed.all_reduce(
                            val_loss, op=torch.distributed.ReduceOp.AVG, group=self.engine.get_data_parallel_group()
                        )

                    if is_logging:
                        metric = {"val/loss": val_loss.detach().item()}
                        tracking.log(data=metric, step=global_step)
                        last_valid_metric = metric
                    torch.distributed.barrier()
>>>>>>> 51d2104e

                if is_last_step or (self.save_freq > 0 and is_save_step):
                    self.ckpt_handler.save_checkpoint(step=global_step)

                if is_last_step:
                    if is_logging:
                        print(f"Total time for train steps: {train_time:.2f}s")
                        print(f"Final validation metrics: {last_valid_metric}")
                    return


def run_sft(config):
    from verl.utils.distributed import initialize_global_process_group

    initialize_global_process_group()
    trainer = SFTTrainer(config=config)
    trainer.fit()
    destroy_global_process_group()


@hydra.main(config_path="config", config_name="sft_trainer_engine", version_base=None)
def main(config):
    run_sft(config)


<<<<<<< HEAD
def create_sft_dataset(data_paths, data_config, processor):
=======
def create_sft_dataset(data_paths, data_config, tokenizer, max_samples=-1):
>>>>>>> 51d2104e
    """Create a dataset."""
    # build dataset
    # First check if a custom dataset class is specified
    if data_config.custom_cls.get("path", None):
        from verl.utils.import_utils import load_extern_type

        dataset_cls = load_extern_type(data_config.custom_cls.path, data_config.custom_cls.name)
    else:
        # Default to multi-turn dataset
        dataset_cls = MultiTurnSFTDataset

    # Create datasets based on the selected class
<<<<<<< HEAD
    dataset = dataset_cls(parquet_files=data_paths, processor=processor, config=data_config)
=======
    dataset = dataset_cls(parquet_files=data_paths, tokenizer=tokenizer, config=data_config, max_samples=max_samples)
>>>>>>> 51d2104e
    return dataset


if __name__ == "__main__":
    main()<|MERGE_RESOLUTION|>--- conflicted
+++ resolved
@@ -243,11 +243,7 @@
 
     def _build_dataset(self):
         config = self.config
-<<<<<<< HEAD
-        processor = self.model_config.get_processor()
-        train_dataset = create_sft_dataset(config.data.train_files, config.data, processor)
-        val_dataset = create_sft_dataset(config.data.val_files, config.data, processor)
-=======
+
         tokenizer = self.model_config.tokenizer
         train_dataset = create_sft_dataset(
             config.data.train_files, config.data, tokenizer, max_samples=config.data.get("train_max_samples", -1)
@@ -258,7 +254,6 @@
             )
         else:
             val_dataset = None
->>>>>>> 51d2104e
 
         self.train_dataset, self.val_dataset = train_dataset, val_dataset
 
@@ -291,24 +286,8 @@
             pin_memory=True,
             drop_last=True,
             pin_memory_device=device_name,
-            collate_fn=multi_modal_collect,
-        )
-
-<<<<<<< HEAD
-        self.val_sampler = DistributedSampler(
-            self.val_dataset, shuffle=False, num_replicas=dp_size, rank=dp_rank, drop_last=True
-        )
-        self.val_dataloader = StatefulDataLoader(
-            dataset=self.val_dataset,
-            batch_size=self.train_batch_size_per_dp,
-            sampler=self.val_sampler,
-            num_workers=8,
-            pin_memory=True,
-            drop_last=True,
-            pin_memory_device=device_name,
-            collate_fn=multi_modal_collect,
-        )
-=======
+        )
+
         if self.val_dataset:
             self.val_sampler = DistributedSampler(
                 self.val_dataset, shuffle=False, num_replicas=dp_size, rank=dp_rank, drop_last=True
@@ -325,7 +304,6 @@
             )
         else:
             self.val_dataloader = None
->>>>>>> 51d2104e
 
     def fit(self):
         is_logging = self.engine.is_mp_src_rank_with_outputs() and self.engine.get_data_parallel_rank() == 0
@@ -369,12 +347,8 @@
             "micro_batch_size_per_gpu": self.config.data.micro_batch_size_per_gpu,
             "temperature": 1.0,
             "global_batch_size": self.global_batch_size,
-<<<<<<< HEAD
-            "use_remove_padding": False,
-=======
             "pad_mode": self.config.data.pad_mode,
             "pad_token_id": self.model_config.tokenizer.pad_token_id,
->>>>>>> 51d2104e
         }
 
         train_time = 0
@@ -450,35 +424,10 @@
                         tracking.log(data=metrics, step=global_step)
 
                 is_last_step = global_step >= self.total_training_steps
-                # is_valid_step = global_step % self.test_freq == 0
+                is_valid_step = global_step % self.test_freq == 0
                 is_save_step = global_step % self.save_freq == 0
 
                 # early exit or validation step
-<<<<<<< HEAD
-                # if is_last_step or (self.test_freq > 0 and is_valid_step):
-                #     # Perform validation
-                #     val_losses = []
-                #     for val_data in self.val_dataloader:
-                #         with self.engine.eval_mode():
-                #             # construct tensordict
-                #             val_data = tu.get_tensordict(tensor_dict=val_data, non_tensor_dict=meta_info)
-                #             output = self.engine.infer_batch(data=val_data, loss_function=self.loss_fn)
-                #             if self.engine.is_mp_src_rank_with_outputs():
-                #                 val_losses.extend(output["metrics"]["loss"])
-
-                #     if self.engine.is_mp_src_rank_with_outputs():
-                #         val_loss = torch.mean(torch.tensor(val_losses, device=self.device_name))
-                #         # average over data parallel group
-                #         torch.distributed.all_reduce(
-                #             val_loss, op=torch.distributed.ReduceOp.AVG, group=self.engine.get_data_parallel_group()
-                #         )
-
-                #     if is_logging:
-                #         metric = {"val/loss": val_loss.detach().item()}
-                #         tracking.log(data=metric, step=global_step)
-                #         last_valid_metric = metric
-                #     torch.distributed.barrier()
-=======
                 if is_last_step and self.val_dataloader is not None or (self.test_freq > 0 and is_valid_step):
                     # Perform validation
                     val_losses = []
@@ -490,19 +439,18 @@
                             if self.engine.is_mp_src_rank_with_outputs():
                                 val_losses.extend(output["metrics"]["loss"])
 
-                    if self.engine.is_mp_src_rank_with_outputs():
-                        val_loss = torch.mean(torch.tensor(val_losses, device=self.device_name))
-                        # average over data parallel group
-                        torch.distributed.all_reduce(
-                            val_loss, op=torch.distributed.ReduceOp.AVG, group=self.engine.get_data_parallel_group()
-                        )
-
-                    if is_logging:
-                        metric = {"val/loss": val_loss.detach().item()}
-                        tracking.log(data=metric, step=global_step)
-                        last_valid_metric = metric
-                    torch.distributed.barrier()
->>>>>>> 51d2104e
+                #     if self.engine.is_mp_src_rank_with_outputs():
+                #         val_loss = torch.mean(torch.tensor(val_losses, device=self.device_name))
+                #         # average over data parallel group
+                #         torch.distributed.all_reduce(
+                #             val_loss, op=torch.distributed.ReduceOp.AVG, group=self.engine.get_data_parallel_group()
+                #         )
+
+                #     if is_logging:
+                #         metric = {"val/loss": val_loss.detach().item()}
+                #         tracking.log(data=metric, step=global_step)
+                #         last_valid_metric = metric
+                #     torch.distributed.barrier()
 
                 if is_last_step or (self.save_freq > 0 and is_save_step):
                     self.ckpt_handler.save_checkpoint(step=global_step)
@@ -528,11 +476,7 @@
     run_sft(config)
 
 
-<<<<<<< HEAD
-def create_sft_dataset(data_paths, data_config, processor):
-=======
 def create_sft_dataset(data_paths, data_config, tokenizer, max_samples=-1):
->>>>>>> 51d2104e
     """Create a dataset."""
     # build dataset
     # First check if a custom dataset class is specified
@@ -545,11 +489,7 @@
         dataset_cls = MultiTurnSFTDataset
 
     # Create datasets based on the selected class
-<<<<<<< HEAD
-    dataset = dataset_cls(parquet_files=data_paths, processor=processor, config=data_config)
-=======
     dataset = dataset_cls(parquet_files=data_paths, tokenizer=tokenizer, config=data_config, max_samples=max_samples)
->>>>>>> 51d2104e
     return dataset
 
 
