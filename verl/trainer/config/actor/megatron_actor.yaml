--- conflicted
+++ resolved
@@ -15,103 +15,4 @@
 
 strategy: megatron
 
-<<<<<<< HEAD
-load_weight: True
-
-optim:
-  _target_: verl.workers.config.McoreOptimizerConfig
-  optimizer: adam
-
-  clip_grad: 1.0
-
-  # initial learning rate for warmup, default to 0.0
-  lr_warmup_init: 0.0
-
-  lr_decay_steps: null
-
-  # select from constant/linear/cosine/inverse_square_root
-  lr_decay_style: constant
-
-  # minimum learning rate, default to 0.0
-  min_lr: 0.0
-
-  # select from constant/linear/cosine
-  weight_decay_incr_style: constant
-
-  # select from constant/exponential/cosine
-  lr_wsd_decay_style: exponential
-
-  lr_wsd_decay_steps: null
-
-  # use checkpoint optimizer parameter scheduler
-  use_checkpoint_opt_param_scheduler: False
-
-  override_optimizer_config: {}
-
-megatron:
-
-  # Required when using verl.utils.omega_conf_to_dataclass to instantiate dataclass configs
-  _target_: verl.workers.config.McoreEngineConfig
-
-  # Whether to offload model parameters to CPU
-  param_offload: False
-
-  # Whether to offload gradients to CPU
-  grad_offload: False
-
-  # Whether to offload optimizer state to CPU
-  optimizer_offload: False
-
-  tensor_model_parallel_size: 1
-
-  expert_model_parallel_size: 1
-
-  expert_tensor_parallel_size: null
-
-  pipeline_model_parallel_size: 1
-
-  virtual_pipeline_model_parallel_size: null
-
-  context_parallel_size: 1
-
-  sequence_parallel: True
-
-  use_distributed_optimizer: True
-
-  use_dist_checkpointing: False
-
-  dist_checkpointing_path: null
-
-  # oc.select: default val for ref.megatron.seed
-  seed: 42
-
-  # Allow to override Distributed Data Parallel (DDP) config
-  override_ddp_config: {}
-
-  # additional transformer config like: num_layers_in_first(/last)_pipeline_stage
-  # oc.select: default val for ref.megatron.override_transformer_config
-  override_transformer_config:
-    # Recompute configuration, same as in megatron.training.arguments
-    # default use minimal performance-interference recompute methods
-    # Recompute granualarity, choices: ["full", "selective"]
-    recompute_granularity: null
-
-    # Recompute modules, multiple choices: ["core_attn", "moe_act", "layernorm", "mla_up_proj", "mlp", "moe"]
-    # Please use correct module in matched model
-    recompute_modules: ["core_attn"]
-
-    # 'uniform', 'block'
-    # 'uniform' divides the total number of transformer layers and checkpoints the input activation of each chunk
-    # 'block' checkpoints the specified number of layers per pipeline stage at the specified granularity
-    recompute_method: null
-
-    # 'full' will checkpoint the entire transformer layer and 'selective' only checkpoints memory intensive part of attention
-    recompute_num_layers: null
-
-  # oc.select: default val for ref.megatron.use_mbridge
-  use_mbridge: False
-=======
-data_loader_seed: null
-
-load_weight: True
->>>>>>> e90f18c4
+load_weight: True