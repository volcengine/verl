<<<<<<< HEAD
# actor_rollout_ref.ref: FSDP config same as actor. For models larger than 7B, it's recommended to turn on offload for ref by default
=======
# Number of rollouts per update (mirrors actor rollout_n)
rollout_n: ${oc.select:actor_rollout_ref.rollout.n,1}

# actor_rollout_ref.ref: FSDP config same as actor. For models larger than 7B, it’s recommended to turn on offload for ref by default
>>>>>>> 4386937f
strategy: ${actor_rollout_ref.actor.strategy}

# Data type for model parameters: float16, bfloat16, or float32
dtype: bfloat16

# whether to enable torch.compile
# same as actor_rollout_ref.actor.use_torch_compile if it exists, otherwise 1
use_torch_compile: ${oc.select:actor_rollout_ref.actor.use_torch_compile,true}

# [Will be deprecated, use log_prob_micro_batch_size_per_gpu]
# The batch size for one forward pass in the computation of log_prob. Global batch size.
log_prob_micro_batch_size: null

# The batch size for one forward pass in the computation of log_prob. Local batch size per GPU.
log_prob_micro_batch_size_per_gpu: null

# enable dynamic batch size (sequence packing) for log_prob computation
# same as actor_rollout_ref.actor.use_dynamic_bsz if it exists, otherwise false
log_prob_use_dynamic_bsz: ${oc.select:actor_rollout_ref.actor.use_dynamic_bsz,false}

# the max token length per GPU
# same as actor_rollout_ref.actor.ppo_max_token_len_per_gpu if it exists, otherwise 16384
log_prob_max_token_len_per_gpu: ${oc.select:actor_rollout_ref.actor.ppo_max_token_len_per_gpu,16384}

# profile the ref model in `compute_log_prob`
profiler:

  # Required when using verl.utils.omega_conf_to_dataclass to instantiate dataclass configs
  _target_: verl.utils.profiler.ProfilerConfig

  # choices: nsys, npu, torch, torch_memory
  tool: ${oc.select:global_profiler.tool,null}

  # whether enable profile on Ref
  enable: False

  # Whether to profile all ranks.
  all_ranks: False

  # The ranks that will be profiled. [] or [0,1,...]
  ranks: []

  # profile results saving path
  save_path: ${oc.select:global_profiler.save_path,null}

  # specific tool config which only related to the role
  tool_config:

    # nsys tool config
    nsys:

      # Required when using verl.utils.omega_conf_to_dataclass to instantiate dataclass configs
      _target_: verl.utils.profiler.config.NsightToolConfig

      # True for each task has its own database, False for all tasks in one training step share one database.
      discrete: ${oc.select:global_profiler.global_tool_config.nsys.discrete}

    # npu config
    npu:

      # Required when using verl.utils.omega_conf_to_dataclass to instantiate dataclass configs
      _target_: verl.utils.profiler.config.NPUToolConfig

      # Contents to profile, can be empty
      # options: npu, cpu, memory, shapes, module, stack
      contents: []

      # Collection level, optional values: level_none, level0, level1, level2.
      level: "level1"

      # Whether to automatically parse the data.
      analysis: True

      # True for each task has its own database, False for all tasks in one training step share one database.
      discrete: False

    # torch profiler config
    torch:

      # Required when using verl.utils.omega_conf_to_dataclass to instantiate dataclass configs
      _target_: verl.utils.profiler.config.TorchProfilerToolConfig

      # start profile mini-batch in training
      # NOTICE: different with global steps config which refers to iteration
      # This field only related with mini-batch
      step_start: 0

      # stop profile mini-batch in training
      step_end: null

    # torch memory profiler config
    torch_memory:

      # Required when using verl.utils.omega_conf_to_dataclass to instantiate dataclass configs
      _target_: verl.utils.profiler.config.TorchMemoryToolConfig

      # Maximum number of memory allocation entries to track
      trace_alloc_max_entries: ${oc.select:global_profiler.global_tool_config.torch_memory.trace_alloc_max_entries,100000}

      # Stack trace depth for memory allocations
      stack_depth: ${oc.select:global_profiler.global_tool_config.torch_memory.stack_depth,32}<|MERGE_RESOLUTION|>--- conflicted
+++ resolved
@@ -1,11 +1,7 @@
-<<<<<<< HEAD
-# actor_rollout_ref.ref: FSDP config same as actor. For models larger than 7B, it's recommended to turn on offload for ref by default
-=======
 # Number of rollouts per update (mirrors actor rollout_n)
 rollout_n: ${oc.select:actor_rollout_ref.rollout.n,1}
 
-# actor_rollout_ref.ref: FSDP config same as actor. For models larger than 7B, it’s recommended to turn on offload for ref by default
->>>>>>> 4386937f
+# actor_rollout_ref.ref: FSDP config same as actor. For models larger than 7B, it's recommended to turn on offload for ref by default
 strategy: ${actor_rollout_ref.actor.strategy}
 
 # Data type for model parameters: float16, bfloat16, or float32
