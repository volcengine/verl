data:
  tokenizer: null
  train_files: ~/data/rlhf/gsm8k/train.parquet
  val_files: ~/data/rlhf/gsm8k/test.parquet
  prompt_key: prompt
  max_prompt_length: 512
  max_response_length: 512
  train_batch_size: 1024
  val_batch_size: 1312
  return_raw_input_ids: False  # This should be set to true when the tokenizer between policy and rm differs
  return_raw_chat: False
  shuffle: True

actor_rollout_ref:
  hybrid_engine: True
  model:
    path: ~/models/deepseek-llm-7b-chat
    external_lib: null
    override_config: { }
    enable_gradient_checkpointing: True
    use_remove_padding: False
  actor:
    strategy: fsdp  # This is for backward-compatibility
    ppo_mini_batch_size: 256
    ppo_micro_batch_size: null # will be deprecated, use ppo_micro_batch_size_per_gpu
    ppo_micro_batch_size_per_gpu: null
    use_dynamic_bsz: False
    ppo_max_token_len_per_gpu: 16384 # n * ${data.max_prompt_length} + ${data.max_response_length}
    grad_clip: 1.0
    clip_ratio: 0.2
    entropy_coeff: 0.001
    use_kl_loss: False # True for GRPO
    kl_loss_coef: 0.001 # for grpo
    kl_loss_type: low_var_kl # for grpo
    ppo_epochs: 1
    shuffle: False
    ulysses_sequence_parallel_size: 1 # sp size
    optim:
      lr: 1e-6
      lr_warmup_steps_ratio: 0.  # the total steps will be injected during runtime
      min_lr_ratio: null   # only useful for warmup with cosine
      warmup_style: constant  # select from constant/cosine
      total_training_steps: -1  # must be override by program
    fsdp_config:
      wrap_policy:
        # transformer_layer_cls_to_wrap: None
        min_num_params: 0
      param_offload: False
      grad_offload: False
      optimizer_offload: False
      fsdp_size: -1
  ref:
    fsdp_config:
      param_offload: False
      wrap_policy:
        # transformer_layer_cls_to_wrap: None
        min_num_params: 0
    log_prob_micro_batch_size: null # will be deprecated, use log_prob_micro_batch_size_per_gpu
    log_prob_micro_batch_size_per_gpu: null
    log_prob_use_dynamic_bsz: ${actor_rollout_ref.actor.use_dynamic_bsz}
    log_prob_max_token_len_per_gpu: ${actor_rollout_ref.actor.ppo_max_token_len_per_gpu}
    ulysses_sequence_parallel_size: ${actor_rollout_ref.actor.ulysses_sequence_parallel_size} # sp size
  rollout:
    name: vllm
    temperature: 1.0
    top_k: -1 # 0 for hf rollout, -1 for vllm rollout
    top_p: 1
    prompt_length: ${data.max_prompt_length}  # not use for opensource
    response_length: ${data.max_response_length}
    # for vllm rollout
    dtype: bfloat16 # should align with FSDP
    gpu_memory_utilization: 0.5
    ignore_eos: False
    enforce_eager: True
    free_cache_engine: True
    load_format: dummy_dtensor
    tensor_model_parallel_size: 2
    max_num_batched_tokens: 8192
    max_num_seqs: 1024
    log_prob_micro_batch_size: null # will be deprecated, use log_prob_micro_batch_size_per_gpu
    log_prob_micro_batch_size_per_gpu: null
    log_prob_use_dynamic_bsz: ${actor_rollout_ref.actor.use_dynamic_bsz}
    log_prob_max_token_len_per_gpu: ${actor_rollout_ref.actor.ppo_max_token_len_per_gpu}
    disable_log_stats: True
    enable_chunked_prefill: True # could get higher throughput
    # for hf rollout
    do_sample: True
    # number of responses (i.e. num sample times)
    n: 1 # > 1 for grpo

critic:
  strategy: fsdp
  optim:
    lr: 1e-5
    lr_warmup_steps_ratio: 0.  # the total steps will be injected during runtime
    min_lr_ratio: null   # only useful for warmup with cosine
    warmup_style: constant  # select from constant/cosine
    total_training_steps: -1  # must be override by program
  model:
    path: ~/models/deepseek-llm-7b-chat
    tokenizer_path: ${actor_rollout_ref.model.path}
    override_config: { }
    external_lib: ${actor_rollout_ref.model.external_lib}
    enable_gradient_checkpointing: True
    use_remove_padding: False
    fsdp_config:
      param_offload: False
      grad_offload: False
      optimizer_offload: False
      wrap_policy:
        # transformer_layer_cls_to_wrap: None
        min_num_params: 0
      fsdp_size: -1
  ppo_mini_batch_size: ${actor_rollout_ref.actor.ppo_mini_batch_size}
  ppo_micro_batch_size: null # will be deprecated, use ppo_micro_batch_size_per_gpu
  ppo_micro_batch_size_per_gpu: null
  forward_micro_batch_size: ${critic.ppo_micro_batch_size}
  forward_micro_batch_size_per_gpu: ${critic.ppo_micro_batch_size_per_gpu}
  use_dynamic_bsz: ${actor_rollout_ref.actor.use_dynamic_bsz}
  ppo_max_token_len_per_gpu: 32768 # (${actor_rollout_ref.actor.ppo_max_token_len_per_gpu}) * 2
  forward_max_token_len_per_gpu: ${critic.ppo_max_token_len_per_gpu}
  ulysses_sequence_parallel_size: 1 # sp size
  ppo_epochs: ${actor_rollout_ref.actor.ppo_epochs}
  shuffle: ${actor_rollout_ref.actor.shuffle}
  grad_clip: 1.0
  cliprange_value: 0.5

reward_model:
  enable: False
  strategy: fsdp
  model:
    input_tokenizer: ${actor_rollout_ref.model.path}  # set this to null if the chat template is identical
    path: ~/models/FsfairX-LLaMA3-RM-v0.1
    external_lib: ${actor_rollout_ref.model.external_lib}
    use_remove_padding: False
    fsdp_config:
      min_num_params: 0
      param_offload: False
      fsdp_size: -1
  micro_batch_size: null # will be deprecated, use micro_batch_size_per_gpu
  micro_batch_size_per_gpu: null # set a number
  max_length: null
  ulysses_sequence_parallel_size: 1 # sp size
  use_dynamic_bsz: ${critic.use_dynamic_bsz}
  forward_max_token_len_per_gpu: ${critic.forward_max_token_len_per_gpu}

algorithm:
  gamma: 1.0
  lam: 1.0
  adv_estimator: gae
  kl_penalty: kl  # how to estimate kl divergence
  kl_ctrl:
    type: fixed
    kl_coef: 0.001

trainer:
  total_epochs: 30
  total_training_steps: null
  project_name: verl_examples
  experiment_name: gsm8k
  logger: [ 'console', 'wandb' ]
  nnodes: 1
  n_gpus_per_node: 8
  save_freq: -1
  # auto: find the last ckpt to resume. If can't find, start from scratch
  resume_mode: auto # or auto or resume_path if 
  resume_from_path: False
  test_freq: -1
  critic_warmup: 0
<<<<<<< HEAD
  default_hdfs_dir: ~/experiments/gsm8k/ppo/${trainer.experiment_name}
  default_local_dir: checkpoints/${trainer.project_name}/${trainer.experiment_name}
  push_to_hub: False
  hub_model_id: null
  hub_private: False
  hub_token: null
=======
  default_hdfs_dir: null
  default_local_dir: checkpoints/${trainer.project_name}/${trainer.experiment_name}
>>>>>>> 5a400bf2
<|MERGE_RESOLUTION|>--- conflicted
+++ resolved
@@ -167,14 +167,9 @@
   resume_from_path: False
   test_freq: -1
   critic_warmup: 0
-<<<<<<< HEAD
-  default_hdfs_dir: ~/experiments/gsm8k/ppo/${trainer.experiment_name}
+  default_hdfs_dir: null
   default_local_dir: checkpoints/${trainer.project_name}/${trainer.experiment_name}
   push_to_hub: False
   hub_model_id: null
   hub_private: False
-  hub_token: null
-=======
-  default_hdfs_dir: null
-  default_local_dir: checkpoints/${trainer.project_name}/${trainer.experiment_name}
->>>>>>> 5a400bf2
+  hub_token: null