--- conflicted
+++ resolved
@@ -122,7 +122,7 @@
 
     # Power used for weight scaling in "pow" method
     weight_pow: 2.0
-<<<<<<< HEAD
+    
   filter_sample:
     enable: True
     metric: "response length"
@@ -132,10 +132,8 @@
     medium_count: 6
     hard_count: 8
     very_hard_count: 8
-=======
 
 # config for the trainer
->>>>>>> a7b8675f
 trainer:
 
   # Whether to balance batch sizes across distributed workers
