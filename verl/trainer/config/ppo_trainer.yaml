data:
  tokenizer: null
  use_shm: False
  train_files: ~/data/rlhf/gsm8k/train.parquet
  val_files: ~/data/rlhf/gsm8k/test.parquet
  prompt_key: prompt
  reward_fn_key: data_source
  max_prompt_length: 512
  max_response_length: 512
  train_batch_size: 1024
  val_batch_size: null
  return_raw_input_ids: False  # This should be set to true when the tokenizer between policy and rm differs
  return_raw_chat: False
  return_full_prompt: False
  shuffle: True
  filter_overlong_prompts: False # for large-scale dataset, filtering overlong prompts could be timeconsuming. You cat set the filter_overlong_prompts_workers to use multiprocessing to speed up.
  filter_overlong_prompts_workers: 1
  truncation: error
  image_key: images
  video_key: videos
  trust_remote_code: False  # main_ppo will check this config to determine whether to use remote code for tokenizer
  custom_cls:
      path: null
      name: null

actor_rollout_ref:
  hybrid_engine: True
  model:
    path: ~/models/deepseek-llm-7b-chat
    use_shm: False
    external_lib: null
    override_config: { }
    enable_gradient_checkpointing: True
    enable_activation_offload: False
    use_remove_padding: False
    lora_rank: 0  # Set to positive value to enable LoRA (e.g., 32)
    lora_alpha: 16  # LoRA scaling factor
    target_modules: all-linear  # all-linear or [q_proj,k_proj,v_proj,o_proj,gate_proj,up_proj,down_proj]
    use_liger: False
    use_fused_kernels: False
    trust_remote_code: False
  actor:
    strategy: fsdp  # [fsdp, fsdp2], This is for backward-compatibility
    ppo_mini_batch_size: 256
    ppo_micro_batch_size: null # will be deprecated, use ppo_micro_batch_size_per_gpu
    ppo_micro_batch_size_per_gpu: null
    use_dynamic_bsz: False
    ppo_max_token_len_per_gpu: 16384 # n * ${data.max_prompt_length} + ${data.max_response_length}
    grad_clip: 1.0
    # pg_losses2 = -advantages * torch.clamp(ratio, 1 - cliprange_low, 1 + cliprange_high)
    clip_ratio: 0.2 # default value if clip_ratio_low and clip_ratio_high are not specified
    clip_ratio_low: 0.2
    clip_ratio_high: 0.2
    clip_ratio_c: 3.0 # lower bound of the value for Dual-clip PPO from https://arxiv.org/pdf/1912.09729
    loss_agg_mode: "token-mean" # / "seq-mean-token-sum" / "seq-mean-token-mean"
    entropy_coeff: 0
    use_kl_loss: False # True for GRPO
    use_torch_compile: True # False to disable torch compile
    kl_loss_coef: 0.001 # for grpo
    kl_loss_type: low_var_kl # for grpo
    ppo_epochs: 1
    shuffle: False
    ulysses_sequence_parallel_size: 1 # sp size
    checkpoint:
      contents: ['model', 'optimizer', 'extra']  # with 'hf_model' you can save whole model as hf format, now only use sharded model checkpoint to save space
    optim:
      lr: 1e-6
      lr_warmup_steps: -1 # Prioritized. Negative values mean delegating to lr_warmup_steps_ratio.
      lr_warmup_steps_ratio: 0.  # the total steps will be injected during runtime
      min_lr_ratio: 0.0   # only used with cosine lr scheduler, default to 0.0
      num_cycles: 0.5     # only used with cosine lr scheduler, default to 0.5
      warmup_style: constant  # select from constant/cosine
      total_training_steps: -1  # must be override by program
      weight_decay: 0.01
    fsdp_config:
      wrap_policy:
        # transformer_layer_cls_to_wrap: None
        min_num_params: 0
      param_offload: False
      optimizer_offload: False
      offload_policy: False # only for fsdp2, offload param\grad\optimizer during train
      reshard_after_forward: True # only for fsdp2, [True, False, int between 1 and fsdp_size]
      fsdp_size: -1
  ref:
    strategy: fsdp
    fsdp_config:
      param_offload: False
      reshard_after_forward: True # only for fsdp2, [True, False, int between 1 and fsdp_size]
      wrap_policy:
        # transformer_layer_cls_to_wrap: None
        min_num_params: 0
    use_torch_compile: ${actor_rollout_ref.actor.use_torch_compile}
    log_prob_micro_batch_size: null # will be deprecated, use log_prob_micro_batch_size_per_gpu
    log_prob_micro_batch_size_per_gpu: null
    log_prob_use_dynamic_bsz: ${actor_rollout_ref.actor.use_dynamic_bsz}
    log_prob_max_token_len_per_gpu: ${actor_rollout_ref.actor.ppo_max_token_len_per_gpu}
    ulysses_sequence_parallel_size: ${actor_rollout_ref.actor.ulysses_sequence_parallel_size} # sp size
  rollout:
    name: vllm
    mode: sync # sync: LLM, async: AsyncLLM
    chat_scheduler: null # async chat scheduler, e.g examples.ppo_trainer.naive_chat_scheduler.NaiveChatCompletionScheduler
    temperature: 1.0
    top_k: -1 # 0 for hf rollout, -1 for vllm rollout
    top_p: 1
    use_fire_sampling: False # https://arxiv.org/abs/2410.21236
    prompt_length: ${data.max_prompt_length}  # not use for opensource
    response_length: ${data.max_response_length}
    # for vllm rollout
    dtype: bfloat16 # should align with FSDP
    gpu_memory_utilization: 0.5
    ignore_eos: False
    enforce_eager: True
    free_cache_engine: True
    load_format: dummy_dtensor  # safetensors (for huge model, and set use_shm=True); dummy_dtensor: randomly init model weight
    layered_summon: False # for huge model, layered summon can save memory (prevent OOM) but make it slower
    tensor_model_parallel_size: 2
    max_num_batched_tokens: 8192
    max_model_len: null
    max_num_seqs: 1024
    log_prob_micro_batch_size: null # will be deprecated, use log_prob_micro_batch_size_per_gpu
    log_prob_micro_batch_size_per_gpu: null
    log_prob_use_dynamic_bsz: ${actor_rollout_ref.actor.use_dynamic_bsz}
    log_prob_max_token_len_per_gpu: ${actor_rollout_ref.actor.ppo_max_token_len_per_gpu}
    disable_log_stats: True
    enable_chunked_prefill: True # may get higher throughput when set to True. When activated, Please increase max_num_batched_tokens or decrease max_model_len.
    # for hf rollout
    do_sample: True
    # number of responses (i.e. num sample times)
    n: 1 # > 1 for grpo
    engine_kwargs: # inference engine parameters
      vllm:
        swap_space: null # null means "use the engine default value" (usually 4 GB), setting it to, e.g., 32 means 32 GB
      sglang:
        attention_backend: null # null means use the engine default value, available options: flashinfer, triton, flashmla
    val_kwargs:
      # sampling parameters for validation
      top_k: -1 # 0 for hf rollout, -1 for vllm rollout
      top_p: 1.0
      temperature: 0
      n: 1
      do_sample: False # default eager for validation
    multi_turn:
<<<<<<< HEAD
      enable: False  # should set rollout.name to sglang_async if True
      max_assistant_turns: null  # null for no limit (default max_length // 3)
=======
      enable: False  # set to True for multi-turn tool interaction tasks; should set rollout.name to sglang as well
      max_turns: null  # null for no limit (default max_length // 3)
>>>>>>> fba8f346
      tool_config_path: null  # null for no tool
      interaction_config_path: null  # null for no interaction
      format: chatml  # chatml, more formats will be supported in the future
      max_user_turns: null

critic:
  rollout_n: ${actor_rollout_ref.rollout.n}
  strategy: fsdp # [fsdp, fsdp2]
  optim:
    lr: 1e-5
    lr_warmup_steps_ratio: 0.  # the total steps will be injected during runtime
    min_lr_ratio: null   # only useful for warmup with cosine
    warmup_style: constant  # select from constant/cosine
    total_training_steps: -1  # must be override by program
    weight_decay: 0.01
  model:
    path: ~/models/deepseek-llm-7b-chat
    use_shm: False
    tokenizer_path: ${actor_rollout_ref.model.path}
    override_config: { }
    external_lib: ${actor_rollout_ref.model.external_lib}
    enable_gradient_checkpointing: True
    enable_activation_offload: False
    use_remove_padding: False
    trust_remote_code: ${actor_rollout_ref.model.trust_remote_code}
    fsdp_config:
      param_offload: False
      optimizer_offload: False
      offload_policy: False # only for fsdp2, offload param\grad\optimizer during train
      reshard_after_forward: True # only for fsdp2, [True, False, int between 1 and fsdp_size]
      wrap_policy:
        # transformer_layer_cls_to_wrap: None
        min_num_params: 0
      fsdp_size: -1
    lora_rank: 0  # Set to positive value to enable LoRA (e.g., 32)
    lora_alpha: 16  # LoRA scaling factor
    target_modules: all-linear  # all-linear or [q_proj,k_proj,v_proj,o_proj,gate_proj,up_proj,down_proj]
  ppo_mini_batch_size: ${actor_rollout_ref.actor.ppo_mini_batch_size}
  ppo_micro_batch_size: null # will be deprecated, use ppo_micro_batch_size_per_gpu
  ppo_micro_batch_size_per_gpu: null
  forward_micro_batch_size: ${critic.ppo_micro_batch_size}
  forward_micro_batch_size_per_gpu: ${critic.ppo_micro_batch_size_per_gpu}
  use_dynamic_bsz: ${actor_rollout_ref.actor.use_dynamic_bsz}
  ppo_max_token_len_per_gpu: 32768 # (${actor_rollout_ref.actor.ppo_max_token_len_per_gpu}) * 2
  forward_max_token_len_per_gpu: ${critic.ppo_max_token_len_per_gpu}
  ulysses_sequence_parallel_size: 1 # sp size
  ppo_epochs: ${actor_rollout_ref.actor.ppo_epochs}
  shuffle: ${actor_rollout_ref.actor.shuffle}
  grad_clip: 1.0
  cliprange_value: 0.5
  loss_agg_mode: ${actor_rollout_ref.actor.loss_agg_mode}
  checkpoint:
    contents: ['model', 'optimizer', 'extra']  # with 'hf_model' you can save whole model as hf format, now only use sharded model checkpoint to save space

reward_model:
  enable: False
  strategy: fsdp
  model:
    input_tokenizer: ${actor_rollout_ref.model.path}  # set this to null if the chat template is identical
    path: ~/models/FsfairX-LLaMA3-RM-v0.1
    use_shm: False
    external_lib: ${actor_rollout_ref.model.external_lib}
    use_remove_padding: False
    use_fused_kernels: ${actor_rollout_ref.model.use_fused_kernels}
    trust_remote_code: False
    fsdp_config:
      wrap_policy:
        min_num_params: 0
      param_offload: False
      reshard_after_forward: True # only for fsdp2, [True, False, int between 1 and fsdp_size]
      fsdp_size: -1
  micro_batch_size: null # will be deprecated, use micro_batch_size_per_gpu
  micro_batch_size_per_gpu: null # set a number
  max_length: null
  ulysses_sequence_parallel_size: 1 # sp size
  use_dynamic_bsz: ${critic.use_dynamic_bsz}
  forward_max_token_len_per_gpu: ${critic.forward_max_token_len_per_gpu}
  reward_manager: naive
  launch_reward_fn_async: False # custom reward function executed async on CPU, during log_prob
  sandbox_fusion:
    url: null # faas url to run code in cloud sandbox
    max_concurrent: 64 # max concurrent requests to sandbox
custom_reward_function:
  path: null
  name: compute_score

algorithm:
  gamma: 1.0
  lam: 1.0
  adv_estimator: gae
  norm_adv_by_std_in_grpo: True
  use_kl_in_reward: False
  kl_penalty: kl  # how to estimate kl divergence
  kl_ctrl:
    type: fixed
    kl_coef: 0.001
    horizon: 10000
    target_kl: 0.1
  use_pf_ppo: False
  pf_ppo:
    reweight_method: pow  # ["pow", "max_min", "max_random"]
    weight_pow: 2.0

trainer:
  balance_batch: True
  total_epochs: 30
  total_training_steps: null
  project_name: verl_examples
  experiment_name: gsm8k
  logger: [ 'console', 'wandb' ]
  log_val_generations: 0
  rollout_data_dir: null # directory for logging the rollout data, no dump if null
  validation_data_dir: null # directory for logging the validation data, no dump if null
  nnodes: 1
  n_gpus_per_node: 8
  save_freq: -1
  # auto: find the last ckpt to resume. If can't find, start from scratch
  resume_mode: auto # or disable or resume_path if resume_from_path is set
  resume_from_path: null
  val_before_train: True
  test_freq: -1
  critic_warmup: 0
  default_hdfs_dir: null
  del_local_ckpt_after_load: False
  default_local_dir: checkpoints/${trainer.project_name}/${trainer.experiment_name}
  max_actor_ckpt_to_keep: null
  max_critic_ckpt_to_keep: null
  # The timeout for ray worker group to wait for the register center to be ready
  ray_wait_register_center_timeout: 300
  device: cuda

ray_init:
  num_cpus: null # `None` means using all CPUs, which might cause hang if limited in systems like SLURM. Please set to a number allowed then.<|MERGE_RESOLUTION|>--- conflicted
+++ resolved
@@ -140,13 +140,8 @@
       n: 1
       do_sample: False # default eager for validation
     multi_turn:
-<<<<<<< HEAD
       enable: False  # should set rollout.name to sglang_async if True
       max_assistant_turns: null  # null for no limit (default max_length // 3)
-=======
-      enable: False  # set to True for multi-turn tool interaction tasks; should set rollout.name to sglang as well
-      max_turns: null  # null for no limit (default max_length // 3)
->>>>>>> fba8f346
       tool_config_path: null  # null for no tool
       interaction_config_path: null  # null for no interaction
       format: chatml  # chatml, more formats will be supported in the future
