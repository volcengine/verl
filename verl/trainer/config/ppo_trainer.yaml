# Format checks enforced on CI:
# 1. Comments must appear above each field.
# 2. There must be a blank line between each field.
# 3. Inline comments (after a field on the same line) are not allowed.
# 4. Indentation level is respected for nested fields.

# specify the default per-component configs
defaults:

  # <folder_name>@<field_name>.<field_name>: <yaml_file_name>
  # actor_rollout_ref.actor: trainer/config/actor/dp_actor.yaml
  - actor@actor_rollout_ref.actor: dp_actor

  # data: trainer/config/data/legacy_data.yaml
  - data@data: legacy_data

  # Reference model config.
  # Reference model will be enabled when actor.use_kl_loss or/and algorithm.use_kl_in_reward is/are True.
  - ref@actor_rollout_ref.ref: dp_ref

  # Rollout model config.
  - rollout@actor_rollout_ref.rollout: rollout

  # Model config.
  - model@actor_rollout_ref.model: hf_model

  # Critic model config.
  - critic@critic: dp_critic

  # Reward model config.
  - reward_model@reward_model: dp_reward_model

  # load the reference default config, then apply the fields in the current yaml
  # self config override anything above
  - _self_

# config for actor, rollout and reference model
actor_rollout_ref:

  # Whether it's a hybrid engine, currently only supports hybrid engine
  hybrid_engine: true

  # Timeout for operations executed against the process group
  nccl_timeout: 600

  # Rollout model config.
  rollout:

    # may get higher throughput when set to True. When activated, Please increase max_num_batched_tokens or decrease max_model_len.
    enable_chunked_prefill: True

    # Which loader to use for rollout model weights: dummy_dtensor, hf, megatron, etc.
    # safetensors (for huge model, and set use_shm=True); dummy_dtensor: randomly init model weight
    load_format: dummy_dtensor

    # for huge model, layered summon can save memory (prevent OOM) but make it slower
    layered_summon: False

# custom reward function definition
custom_reward_function:

  # The path to the file containing your customized reward function.
  # If not specified, pre-implemented reward functions will be used.
  path: null

  # The name of the reward function within the specified file. Default is 'compute_score'.
  name: compute_score

# config for the algorithm
algorithm:

  # Required when using verl.utils.omega_conf_to_dataclass to instantiate dataclass configs
  _target_: verl.trainer.config.AlgoConfig

  # Discount factor for future rewards
  gamma: 1.0

  # Trade-off between bias and variance in the GAE estimator
  lam: 1.0

  # Advantage estimator type: "gae", "grpo", "reinforce_plus_plus", etc.
  adv_estimator: gae

  # Whether to normalize advantages by std (specific to GRPO)
  norm_adv_by_std_in_grpo: True

  # Whether to enable in-reward KL penalty
  use_kl_in_reward: False

  # How to estimate KL divergence: "kl", "abs", "mse", "low_var_kl", or "full"
  kl_penalty: kl

  # KL control configuration
  kl_ctrl:

    # Required when using verl.utils.omega_conf_to_dataclass to instantiate dataclass configs
    _target_: verl.trainer.config.KLControlConfig

    # KL control type: "fixed" or "adaptive"
    type: fixed

    # Initial coefficient for KL penalty
    kl_coef: 0.001

    # Horizon value for adaptive controller (if enabled)
    horizon: 10000

    # Target KL divergence (used for adaptive controller)
    target_kl: 0.1

  # Whether to enable preference feedback PPO
  use_pf_ppo: False

  # Preference feedback PPO settings
  pf_ppo:

    # Method for reweighting samples: "pow", "max_min", or "max_random"
    reweight_method: pow

    # Power used for weight scaling in "pow" method
    weight_pow: 2.0

# config for the trainer
trainer:

  # Whether to balance batch sizes across distributed workers
  balance_batch: True

  # Number of epochs in training
  total_epochs: 30

  # Total training steps (can be set explicitly or derived from epochs)
  total_training_steps: null

  # Project name for experiment tracking (e.g., wandb)
  project_name: verl_examples

  # Experiment name for run identification in tracking tools
  experiment_name: gsm8k

  # Logging backends to use: "console", "wandb", etc.
  logger: [ 'console', 'wandb' ]

  # Number of generations to log during validation
  log_val_generations: 0

  # Directory for logging rollout data; no dump if null
  rollout_data_dir: null

  # Directory for logging validation data; no dump if null
  validation_data_dir: null

  # Number of nodes used in the training
  nnodes: 1

  # Number of GPUs per node
  n_gpus_per_node: 8

  # Save frequency (by iteration) for model checkpoints
  save_freq: -1

  # ESI refers to the elastic server instance used during training, similar to the training plan. For example,
  # if you purchase 10 hours of computing power, the ESI will automatically shut down after 10 hours of training.
  # To ensure a checkpoint is saved before ESI shuts down, the system will start saving a checkpoint in advance.
  # The advance time is calculated as: Advance Time = Longest historical step duration + Checkpoint save duration + esi_redundant_time.
  # Here, esi_redundant_time is a user-defined value that further extends the advance time for added safety.
  esi_redundant_time: 0

  # Resume mode: "auto", "disable", or "resume_path"
  # "auto": resume from last checkpoint if available
  # "disable": start from scratch
  # "resume_path": resume from a user-defined path
  resume_mode: auto

  # Path to resume training from (only used when resume_mode is "resume_path")
  resume_from_path: null

  # Whether to run validation before training begins
  val_before_train: True

  # Whether to run validation only
  val_only: False

  # Validation frequency (in training iterations)
  test_freq: -1

  # Number of iterations to warm up the critic before updating policy
  critic_warmup: 0

  # Default path to distributed filesystem for saving checkpoints
  default_hdfs_dir: null

  # Whether to delete local checkpoints after loading
  del_local_ckpt_after_load: False

  # Default local directory for saving checkpoints
  default_local_dir: checkpoints/${trainer.project_name}/${trainer.experiment_name}

  # Maximum number of actor checkpoints to keep
  max_actor_ckpt_to_keep: null

  # Maximum number of critic checkpoints to keep
  max_critic_ckpt_to_keep: null

  # Timeout (in seconds) for Ray worker to wait for registration
  ray_wait_register_center_timeout: 300

  # Device to run training on (e.g., "cuda", "cpu")
  device: cuda

  # whether to use legacy worker implementation
  #  mode: "auto", "enable", or "disable"
  use_legacy_worker_impl: auto


# profiler configs
global_profiler:

  # Required when using verl.utils.omega_conf_to_dataclass to instantiate dataclass configs
  _target_: verl.utils.profiler.ProfilerConfig

  # Profiling tool: choose between nsys, npu, torch, torch_memory
  tool: null

  # profile steps
  steps: null

  # Whether to combine continuous steps into one database.
  ## If True, worker.profiler.discrete must be False, [1,2] in one, [5] in another.
  ## If False, [1] in one, [2] in another, [5] in another.
  profile_continuous_steps: False

  # Path to save profiling contents
  save_path: "outputs/profile"

  # Specific tool configs, can use +profiler.tool_config.[tool].xxx to config
  global_tool_config:
  
    # nsys config
    nsys:

      # Required when using verl.utils.omega_conf_to_dataclass to instantiate dataclass configs
      _target_: verl.utils.profiler.config.NsightToolConfig

      # True for each task has its own database, False for all tasks in one training step share one database.
      discrete: False

      # controller Nvidia Nsight Systems Options. Must set when profile_steps is not None.
      ## reference https://docs.nvidia.com/nsight-systems/UserGuide/index.html
      ## reference https://docs.ray.io/en/latest/ray-observability/user-guides/profiling.html
      controller_nsight_options:

        # Select the API(s) to be traced.
        trace: "cuda,nvtx,cublas,ucx"

        # Track the GPU memory usage by CUDA kernels. Must be string type "true" or "false".
        cuda-memory-usage: "true"

        # CUDA graphs will be traced as a whole
        cuda-graph-trace: "graph"

      # worker Nvidia Nsight Systems Options. Must set when profile_steps is not None.
      worker_nsight_options:

        # Select the API(s) to be traced.
        trace: "cuda,nvtx,cublas,ucx"

        # Track the GPU memory usage by CUDA kernels. Must be string type "true" or "false".
        cuda-memory-usage: "true"

        # CUDA graphs will be traced as a whole
        cuda-graph-trace: "graph"

        # Profiling only in a range of torch.cuda.profiler.start and stop. Do not change this config.
        capture-range: "cudaProfilerApi"

        # Specify the desired behavior when a capture range ends.
        # In verl we need the torch.cuda.profiler.start/stop pair to repeats n times.
        # valid values are "repeat-shutdown:n" or null.
        # For normal whole step profiling, n = len(profile_steps);
        # but for discrete profiling, n = len(profile_steps) * Number(subtasks).
        # Or you can just leave it null and the program will use n = len(profile_steps) * 6;
        capture-range-end: null

        # Send signal to the target application's process group. We let the program to exit by itself.
        kill: none

    # enable memory visualization for debugging memory usage
    torch_memory:

      #  Maximum number of allocation entries to record
      trace_alloc_max_entries: 100_000

      # The depth of the call stack to capture for each allocation
      stack_depth: 32

      # 'alloc': records only allocation events || 'state': records memory state changes || 'all': records both.
      context: "all"

      # 'python': records Python stacks || 'cpp': records C++ stacks (available in some versions) || 'all': records both.
      stacks: "all"

      # devices, record_context etc.
      kw_args: {}
  
# configs related to ray
ray_kwargs:

<<<<<<< HEAD
  # Number of CPUs for Ray. Use a fixed number instead of null when using SLURM.
  num_cpus: null
  num_gpus: null
=======
  # configs related to ray initialization
  ray_init:
  
    # Number of CPUs for Ray. Use a fixed number instead of null when using SLURM.
    num_cpus: null
>>>>>>> 62549582

  # Path to save Ray timeline JSON for performance profiling
  timeline_json_file: null<|MERGE_RESOLUTION|>--- conflicted
+++ resolved
@@ -306,17 +306,12 @@
 # configs related to ray
 ray_kwargs:
 
-<<<<<<< HEAD
-  # Number of CPUs for Ray. Use a fixed number instead of null when using SLURM.
-  num_cpus: null
-  num_gpus: null
-=======
   # configs related to ray initialization
   ray_init:
   
     # Number of CPUs for Ray. Use a fixed number instead of null when using SLURM.
     num_cpus: null
->>>>>>> 62549582
+    num_gpus: null
 
   # Path to save Ray timeline JSON for performance profiling
   timeline_json_file: null