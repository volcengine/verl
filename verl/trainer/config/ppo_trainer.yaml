--- conflicted
+++ resolved
@@ -30,12 +30,9 @@
   # Reward model config.
   - reward_model@reward_model: dp_reward_model
 
-<<<<<<< HEAD
-=======
   # Rollout correction config.
   - algorithm@algorithm.rollout_correction: rollout_correction
 
->>>>>>> d951de46
   # load the reference default config, then apply the fields in the current yaml
   # self config override anything above
   - _self_
