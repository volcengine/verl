# Format checks enforced on CI:
# 1. Comments must appear above each field.
# 2. There must be a blank line between each field.
# 3. Inline comments (after a field on the same line) are not allowed.
# 4. Indentation level is respected for nested fields.

# dataset config
data:

  # Tokenizer class or path. If null, it will be inferred from the model.
  tokenizer: null

  # Whether to use shared memory for data loading.
  use_shm: False

  # Training set parquet. Can be a list or a single file.
  # The program will read all files into memory, so it can't be too large (< 100GB).
  # The path can be either a local path or an HDFS path.
  # For HDFS path, we provide utils to download it to DRAM and convert it to a local path.
  train_files: ~/data/rlhf/gsm8k/train.parquet

  # Validation parquet. Can be a list or a single file.
  val_files: ~/data/rlhf/gsm8k/test.parquet

  # The field in the dataset where the prompt is located. Default is 'prompt'.
  prompt_key: prompt

  # The field used to select the reward function (if using different ones per example).
  reward_fn_key: data_source

  # Maximum prompt length. All prompts will be left-padded to this length.
  # An error will be reported if the length is too long.
  max_prompt_length: 512

  # Maximum response length. Rollout in RL algorithms (e.g. PPO) generates up to this length.
  max_response_length: 512

  # Batch size sampled for one training iteration of different RL algorithms.
  train_batch_size: 1024

  # Batch size used during validation. Can be null.
  val_batch_size: null

  # Whether to return the original input_ids without adding chat template.
  # This is used when the reward model's chat template differs from the policy.
  # If using a model-based RM with different templates, this should be True.
  return_raw_input_ids: False

  # Whether to return the original chat (prompt) without applying chat template.
  return_raw_chat: False

  # Whether to return the full prompt with chat template.
  return_full_prompt: False

  # Whether to shuffle the data in the dataloader.
  shuffle: True

  # Whether to shuffle the validation set.
  validation_shuffle: False

  # Whether to filter overlong prompts.
  filter_overlong_prompts: False

  # Number of workers for filtering overlong prompts.
  # For large-scale datasets, filtering can be time-consuming.
  # Use multiprocessing to speed up. Default is 1.
  filter_overlong_prompts_workers: 1

  # Truncate the input_ids or prompt if they exceed max_prompt_length.
  # Options: 'error', 'left', or 'right'. Default is 'error'.
  truncation: error

  # The field in the multi-modal dataset where the image is located. Default is 'images'.
  image_key: images

  # The field in the multi-modal dataset where the video is located.
  video_key: videos

  # If the remote tokenizer has a Python file, this flag determines whether to allow using it.
  trust_remote_code: False

  # Optional: specify a custom dataset class path and name if overriding default loading behavior.
  custom_cls:

    # The path to the file containing your customized dataset class. If not specified, pre-implemented dataset will be used.
    path: null

    # The name of the dataset class within the specified file.
    name: null

# config for actor, rollout and reference model
actor_rollout_ref:

  # Whether it's a hybrid engine, currently only supports hybrid engine
  hybrid_engine: true

  # common configs for the model
  model:

    # Huggingface model path. This can be either local path or HDFS path.
    path: ~/models/deepseek-llm-7b-chat

    # Custom chat template for the model.
    custom_chat_template: null

    # Whether to use shared memory (SHM) for accelerating the loading of model weights
    use_shm: false

    # Additional Python packages to register huggingface models/tokenizers.
    external_lib: null

    # Used to override model's original configurations, mainly dropout
    override_config: {}

    # Enable gradient checkpointing for actor
    enable_gradient_checkpointing: true

    # Enable activation offloading for actor
    enable_activation_offload: false

    # Whether to remove padding tokens in inputs during training
    use_remove_padding: false

    # Set to positive value to enable LoRA (e.g., 32)
    lora_rank: 0

    # LoRA scaling factor
    lora_alpha: 16

    # Target modules to apply LoRA. Options: "all-linear" or
    # [q_proj,k_proj,v_proj,o_proj,gate_proj,up_proj,down_proj]
    target_modules: all-linear

    # Whether to use Liger for linear layer fusion
    use_liger: false

    # Whether to use custom fused kernels (e.g., FlashAttention, fused MLP)
    use_fused_kernels: false

    # Options for fused kernels. If use_fused_kernels is true, this will be used.
    fused_kernel_options:

      # Implementation backend for fused kernels. Options: "triton" or "torch".
      impl_backend: torch

    # Whether to enable loading a remote code model
    trust_remote_code: false

  # actor configs
  actor:

    # fsdp, fsdp2 or megatron. fsdp backend used here.
    strategy: fsdp

    # Split each sample into sub-batches of this size for PPO
    ppo_mini_batch_size: 256

    # [Deprecated] Global micro batch size
    ppo_micro_batch_size: null

    # Local per-GPU micro batch size
    ppo_micro_batch_size_per_gpu: null

    # Whether to automatically adjust batch size at runtime
    use_dynamic_bsz: false

    # Max tokens per GPU in one PPO batch; affects gradient accumulation
    # Typically it should be: n * ${data.max_prompt_length} + ${data.max_response_length}
    ppo_max_token_len_per_gpu: 16384

    # Gradient clipping for actor updates
    grad_clip: 1.0

    # PPO clip ratio
    clip_ratio: 0.2

    # Lower bound for asymmetric clipping (used in dual-clip PPO)
    clip_ratio_low: 0.2

    # Upper bound for asymmetric clipping (used in dual-clip PPO)
    clip_ratio_high: 0.2

    # policy loss config
    policy_loss:
    
      # Loss function mode: vanilla / clip-cov / kl-cov from https://arxiv.org/abs/2505.22617
      loss_mode: "vanilla"
      
      # Ratio of tokens to be clipped for clip-cov loss
      clip_cov_ratio: 0.0002

      # Lower bound for clip-cov loss
      clip_cov_lb: 1.0

      # Upper bound for clip-cov loss
      clip_cov_ub: 5.0

      # Ratio of tokens to be applied kl penalty for kl-cov loss
      kl_cov_ratio: 0.0002

      # KL divergence penalty coefficient
      ppo_kl_coef: 0.1

    # Constant C in Dual-clip PPO; clips when advantage < 0 and ratio > C
    clip_ratio_c: 3.0

    # Loss aggregation mode: "token-mean", "seq-mean-token-sum", or "seq-mean-token-mean"
    loss_agg_mode: token-mean

    # Entropy regularization coefficient in PPO loss
    entropy_coeff: 0

    # Whether to use KL loss instead of KL reward penalty. True for GRPO
    use_kl_loss: false

    # Whether to use torch.compile()
    use_torch_compile: true

    # KL loss coefficient when use_kl_loss is enabled. For GRPO
    kl_loss_coef: 0.001

    # Type of KL divergence loss. Options: "kl"(k1), "abs", "mse"(k2), "low_var_kl"(k3), "full"
    kl_loss_type: low_var_kl

    # Number of PPO epochs per batch
    ppo_epochs: 1

    # Shuffle training data across PPO epochs
    shuffle: false

    # Sequence parallelism size for Ulysses-style model parallelism
    ulysses_sequence_parallel_size: 1

    # calculate entropy with chunking to reduce memory peak
    entropy_from_logits_with_chunking: False

    # recompute entropy
    entropy_checkpointing: False

    # checkpoint configs
    checkpoint:

      # What to include in saved checkpoints
      # with 'hf_model' you can save whole model as hf format, now only use sharded model checkpoint to save space
      save_contents: ['model', 'optimizer', 'extra']

      # For more flexibility, you can specify the contents to load from the checkpoint.
      load_contents: ${actor_rollout_ref.actor.checkpoint.save_contents}

    # optimizer configs
    optim:

      # Learning rate
      lr: 1e-6

      # Warmup steps; negative value delegates to lr_warmup_steps_ratio
      lr_warmup_steps: -1

      # Warmup steps ratio (used if lr_warmup_steps is negative)
      lr_warmup_steps_ratio: 0.0

      # Minimum LR ratio for cosine schedule
      min_lr_ratio: 0.0

      # Number of cosine cycles in LR schedule
      num_cycles: 0.5

      # LR warmup style: "constant" or "cosine"
      warmup_style: constant

      # Total training steps (must be overridden at runtime)
      total_training_steps: -1

      # Weight decay
      weight_decay: 0.01

    # configs for FSDP
    fsdp_config:

      # policy for wrapping the model
      wrap_policy:

        # Minimum number of parameters to trigger wrapping a layer with FSDP
        min_num_params: 0

      # Whether to offload model parameters to CPU (trades speed for memory)
      param_offload: false

      # Whether to offload optimizer state to CPU
      optimizer_offload: false

      # Only for FSDP2: offload param/grad/optimizer during train
      offload_policy: false

      # Only for FSDP2: Reshard after forward pass to reduce memory footprint
      reshard_after_forward: true

      # Number of GPUs in each FSDP shard group; -1 means auto
      fsdp_size: -1

      # Only for FSDP1: FSDP1 configuration, prefetch the next forward-pass all-gather
      # before the current forward computation.
      forward_prefetch: False

    # profiler configs
    profiler:

      # True for each task has its own database, False for all tasks in one training step share one database.
      discrete: False

      # Whether to profile all ranks.
      all_ranks: False

      # The ranks that will be profiled. null or [0,1,...]
      ranks: null

  # Reference model config.
  # Reference model will be enabled when actor.use_kl_loss or/and algorithm.use_kl_in_reward is/are True.
  ref:

    # actor_rollout_ref.ref: FSDP config same as actor. For models larger than 7B, it’s recommended to turn on offload for ref by default
    strategy: ${actor_rollout_ref.actor.strategy}

    # config for FSDP strategy
    fsdp_config:

      # whether to offload parameters in FSDP
      param_offload: False

      # whether to perform reshard after model forward to save memory.
      # only for fsdp2, [True, False, int between 1 and fsdp_size]
      reshard_after_forward: True

      # Only for FSDP1: FSDP1 configuration, prefetch the next forward-pass all-gather
      # before the current forward computation.
      forward_prefetch: False

      # the wrap policy for FSDP model
      wrap_policy:

        # minimum number of params in a wrapped module
        min_num_params: 0

    # whether to enable torch.compile
    use_torch_compile: ${actor_rollout_ref.actor.use_torch_compile}

    # [Will be deprecated, use log_prob_micro_batch_size_per_gpu]
    # The batch size for one forward pass in the computation of log_prob. Global batch size.
    log_prob_micro_batch_size: null

    # The batch size for one forward pass in the computation of log_prob. Local batch size per GPU.
    log_prob_micro_batch_size_per_gpu: null

    # enable dynamic batch size (sequence packing) for log_prob computation
    log_prob_use_dynamic_bsz: ${actor_rollout_ref.actor.use_dynamic_bsz}

    # the max token length per GPU
    log_prob_max_token_len_per_gpu: ${actor_rollout_ref.actor.ppo_max_token_len_per_gpu}

    # sequence parallel size
    ulysses_sequence_parallel_size: ${actor_rollout_ref.actor.ulysses_sequence_parallel_size}

    # calculate entropy with chunking to reduce memory peak
    entropy_from_logits_with_chunking: False

    # recompute entropy
    entropy_checkpointing: False

    # profiler configs
    profiler:

      # True for each task has its own database, False for all tasks in one training step share one database.
      discrete: False

      # Whether to profile all ranks.
      all_ranks: False

      # The ranks that will be profiled. null or [0,1,...]
      ranks: null

  # Rollout model config.
  rollout:

    # actor_rollout_ref.rollout.name: hf/vllm/sglang.
    name: vllm

    # sync: LLM, async: AsyncLLM
    mode: sync

    # Sampling temperature for rollout.
    temperature: 1.0

    # Top-k sampling parameter. -1 for vLLM rollout, 0 for HF rollout.
    top_k: -1

    # Top-p sampling parameter. Default 1.0.
    top_p: 1

    # https://arxiv.org/abs/2410.21236
    use_fire_sampling: False

    # typically the same as data max prompt length
    prompt_length: ${data.max_prompt_length}

    # typically the same as data max response length
    response_length: ${data.max_response_length}

    # for vllm rollout
    # Rollout model parameters type. Align with actor model's FSDP/Megatron type.
    dtype: bfloat16

    # Fraction of GPU memory used by vLLM/SGLang for KV cache.
    gpu_memory_utilization: 0.5

    # Whether to ignore EOS and continue generating after EOS is hit.
    ignore_eos: False

    # Whether to disable CUDA graph. Default True to allow cache freeing.
    enforce_eager: True

    # Whether to free engine KVCache after generation. Set enforce_eager=True when enabled.
    free_cache_engine: True

    # Which loader to use for rollout model weights: dummy_dtensor, hf, megatron, etc.
    # safetensors (for huge model, and set use_shm=True); dummy_dtensor: randomly init model weight
    load_format: dummy_dtensor

    # for huge model, layered summon can save memory (prevent OOM) but make it slower
    layered_summon: False

    # TP size for rollout. Only effective for vLLM.
    tensor_model_parallel_size: 2

    # max number of tokens in a batch
    max_num_batched_tokens: 8192

    # max length for rollout
    max_model_len: null

    # max length of sequences
    max_num_seqs: 1024

    # [Will be deprecated, use log_prob_micro_batch_size_per_gpu] The batch size for one forward pass in the computation of log_prob. Global batch size.
    log_prob_micro_batch_size: null

    # The batch size for one forward pass in the computation of log_prob. Local batch size per GPU.
    log_prob_micro_batch_size_per_gpu: null

    # enable dynamic batch size (sequence packing) for log_prob computation
    log_prob_use_dynamic_bsz: ${actor_rollout_ref.actor.use_dynamic_bsz}

    # max token length for log_prob computation
    log_prob_max_token_len_per_gpu: ${actor_rollout_ref.actor.ppo_max_token_len_per_gpu}

    # disable logging statistics
    disable_log_stats: True

    # may get higher throughput when set to True. When activated, Please increase max_num_batched_tokens or decrease max_model_len.
    enable_chunked_prefill: True

    # for hf rollout
    # Whether to sample during training rollout. False uses greedy sampling.
    do_sample: True

    # number of responses (i.e. num sample times). > 1 for grpo
    n: 1

    # Whether to wake up inference engine in multi-stage. (Wake up model weights first, then resume kv cache)
    multi_stage_wake_up: false

    # Extra inference engine arguments (vllm, sglang).
    engine_kwargs:

      # for vllm
      vllm:

        # Swap space (in GB) used by inference engine. null uses default (e.g., 4 GB).
        swap_space: null

        # Whether to disable the preprocessor cache for multimodel models.
        disable_mm_preprocessor_cache: False

      # for sglang
      sglang:

        # The attention backend for sglang engine. Options: flashinfer, triton, flashmla, null for default.
        attention_backend: null

    # Sampling parameters used during validation.
    val_kwargs:

      # sampling parameters for validation
      # Top-k sampling parameter. -1 for vLLM rollout, 0 for HF rollout.
      top_k: -1

      # Top-p sampling parameter. Default 1.0.
      top_p: 1.0

      # Sampling temperature for rollout.
      temperature: 0

      # whether to repeat n times for validation
      n: 1

      # Whether to sample during training rollout. False uses greedy sampling.
      do_sample: False

    # Multi-turn interaction config for tools or chat.
    multi_turn:

      # set to True for multi-turn tool interaction tasks; should set rollout.name to sglang as well
      enable: False

      # null for no limit (default max_length // 3)
      max_assistant_turns: null

      # null for no tool
      tool_config_path: null

      # null for no limit (default max_length // 3)
      max_user_turns: null

      # max parallel call for tools in single turn
      max_parallel_calls: 1

      # max length of tool response
      max_tool_response_length: 256

      # truncate side of tool response: left, middle, right
      tool_response_truncate_side: middle

      # null for no interaction
      interaction_config_path: null

      # null for default callback
      completion_callback: null

      # - When set to True, the model's default chat template is used for multi-turn rollout, which typically matches production behavior.
      # - When set to False, the token ids recorded for training are used instead; unlike the default chat template, these always include the model's full output,
      #   which may contain additional content such as reasoning content. This maintains the consistency between training and rollout, but it will lead to longer prompts.
      use_inference_chat_template: False

      # Tokenization is performed turn by turn and the resulting token ids are concatenated to form the full conversation.
      # To ensure this matches the result of tokenizing the entire conversation at once, a sanity check is run at the end of each multi-turn rollout to compare the two sets of token ids.
      # Some models are known to produce different tokenization results when tokenizing turn by turn vs. all at once. aThis behavior has already been validated for them.
      # To reduce excessive warnings, you can turn off the sanity check for these models if you are using their default chat template:
      # Qwen/QwQ-32B, Qwen/Qwen3-xxB
      # - off: disable tokenization sanity check
      # - strict: enable strict tokenization sanity check (default)
      # - ignore_strippable: ignore strippable tokens when checking tokenization sanity
      tokenization_sanity_check_mode: strict

      # Format of the multi-turn interaction. Options: hermes, llama3_json, ...
      format: hermes

    # support logging rollout prob for debugging purpose
    calculate_log_probs: False

    # profiler configs
    profiler:

      # True for each task has its own database, False for all tasks in one training step share one database.
      discrete: False

      # Whether to profile all ranks.
      all_ranks: False

      # The ranks that will be profiled. null or [0,1,...]
      ranks: null

    # [Experimental] agent loop based rollout configs
    agent:

      # Number of agent loop workers
      num_workers: 8

# configs for the critic
critic:

  # Number of rollouts per update (mirrors actor rollout_n)
  rollout_n: ${actor_rollout_ref.rollout.n}

  # fsdp or fsdp2 strategy used for critic model training
  strategy: ${actor_rollout_ref.actor.strategy}

  # optimizer configs
  optim:

    # Learning rate
    lr: 1e-5

    # Warmup steps ratio; total steps will be injected at runtime
    lr_warmup_steps_ratio: 0.

    # Minimum LR ratio for cosine schedule
    min_lr_ratio: null

    # LR warmup style: "constant" or "cosine"
    warmup_style: constant

    # Total training steps (must be overridden at runtime)
    total_training_steps: -1

    # Weight decay
    weight_decay: 0.01

  # model config for the critic
  model:

    # Path to pretrained model weights
    path: ~/models/deepseek-llm-7b-chat

    # Whether to use shared memory for loading the model
    use_shm: False

    # Tokenizer path (defaults to actor's model path)
    tokenizer_path: ${actor_rollout_ref.model.path}

    # Hugging Face config override
    override_config: { }

    # External model implementation (optional)
    external_lib: ${actor_rollout_ref.model.external_lib}

    # Enable gradient checkpointing to save memory
    enable_gradient_checkpointing: True

    # Offload activations to CPU to reduce GPU memory usage
    enable_activation_offload: False

    # Use remove padding optimization (saves compute)
    use_remove_padding: False

    # Whether to trust remote code from Hugging Face models
    trust_remote_code: ${actor_rollout_ref.model.trust_remote_code}

    # FSDP-specific config
    fsdp_config:

      # Whether to offload model parameters to CPU
      param_offload: False

      # Whether to offload optimizer state to CPU
      optimizer_offload: False

      # Only for FSDP2: offload param/grad/optimizer during train
      offload_policy: False

      # Only for FSDP2: Reshard after forward pass to reduce memory footprint
      reshard_after_forward: True

      # Policy for wrapping layers with FSDP
      wrap_policy:

        # Minimum number of parameters to trigger wrapping
        min_num_params: 0

      # Number of GPUs in each FSDP shard group; -1 means auto
      fsdp_size: -1

      # Only for FSDP1: FSDP1 configuration, prefetch the next forward-pass all-gather
      # before the current forward computation.
      forward_prefetch: False

    # Set to positive value to enable LoRA (e.g., 32)
    lora_rank: 0

    # LoRA scaling factor
    lora_alpha: 16

    # LoRA target modules: "all-linear" or list of linear projection layers
    target_modules: all-linear

  # PPO mini-batch size per update
  ppo_mini_batch_size: ${actor_rollout_ref.actor.ppo_mini_batch_size}

  # [Deprecated] Global micro batch size
  ppo_micro_batch_size: null

  # Local per-GPU micro batch size
  ppo_micro_batch_size_per_gpu: null

  # Forward-only batch size (global)
  forward_micro_batch_size: ${critic.ppo_micro_batch_size}

  # Forward-only batch size (per GPU)
  forward_micro_batch_size_per_gpu: ${critic.ppo_micro_batch_size_per_gpu}

  # Whether to automatically adjust batch size at runtime
  use_dynamic_bsz: ${actor_rollout_ref.actor.use_dynamic_bsz}

  # Max tokens per GPU in one PPO batch (doubled for critic)
  ppo_max_token_len_per_gpu: 32768

  # Max token length per GPU in forward pass
  forward_max_token_len_per_gpu: ${critic.ppo_max_token_len_per_gpu}

  # Sequence parallelism size for Ulysses-style model parallelism
  ulysses_sequence_parallel_size: 1

  # Number of PPO epochs per batch
  ppo_epochs: ${actor_rollout_ref.actor.ppo_epochs}

  # Shuffle training data across PPO epochs
  shuffle: ${actor_rollout_ref.actor.shuffle}

  # Gradient clipping for critic updates
  grad_clip: 1.0

  # PPO value function clipping range
  cliprange_value: 0.5

  # Loss aggregation mode: "token-mean", "seq-mean-token-sum", or "seq-mean-token-mean"
  loss_agg_mode: ${actor_rollout_ref.actor.loss_agg_mode}

  # checkpoint configs
  checkpoint:

    # What to include in saved checkpoints
    # with 'hf_model' you can save whole model as hf format, now only use sharded model checkpoint to save space
    save_contents: ['model', 'optimizer', 'extra']

    # What to include when loading checkpoints
    load_contents: ${critic.checkpoint.save_contents}

  # profiler configs
  # the corresponding dataclass is verl.utils.debug.ProfilerConfig.
  profiler:

    # True for each task has its own database, False for all tasks in one training step share one database.
    discrete: False

    # Whether to profile all ranks.
    all_ranks: False

    # The ranks that will be profiled. null or [0,1,...]
    ranks: null

# configs for the reward model
reward_model:

  # Whether to enable reward model. If False, we compute the reward only with the user-defined reward functions.
  # In GSM8K and Math examples, we disable reward model.
  # For RLHF alignment example using full_hh_rlhf, we utilize reward model to assess the responses.
  # If False, the following parameters are not effective
  enable: False

  # FSDP strategy: "fsdp" or "fsdp2"
  strategy: ${actor_rollout_ref.actor.strategy}

  # model config for reward scoring
  model:

    # Input tokenizer. If the reward model’s chat template is inconsistent with the policy,
    # we need to first decode to plaintext, then apply the rm’s chat_template.
    # Then score with RM. If chat_templates are consistent, it can be set to null.
    input_tokenizer: ${actor_rollout_ref.model.path}

    # RM’s HDFS path or local path. Note that RM only supports AutoModelForSequenceClassification.
    # Other model types need to define their own RewardModelWorker and pass it from the code.
    path: ~/models/FsfairX-LLaMA3-RM-v0.1

    # Whether to use shared memory for loading the model
    use_shm: False

    # External model implementation (optional)
    external_lib: ${actor_rollout_ref.model.external_lib}

    # Use remove padding optimization (saves compute)
    use_remove_padding: False

    # Whether to use fused reward kernels for speedup
    use_fused_kernels: ${actor_rollout_ref.model.use_fused_kernels}

    # Whether to enable loading a remote code model, default to False
    trust_remote_code: False

    # FSDP-specific config
    fsdp_config:

      # Policy for wrapping layers with FSDP
      wrap_policy:

        # Minimum number of parameters to trigger wrapping
        min_num_params: 0

      # Whether to offload model parameters to CPU
      param_offload: False

      # Only for FSDP2: Reshard after forward pass to reduce memory footprint
      reshard_after_forward: True

      # Number of GPUs in each FSDP shard group; -1 means auto
      fsdp_size: -1

      # Only for FSDP1: FSDP1 configuration, prefetch the next forward-pass all-gather
      # before the current forward computation.
      forward_prefetch: False

  # [Deprecated] Global micro batch size
  micro_batch_size: null

  # Local per-GPU micro batch size
  micro_batch_size_per_gpu: null

  # Maximum sequence length to process for scoring
  max_length: null

  # Sequence parallelism size for Ulysses-style model parallelism
  ulysses_sequence_parallel_size: 1

  # Whether to dynamically adjust batch size at runtime
  use_dynamic_bsz: ${critic.use_dynamic_bsz}

  # Maximum number of tokens per GPU in one forward pass
  forward_max_token_len_per_gpu: ${critic.forward_max_token_len_per_gpu}

  # Reward Manager. This defines the mechanism of computing rule-based reward and handling different reward sources.
  # Default is naive. If all verification functions are multiprocessing-safe,
  # the reward manager can be set to prime for parallel verification.
  reward_manager: naive

  # Whether to launch custom reward function asynchronously during log_prob
  launch_reward_fn_async: False

  # Cloud/local sandbox fusion configuration for custom reward logic
  sandbox_fusion:

    # Cloud/local function URL for sandbox execution
    url: null

    # Max concurrent requests allowed to sandbox
    max_concurrent: 64

    # Max memory limit for each sandbox process in MB
    memory_limit_mb: 1024

  # profiler configs
  profiler:

    # True for each task has its own database, False for all tasks in one training step share one database.
    discrete: False

    # Whether to profile all ranks.
    all_ranks: False

    # The ranks that will be profiled. null or [0,1,...]
    ranks: null

# custom reward function definition
custom_reward_function:

  # The path to the file containing your customized reward function.
  # If not specified, pre-implemented reward functions will be used.
  path: null

  # The name of the reward function within the specified file. Default is 'compute_score'.
  name: compute_score

# config for the algorithm
algorithm:

  # Discount factor for future rewards
  gamma: 1.0

  # Trade-off between bias and variance in the GAE estimator
  lam: 1.0

  # Advantage estimator type: "gae", "grpo", "reinforce_plus_plus", etc.
  adv_estimator: gae

  # Whether to normalize advantages by std (specific to GRPO)
  norm_adv_by_std_in_grpo: True

  # Whether to enable in-reward KL penalty
  use_kl_in_reward: False

  # How to estimate KL divergence: "kl", "abs", "mse", "low_var_kl", or "full"
  kl_penalty: kl

  # KL control configuration
  kl_ctrl:

    # KL control type: "fixed" or "adaptive"
    type: fixed

    # Initial coefficient for KL penalty
    kl_coef: 0.001

    # Horizon value for adaptive controller (if enabled)
    horizon: 10000

    # Target KL divergence (used for adaptive controller)
    target_kl: 0.1

  # Whether to enable preference feedback PPO
  use_pf_ppo: False

  # Preference feedback PPO settings
  pf_ppo:

    # Method for reweighting samples: "pow", "max_min", or "max_random"
    reweight_method: pow

    # Power used for weight scaling in "pow" method
    weight_pow: 2.0

# config for the trainer
trainer:

  # Whether to balance batch sizes across distributed workers
  balance_batch: True

  # Number of epochs in training
  total_epochs: 30

  # Total training steps (can be set explicitly or derived from epochs)
  total_training_steps: null

  # The steps that will be profiled. null means no profiling. null or [1,2,5,...]
  profile_steps: null

  # controller Nvidia Nsight Systems Options. Must set when profile_steps is not None.
  ## reference https://docs.nvidia.com/nsight-systems/UserGuide/index.html
  ## reference https://docs.ray.io/en/latest/ray-observability/user-guides/profiling.html
  controller_nsight_options:

    # Select the API(s) to be traced.
    trace: "cuda,nvtx,cublas,ucx"

    # Track the GPU memory usage by CUDA kernels. Must be string type "true" or "false".
    cuda-memory-usage: "true"

    # CUDA graphs will be traced as a whole
    cuda-graph-trace: "graph"

  # worker Nvidia Nsight Systems Options. Must set when profile_steps is not None.
  worker_nsight_options:

    # Select the API(s) to be traced.
    trace: "cuda,nvtx,cublas,ucx"

    # Track the GPU memory usage by CUDA kernels. Must be string type "true" or "false".
    cuda-memory-usage: "true"

    # CUDA graphs will be traced as a whole
    cuda-graph-trace: "graph"

    # Profiling only in a range of torch.cuda.profiler.start and stop. Do not change this config.
    capture-range: "cudaProfilerApi"

    # Specify the desired behavior when a capture range ends.
    # In verl we need the orch.cuda.profiler.start/stop pair to repeats n times.
    # valid values are "repeat-shutdown:n" or null.
    # For normal whole step profiling, n = len(profile_steps);
    # but for discrete profiling, n = len(profile_steps) * Number(subtasks).
    # Or you can just leave it null and the program will use n = len(profile_steps) * 6;
    capture-range-end: null

    # Send signal to the target application's process group. We let the program to exit by itself.
    kill: none

  # Project name for experiment tracking (e.g., wandb)
  project_name: verl_examples

  # Experiment name for run identification in tracking tools
  experiment_name: gsm8k

  # Logging backends to use: "console", "wandb", etc.
  logger: [ 'console', 'wandb' ]

  # Number of generations to log during validation
  log_val_generations: 0

  # Directory for logging rollout data; no dump if null
  rollout_data_dir: null

  # Directory for logging validation data; no dump if null
  validation_data_dir: null

  # Number of nodes used in the training
  nnodes: 1

  # Number of GPUs per node
  n_gpus_per_node: 8

  # Save frequency (by iteration) for model checkpoints
  save_freq: -1

<<<<<<< HEAD
  # Save frequency (by epoch) for model checkpoints
  save_after_epochs: -1

  # Save model checkpoints only when validation metric improves
  save_best_val_metric: None
=======
  # ESI redundant time (in seconds) for model checkpointsAdd commentMore actions
  esi_redundant_time: 0
>>>>>>> fda87b80

  # Resume mode: "auto", "disable", or "resume_path"
  # "auto": resume from last checkpoint if available
  # "disable": start from scratch
  # "resume_path": resume from a user-defined path
  resume_mode: auto

  # Path to resume training from (only used when resume_mode is "resume_path")
  resume_from_path: null

  # Whether to run validation before training begins
  val_before_train: True

  # Whether to run validation only
  val_only: False

  # Validation frequency (in training iterations)
  test_freq: -1

  # Number of iterations to warm up the critic before updating policy
  critic_warmup: 0

  # Default path to distributed filesystem for saving checkpoints
  default_hdfs_dir: null

  # Whether to delete local checkpoints after loading
  del_local_ckpt_after_load: False

  # Default local directory for saving checkpoints
  default_local_dir: checkpoints/${trainer.project_name}/${trainer.experiment_name}

  # Maximum number of actor checkpoints to keep
  max_actor_ckpt_to_keep: null

  # Maximum number of critic checkpoints to keep
  max_critic_ckpt_to_keep: null

  # Timeout (in seconds) for Ray worker to wait for registration
  ray_wait_register_center_timeout: 300

  # Device to run training on (e.g., "cuda", "cpu")
  device: cuda

# configs related to ray initialization
ray_init:

  # Number of CPUs for Ray. Use a fixed number instead of null when using SLURM.
  num_cpus: null

  # Path to save Ray timeline JSON for performance profiling
  timeline_json_file: null<|MERGE_RESOLUTION|>--- conflicted
+++ resolved
@@ -987,16 +987,14 @@
   # Save frequency (by iteration) for model checkpoints
   save_freq: -1
 
-<<<<<<< HEAD
   # Save frequency (by epoch) for model checkpoints
   save_after_epochs: -1
 
   # Save model checkpoints only when validation metric improves
   save_best_val_metric: None
-=======
+
   # ESI redundant time (in seconds) for model checkpointsAdd commentMore actions
   esi_redundant_time: 0
->>>>>>> fda87b80
 
   # Resume mode: "auto", "disable", or "resume_path"
   # "auto": resume from last checkpoint if available
