--- conflicted
+++ resolved
@@ -12,15 +12,12 @@
 
   # Whether to use shared memory for data loading.
   use_shm: False
-<<<<<<< HEAD
+  # the train dataset weights while sampling from different train datasets
   train_weights: null
-=======
-
   # Training set parquet. Can be a list or a single file.
   # The program will read all files into memory, so it can't be too large (< 100GB).
   # The path can be either a local path or an HDFS path.
   # For HDFS path, we provide utils to download it to DRAM and convert it to a local path.
->>>>>>> e8645158
   train_files: ~/data/rlhf/gsm8k/train.parquet
 
   # Validation parquet. Can be a list or a single file.
