# Format checks enforced on CI:
# 1. Comments must appear above each field.
# 2. There must be a blank line between each field.
# 3. Inline comments (after a field on the same line) are not allowed.
# 4. Indentation level is respected for nested fields.

# dataset config
data:

  # Tokenizer class or path. If null, it will be inferred from the model.
  tokenizer: null

  # Whether to use shared memory for data loading.
  use_shm: False

  # Training set parquet. Can be a list or a single file.
  # The program will read all files into memory, so it can't be too large (< 100GB).
  # The path can be either a local path or an HDFS path.
  # For HDFS path, we provide utils to download it to DRAM and convert it to a local path.
  train_files: ~/data/rlhf/gsm8k/train.parquet

  # Validation parquet. Can be a list or a single file.
  val_files: ~/data/rlhf/gsm8k/test.parquet

  # The field in the dataset where the prompt is located. Default is 'prompt'.
  prompt_key: prompt

  # The field used to select the reward function (if using different ones per example).
  reward_fn_key: data_source

  # Maximum prompt length. All prompts will be left-padded to this length.
  # An error will be reported if the length is too long.
  max_prompt_length: 512

  # Maximum response length. Rollout in RL algorithms (e.g. PPO) generates up to this length.
  max_response_length: 512

  # Batch size sampled for one training iteration of different RL algorithms.
  train_batch_size: 1024

  # Batch size used during validation. Can be null.
  val_batch_size: null

  # Whether to return the original input_ids without adding chat template.
  # This is used when the reward model's chat template differs from the policy.
  # If using a model-based RM with different templates, this should be True.
  return_raw_input_ids: False

  # Whether to return the original chat (prompt) without applying chat template.
  return_raw_chat: False

  # Whether to return the full prompt with chat template.
  return_full_prompt: False

  # Whether to shuffle the data in the dataloader.
  shuffle: True

  # num dataloader workers
  dataloader_num_workers: 8

  # Whether to shuffle the validation set.
  validation_shuffle: False

  # Whether to filter overlong prompts.
  filter_overlong_prompts: False

  # Number of workers for filtering overlong prompts.
  # For large-scale datasets, filtering can be time-consuming.
  # Use multiprocessing to speed up. Default is 1.
  filter_overlong_prompts_workers: 1

  # Truncate the input_ids or prompt if they exceed max_prompt_length.
  # Options: 'error', 'left', or 'right'. Default is 'error'.
  truncation: error

  # The field in the multi-modal dataset where the image is located. Default is 'images'.
  image_key: images

  # The field in the multi-modal dataset where the video is located.
  video_key: videos

  # If the remote tokenizer has a Python file, this flag determines whether to allow using it.
  trust_remote_code: False

  # Optional: specify a custom dataset class path and name if overriding default loading behavior.
  custom_cls:

    # The path to the file containing your customized dataset class. If not specified, pre-implemented dataset will be used.
    path: null

    # The name of the dataset class within the specified file.
    name: null

<<<<<<< HEAD
  # Data generation configuration for augmenting the dataset.
  datagen:

    # The path to the file containing your customized data generation class.
    # E.g. 'pkg://verl.utils.dataset.dynamicgen_dataset'
    path: null

    # The class name of the data generation class within the specified file.
    # E.g. 'MockDataGenerator'
    name: null
=======
  # settings related to data sampler
  sampler:

    # the path to the module containing a curriculum class which implements the
    # AbstractSampler interface
    class_path: null

    # the name of the curriculum class like `MySampler`
    class_name: null
>>>>>>> dbd4ff18

# config for actor, rollout and reference model
actor_rollout_ref:

  # Whether it's a hybrid engine, currently only supports hybrid engine
  hybrid_engine: true

  # common configs for the model
  model:

    # Huggingface model path. This can be either local path or HDFS path.
    path: ~/models/deepseek-llm-7b-chat

    # Custom chat template for the model.
    custom_chat_template: null

    # Whether to use shared memory (SHM) for accelerating the loading of model weights
    use_shm: false

    # Additional Python packages to register huggingface models/tokenizers.
    external_lib: null

    # Used to override model's original configurations, mainly dropout
    override_config: {}

    # Enable gradient checkpointing for actor
    enable_gradient_checkpointing: true

    # Enable activation offloading for actor
    enable_activation_offload: false

    # Whether to remove padding tokens in inputs during training
    use_remove_padding: false

    # Set to positive value to enable LoRA (e.g., 32)
    lora_rank: 0

    # LoRA scaling factor
    lora_alpha: 16

    # Target modules to apply LoRA. Options: "all-linear" (not recommended for VLMs) or
    # [q_proj,k_proj,v_proj,o_proj,gate_proj,up_proj,down_proj]
    target_modules: all-linear
    
    # Exclude modules from applying Lora. Similar usage to target_modules and Peft.
    # Example: '.*visual.*' for excluding the ViT in Qwen2.5-VL, as currently vllm does not support ViT Lora.
    exclude_modules: null

    # Whether to use Liger for linear layer fusion
    use_liger: false

    # Whether to use custom fused kernels (e.g., FlashAttention, fused MLP)
    use_fused_kernels: false

    # Options for fused kernels. If use_fused_kernels is true, this will be used.
    fused_kernel_options:

      # Implementation backend for fused kernels. Options: "triton" or "torch".
      impl_backend: torch

    # Whether to enable loading a remote code model
    trust_remote_code: false

  # actor configs
  actor:

    # fsdp, fsdp2 or megatron. fsdp backend used here.
    strategy: fsdp

    # Split each sample into sub-batches of this size for PPO
    ppo_mini_batch_size: 256

    # [Deprecated] Global micro batch size
    ppo_micro_batch_size: null

    # Local per-GPU micro batch size
    ppo_micro_batch_size_per_gpu: null

    # Whether to automatically adjust batch size at runtime
    use_dynamic_bsz: false

    # Max tokens per GPU in one PPO batch; affects gradient accumulation
    # Typically it should be: n * ${data.max_prompt_length} + ${data.max_response_length}
    ppo_max_token_len_per_gpu: 16384

    # Gradient clipping for actor updates
    grad_clip: 1.0

    # PPO clip ratio
    clip_ratio: 0.2

    # Lower bound for asymmetric clipping (used in dual-clip PPO)
    clip_ratio_low: 0.2

    # Upper bound for asymmetric clipping (used in dual-clip PPO)
    clip_ratio_high: 0.2

    # policy loss config
    policy_loss:
    
      # Loss function mode: vanilla / clip-cov / kl-cov /gpg from https://arxiv.org/abs/2505.22617
      loss_mode: "vanilla"
      
      # Ratio of tokens to be clipped for clip-cov loss
      clip_cov_ratio: 0.0002

      # Lower bound for clip-cov loss
      clip_cov_lb: 1.0

      # Upper bound for clip-cov loss
      clip_cov_ub: 5.0

      # Ratio of tokens to be applied kl penalty for kl-cov loss
      kl_cov_ratio: 0.0002

      # KL divergence penalty coefficient
      ppo_kl_coef: 0.1

    # Constant C in Dual-clip PPO; clips when advantage < 0 and ratio > C
    clip_ratio_c: 3.0

    # Loss aggregation mode: "token-mean", "seq-mean-token-sum", or "seq-mean-token-mean"
    loss_agg_mode: token-mean

    # Entropy regularization coefficient in PPO loss
    entropy_coeff: 0

    # Whether to use KL loss instead of KL reward penalty. True for GRPO
    use_kl_loss: false

    # Whether to use torch.compile()
    use_torch_compile: true

    # KL loss coefficient when use_kl_loss is enabled. For GRPO
    kl_loss_coef: 0.001

    # Type of KL divergence loss. Options: "kl"(k1), "abs", "mse"(k2), "low_var_kl"(k3), "full"
    kl_loss_type: low_var_kl

    # Number of PPO epochs per batch
    ppo_epochs: 1

    # Shuffle training data across PPO epochs
    shuffle: false

    # Sequence parallelism size for Ulysses-style model parallelism
    ulysses_sequence_parallel_size: 1

    # calculate entropy with chunking to reduce memory peak
    entropy_from_logits_with_chunking: False

    # recompute entropy
    entropy_checkpointing: False

    # checkpoint configs
    checkpoint:

      # What to include in saved checkpoints
      # with 'hf_model' you can save whole model as hf format, now only use sharded model checkpoint to save space
      save_contents: ['model', 'optimizer', 'extra']

      # For more flexibility, you can specify the contents to load from the checkpoint.
      load_contents: ${actor_rollout_ref.actor.checkpoint.save_contents}

    # optimizer configs
    optim:

      # Learning rate
      lr: 1e-6

      # Warmup steps; negative value delegates to lr_warmup_steps_ratio
      lr_warmup_steps: -1

      # Warmup steps ratio (used if lr_warmup_steps is negative)
      lr_warmup_steps_ratio: 0.0

      # Minimum LR ratio for cosine schedule
      min_lr_ratio: 0.0

      # Number of cosine cycles in LR schedule
      num_cycles: 0.5

      # LR warmup style: "constant" or "cosine"
      warmup_style: constant

      # Total training steps (must be overridden at runtime)
      total_training_steps: -1

      # Weight decay
      weight_decay: 0.01

    # configs for FSDP
    fsdp_config:

      # policy for wrapping the model
      wrap_policy:

        # Minimum number of parameters to trigger wrapping a layer with FSDP
        min_num_params: 0

      # Whether to offload model parameters to CPU (trades speed for memory)
      param_offload: false

      # Whether to offload optimizer state to CPU
      optimizer_offload: false

      # Only for FSDP2: offload param/grad/optimizer during train
      offload_policy: false

      # Only for FSDP2: Reshard after forward pass to reduce memory footprint
      reshard_after_forward: true

      # Number of GPUs in each FSDP shard group; -1 means auto
      fsdp_size: -1

      # Only for FSDP1: FSDP1 configuration, prefetch the next forward-pass all-gather
      # before the current forward computation.
      forward_prefetch: False

    # profiler configs
    profiler:

      # Required when using verl.utils.omega_conf_to_dataclass to instantiate dataclass configs in the entrypoint
      _target_: verl.utils.profiler.ProfilerConfig

      # True for each task has its own database, False for all tasks in one training step share one database.
      discrete: False

      # Whether to profile all ranks.
      all_ranks: False

      # The ranks that will be profiled. [] or [0,1,...]
      ranks: []

  # Reference model config.
  # Reference model will be enabled when actor.use_kl_loss or/and algorithm.use_kl_in_reward is/are True.
  ref:

    # actor_rollout_ref.ref: FSDP config same as actor. For models larger than 7B, it’s recommended to turn on offload for ref by default
    strategy: ${actor_rollout_ref.actor.strategy}

    # config for FSDP strategy
    fsdp_config:

      # whether to offload parameters in FSDP
      param_offload: False

      # whether to perform reshard after model forward to save memory.
      # only for fsdp2, [True, False, int between 1 and fsdp_size]
      reshard_after_forward: True

      # Only for FSDP1: FSDP1 configuration, prefetch the next forward-pass all-gather
      # before the current forward computation.
      forward_prefetch: False

      # the wrap policy for FSDP model
      wrap_policy:

        # minimum number of params in a wrapped module
        min_num_params: 0

    # whether to enable torch.compile
    use_torch_compile: ${actor_rollout_ref.actor.use_torch_compile}

    # [Will be deprecated, use log_prob_micro_batch_size_per_gpu]
    # The batch size for one forward pass in the computation of log_prob. Global batch size.
    log_prob_micro_batch_size: null

    # The batch size for one forward pass in the computation of log_prob. Local batch size per GPU.
    log_prob_micro_batch_size_per_gpu: null

    # enable dynamic batch size (sequence packing) for log_prob computation
    log_prob_use_dynamic_bsz: ${actor_rollout_ref.actor.use_dynamic_bsz}

    # the max token length per GPU
    log_prob_max_token_len_per_gpu: ${actor_rollout_ref.actor.ppo_max_token_len_per_gpu}

    # sequence parallel size
    ulysses_sequence_parallel_size: ${actor_rollout_ref.actor.ulysses_sequence_parallel_size}

    # calculate entropy with chunking to reduce memory peak
    entropy_from_logits_with_chunking: False

    # recompute entropy
    entropy_checkpointing: False

    # profiler configs
    profiler:

      # Required when using verl.utils.omega_conf_to_dataclass to instantiate dataclass configs in the entrypoint
      _target_: verl.utils.profiler.ProfilerConfig

      # True for each task has its own database, False for all tasks in one training step share one database.
      discrete: False

      # Whether to profile all ranks.
      all_ranks: False

      # The ranks that will be profiled. [] or [0,1,...]
      ranks: []

  # Rollout model config.
  rollout:

    # actor_rollout_ref.rollout.name: hf/vllm/sglang.
    name: vllm

    # sync: LLM, async: AsyncLLM
    mode: sync

    # Sampling temperature for rollout.
    temperature: 1.0

    # Top-k sampling parameter. -1 for vLLM rollout, 0 for HF rollout.
    top_k: -1

    # Top-p sampling parameter. Default 1.0.
    top_p: 1


    # typically the same as data max prompt length
    prompt_length: ${data.max_prompt_length}

    # typically the same as data max response length
    response_length: ${data.max_response_length}

    # for vllm rollout
    # Rollout model parameters type. Align with actor model's FSDP/Megatron type.
    dtype: bfloat16

    # Fraction of GPU memory used by vLLM/SGLang for KV cache.
    gpu_memory_utilization: 0.5

    # Whether to ignore EOS and continue generating after EOS is hit.
    ignore_eos: False

    # Whether to disable CUDA graph. Default True to allow cache freeing.
    enforce_eager: True

    # Whether to free engine KVCache after generation. Set enforce_eager=True when enabled.
    free_cache_engine: True

    # Which loader to use for rollout model weights: dummy_dtensor, hf, megatron, etc.
    # safetensors (for huge model, and set use_shm=True); dummy_dtensor: randomly init model weight
    load_format: dummy_dtensor

    # for huge model, layered summon can save memory (prevent OOM) but make it slower
    layered_summon: False

    # TP size for rollout. Only effective for vLLM.
    tensor_model_parallel_size: 2

    # max number of tokens in a batch
    max_num_batched_tokens: 8192

    # max length for rollout
    max_model_len: null

    # max length of sequences
    max_num_seqs: 1024

    # [Will be deprecated, use log_prob_micro_batch_size_per_gpu] The batch size for one forward pass in the computation of log_prob. Global batch size.
    log_prob_micro_batch_size: null

    # The batch size for one forward pass in the computation of log_prob. Local batch size per GPU.
    log_prob_micro_batch_size_per_gpu: null

    # enable dynamic batch size (sequence packing) for log_prob computation
    log_prob_use_dynamic_bsz: ${actor_rollout_ref.actor.use_dynamic_bsz}

    # max token length for log_prob computation
    log_prob_max_token_len_per_gpu: ${actor_rollout_ref.actor.ppo_max_token_len_per_gpu}

    # disable logging statistics
    disable_log_stats: True

    # may get higher throughput when set to True. When activated, Please increase max_num_batched_tokens or decrease max_model_len.
    enable_chunked_prefill: True

    # for hf rollout
    # Whether to sample during training rollout. False uses greedy sampling.
    do_sample: True

    # number of responses (i.e. num sample times). > 1 for grpo
    n: 1

    # Whether to wake up inference engine in multi-stage. (Wake up model weights first, then resume kv cache)
    multi_stage_wake_up: false

    # Extra inference engine arguments (vllm, sglang).
    engine_kwargs:

      # for vllm
      vllm:

        # Swap space (in GB) used by inference engine. null uses default (e.g., 4 GB).
        swap_space: null

        # Whether to disable the preprocessor cache for multimodel models.
        disable_mm_preprocessor_cache: False

      # for sglang
      sglang:

        # The attention backend for sglang engine. Options: flashinfer, triton, flashmla, null for default.
        attention_backend: null

    # Sampling parameters used during validation.
    val_kwargs:

      # sampling parameters for validation
      # Top-k sampling parameter. -1 for vLLM rollout, 0 for HF rollout.
      top_k: -1

      # Top-p sampling parameter. Default 1.0.
      top_p: 1.0

      # Sampling temperature for rollout.
      temperature: 0

      # whether to repeat n times for validation
      n: 1

      # Whether to sample during training rollout. False uses greedy sampling.
      do_sample: False

    # Multi-turn interaction config for tools or chat.
    multi_turn:

      # set to True for multi-turn tool interaction tasks; should set rollout.name to sglang as well
      enable: False

      # null for no limit (default max_length // 3)
      max_assistant_turns: null

      # null for no tool
      tool_config_path: null

      # null for no limit (default max_length // 3)
      max_user_turns: null

      # max parallel call for tools in single turn
      max_parallel_calls: 1

      # max length of tool response
      max_tool_response_length: 256

      # truncate side of tool response: left, middle, right
      tool_response_truncate_side: middle

      # null for no interaction
      interaction_config_path: null

      # null for default callback
      completion_callback: null

      # - When set to True, the model's default chat template is used for multi-turn rollout, which typically matches production behavior.
      # - When set to False, the token ids recorded for training are used instead; unlike the default chat template, these always include the model's full output,
      #   which may contain additional content such as reasoning content. This maintains the consistency between training and rollout, but it will lead to longer prompts.
      use_inference_chat_template: False

      # Tokenization is performed turn by turn and the resulting token ids are concatenated to form the full conversation.
      # To ensure this matches the result of tokenizing the entire conversation at once, a sanity check is run at the end of each multi-turn rollout to compare the two sets of token ids.
      # Some models are known to produce different tokenization results when tokenizing turn by turn vs. all at once. aThis behavior has already been validated for them.
      # To reduce excessive warnings, you can turn off the sanity check for these models if you are using their default chat template:
      # Qwen/QwQ-32B, Qwen/Qwen3-xxB
      # - off: disable tokenization sanity check
      # - strict: enable strict tokenization sanity check (default)
      # - ignore_strippable: ignore strippable tokens when checking tokenization sanity
      tokenization_sanity_check_mode: strict

      # Format of the multi-turn interaction. Options: hermes, llama3_json, ...
      format: hermes

    # support logging rollout prob for debugging purpose
    calculate_log_probs: False

    # profiler configs
    profiler:

      # Required when using verl.utils.omega_conf_to_dataclass to instantiate dataclass configs in the entrypoint
      _target_: verl.utils.profiler.ProfilerConfig

      # True for each task has its own database, False for all tasks in one training step share one database.
      discrete: False

      # Whether to profile all ranks.
      all_ranks: False

      # The ranks that will be profiled. [] or [0,1,...]
      ranks: []

    # [Experimental] agent loop based rollout configs
    agent:

      # Number of agent loop workers
      num_workers: 8

      # custom async server configs
      custom_async_server:

        # Path to the custom async server implementation
        path: null

        # Class name of the custom async server class (e.g. AsyncvLLMServer)
        name: null

# configs for the critic
critic:

  # Number of rollouts per update (mirrors actor rollout_n)
  rollout_n: ${actor_rollout_ref.rollout.n}

  # fsdp or fsdp2 strategy used for critic model training
  strategy: ${actor_rollout_ref.actor.strategy}

  # optimizer configs
  optim:

    # Learning rate
    lr: 1e-5

    # Warmup steps ratio; total steps will be injected at runtime
    lr_warmup_steps_ratio: 0.

    # Minimum LR ratio for cosine schedule
    min_lr_ratio: null

    # LR warmup style: "constant" or "cosine"
    warmup_style: constant

    # Total training steps (must be overridden at runtime)
    total_training_steps: -1

    # Weight decay
    weight_decay: 0.01

  # model config for the critic
  model:

    # Path to pretrained model weights
    path: ~/models/deepseek-llm-7b-chat

    # Whether to use shared memory for loading the model
    use_shm: False

    # Tokenizer path (defaults to actor's model path)
    tokenizer_path: ${actor_rollout_ref.model.path}

    # Hugging Face config override
    override_config: { }

    # External model implementation (optional)
    external_lib: ${actor_rollout_ref.model.external_lib}

    # Enable gradient checkpointing to save memory
    enable_gradient_checkpointing: True

    # Offload activations to CPU to reduce GPU memory usage
    enable_activation_offload: False

    # Use remove padding optimization (saves compute)
    use_remove_padding: False

    # Whether to trust remote code from Hugging Face models
    trust_remote_code: ${actor_rollout_ref.model.trust_remote_code}

    # FSDP-specific config
    fsdp_config:

      # Whether to offload model parameters to CPU
      param_offload: False

      # Whether to offload optimizer state to CPU
      optimizer_offload: False

      # Only for FSDP2: offload param/grad/optimizer during train
      offload_policy: False

      # Only for FSDP2: Reshard after forward pass to reduce memory footprint
      reshard_after_forward: True

      # Policy for wrapping layers with FSDP
      wrap_policy:

        # Minimum number of parameters to trigger wrapping
        min_num_params: 0

      # Number of GPUs in each FSDP shard group; -1 means auto
      fsdp_size: -1

      # Only for FSDP1: FSDP1 configuration, prefetch the next forward-pass all-gather
      # before the current forward computation.
      forward_prefetch: False

    # Set to positive value to enable LoRA (e.g., 32)
    lora_rank: 0

    # LoRA scaling factor
    lora_alpha: 16

    # LoRA target modules: "all-linear" or list of linear projection layers
    target_modules: all-linear

  # PPO mini-batch size per update
  ppo_mini_batch_size: ${actor_rollout_ref.actor.ppo_mini_batch_size}

  # [Deprecated] Global micro batch size
  ppo_micro_batch_size: null

  # Local per-GPU micro batch size
  ppo_micro_batch_size_per_gpu: null

  # Forward-only batch size (global)
  forward_micro_batch_size: ${critic.ppo_micro_batch_size}

  # Forward-only batch size (per GPU)
  forward_micro_batch_size_per_gpu: ${critic.ppo_micro_batch_size_per_gpu}

  # Whether to automatically adjust batch size at runtime
  use_dynamic_bsz: ${actor_rollout_ref.actor.use_dynamic_bsz}

  # Max tokens per GPU in one PPO batch (doubled for critic)
  ppo_max_token_len_per_gpu: 32768

  # Max token length per GPU in forward pass
  forward_max_token_len_per_gpu: ${critic.ppo_max_token_len_per_gpu}

  # Sequence parallelism size for Ulysses-style model parallelism
  ulysses_sequence_parallel_size: 1

  # Number of PPO epochs per batch
  ppo_epochs: ${actor_rollout_ref.actor.ppo_epochs}

  # Shuffle training data across PPO epochs
  shuffle: ${actor_rollout_ref.actor.shuffle}

  # Gradient clipping for critic updates
  grad_clip: 1.0

  # PPO value function clipping range
  cliprange_value: 0.5

  # Loss aggregation mode: "token-mean", "seq-mean-token-sum", or "seq-mean-token-mean"
  loss_agg_mode: ${actor_rollout_ref.actor.loss_agg_mode}

  # checkpoint configs
  checkpoint:

    # What to include in saved checkpoints
    # with 'hf_model' you can save whole model as hf format, now only use sharded model checkpoint to save space
    save_contents: ['model', 'optimizer', 'extra']

    # What to include when loading checkpoints
    load_contents: ${critic.checkpoint.save_contents}

  # profiler configs
  # the corresponding dataclass is verl.utils.profiler.ProfilerConfig.
  profiler:

    # Required when using verl.utils.omega_conf_to_dataclass to instantiate dataclass configs in the entrypoint
    _target_: verl.utils.profiler.ProfilerConfig

    # True for each task has its own database, False for all tasks in one training step share one database.
    discrete: False

    # Whether to profile all ranks.
    all_ranks: False

    # The ranks that will be profiled. [] or [0,1,...]
    ranks: []

# configs for the reward model
reward_model:

  # Whether to enable reward model. If False, we compute the reward only with the user-defined reward functions.
  # In GSM8K and Math examples, we disable reward model.
  # For RLHF alignment example using full_hh_rlhf, we utilize reward model to assess the responses.
  # If False, the following parameters are not effective
  enable: False

  # FSDP strategy: "fsdp" or "fsdp2"
  strategy: ${actor_rollout_ref.actor.strategy}

  # model config for reward scoring
  model:

    # Input tokenizer. If the reward model’s chat template is inconsistent with the policy,
    # we need to first decode to plaintext, then apply the rm’s chat_template.
    # Then score with RM. If chat_templates are consistent, it can be set to null.
    input_tokenizer: ${actor_rollout_ref.model.path}

    # RM’s HDFS path or local path. Note that RM only supports AutoModelForSequenceClassification.
    # Other model types need to define their own RewardModelWorker and pass it from the code.
    path: ~/models/FsfairX-LLaMA3-RM-v0.1

    # Whether to use shared memory for loading the model
    use_shm: False

    # External model implementation (optional)
    external_lib: ${actor_rollout_ref.model.external_lib}

    # Use remove padding optimization (saves compute)
    use_remove_padding: False

    # Whether to use fused reward kernels for speedup
    use_fused_kernels: ${actor_rollout_ref.model.use_fused_kernels}

    # Whether to enable loading a remote code model, default to False
    trust_remote_code: False

    # FSDP-specific config
    fsdp_config:

      # Policy for wrapping layers with FSDP
      wrap_policy:

        # Minimum number of parameters to trigger wrapping
        min_num_params: 0

      # Whether to offload model parameters to CPU
      param_offload: False

      # Only for FSDP2: Reshard after forward pass to reduce memory footprint
      reshard_after_forward: True

      # Number of GPUs in each FSDP shard group; -1 means auto
      fsdp_size: -1

      # Only for FSDP1: FSDP1 configuration, prefetch the next forward-pass all-gather
      # before the current forward computation.
      forward_prefetch: False

  # [Deprecated] Global micro batch size
  micro_batch_size: null

  # Local per-GPU micro batch size
  micro_batch_size_per_gpu: null

  # Maximum sequence length to process for scoring
  max_length: null

  # Sequence parallelism size for Ulysses-style model parallelism
  ulysses_sequence_parallel_size: 1

  # Whether to dynamically adjust batch size at runtime
  use_dynamic_bsz: ${critic.use_dynamic_bsz}

  # Maximum number of tokens per GPU in one forward pass
  forward_max_token_len_per_gpu: ${critic.forward_max_token_len_per_gpu}

  # Reward Manager. This defines the mechanism of computing rule-based reward and handling different reward sources.
  # Default is naive. If all verification functions are multiprocessing-safe,
  # the reward manager can be set to prime for parallel verification.
  reward_manager: naive

  # Whether to launch custom reward function asynchronously during log_prob
  launch_reward_fn_async: False

  # Cloud/local sandbox fusion configuration for custom reward logic
  sandbox_fusion:

    # Cloud/local function URL for sandbox execution
    url: null

    # Max concurrent requests allowed to sandbox
    max_concurrent: 64

    # Max memory limit for each sandbox process in MB
    memory_limit_mb: 1024

  # profiler configs
  profiler:

    # Required when using verl.utils.omega_conf_to_dataclass to instantiate dataclass configs in the entrypoint
    _target_: verl.utils.profiler.ProfilerConfig

    # True for each task has its own database, False for all tasks in one training step share one database.
    discrete: False

    # Whether to profile all ranks.
    all_ranks: False

    # The ranks that will be profiled. [] or [0,1,...]
    ranks: []

# custom reward function definition
custom_reward_function:

  # The path to the file containing your customized reward function.
  # If not specified, pre-implemented reward functions will be used.
  path: null

  # The name of the reward function within the specified file. Default is 'compute_score'.
  name: compute_score

# config for the algorithm
algorithm:

  # Required when using verl.utils.omega_conf_to_dataclass to instantiate dataclass configs in the entrypoint
  _target_: verl.trainer.config.AlgoConfig

  # Discount factor for future rewards
  gamma: 1.0

  # Trade-off between bias and variance in the GAE estimator
  lam: 1.0

  # Advantage estimator type: "gae", "grpo", "reinforce_plus_plus", etc.
  adv_estimator: gae

  # Whether to normalize advantages by std (specific to GRPO)
  norm_adv_by_std_in_grpo: True

  # Whether to enable in-reward KL penalty
  use_kl_in_reward: False

  # How to estimate KL divergence: "kl", "abs", "mse", "low_var_kl", or "full"
  kl_penalty: kl

  # KL control configuration
  kl_ctrl:

    # Required when using verl.utils.omega_conf_to_dataclass to instantiate dataclass configs in the entrypoint
    _target_: verl.trainer.config.KLControlConfig

    # KL control type: "fixed" or "adaptive"
    type: fixed

    # Initial coefficient for KL penalty
    kl_coef: 0.001

    # Horizon value for adaptive controller (if enabled)
    horizon: 10000

    # Target KL divergence (used for adaptive controller)
    target_kl: 0.1

  # Whether to enable preference feedback PPO
  use_pf_ppo: False

  # Preference feedback PPO settings
  pf_ppo:

    # Required when using verl.utils.omega_conf_to_dataclass to instantiate dataclass configs in the entrypoint
    _target_: verl.trainer.config.PFPPOConfig

    # Method for reweighting samples: "pow", "max_min", or "max_random"
    reweight_method: pow

    # Power used for weight scaling in "pow" method
    weight_pow: 2.0

# config for the trainer
trainer:

  # Whether to balance batch sizes across distributed workers
  balance_batch: True

  # Number of epochs in training
  total_epochs: 30

  # Total training steps (can be set explicitly or derived from epochs)
  total_training_steps: null

  # The steps that will be profiled. null means no profiling. null or [1,2,5,...]
  profile_steps: null

  # controller Nvidia Nsight Systems Options. Must set when profile_steps is not None.
  ## reference https://docs.nvidia.com/nsight-systems/UserGuide/index.html
  ## reference https://docs.ray.io/en/latest/ray-observability/user-guides/profiling.html
  controller_nsight_options:

    # Select the API(s) to be traced.
    trace: "cuda,nvtx,cublas,ucx"

    # Track the GPU memory usage by CUDA kernels. Must be string type "true" or "false".
    cuda-memory-usage: "true"

    # CUDA graphs will be traced as a whole
    cuda-graph-trace: "graph"

  # worker Nvidia Nsight Systems Options. Must set when profile_steps is not None.
  worker_nsight_options:

    # Select the API(s) to be traced.
    trace: "cuda,nvtx,cublas,ucx"

    # Track the GPU memory usage by CUDA kernels. Must be string type "true" or "false".
    cuda-memory-usage: "true"

    # CUDA graphs will be traced as a whole
    cuda-graph-trace: "graph"

    # Profiling only in a range of torch.cuda.profiler.start and stop. Do not change this config.
    capture-range: "cudaProfilerApi"

    # Specify the desired behavior when a capture range ends.
    # In verl we need the orch.cuda.profiler.start/stop pair to repeats n times.
    # valid values are "repeat-shutdown:n" or null.
    # For normal whole step profiling, n = len(profile_steps);
    # but for discrete profiling, n = len(profile_steps) * Number(subtasks).
    # Or you can just leave it null and the program will use n = len(profile_steps) * 6;
    capture-range-end: null

    # Send signal to the target application's process group. We let the program to exit by itself.
    kill: none

  # Project name for experiment tracking (e.g., wandb)
  project_name: verl_examples

  # Experiment name for run identification in tracking tools
  experiment_name: gsm8k

  # Logging backends to use: "console", "wandb", etc.
  logger: [ 'console', 'wandb' ]

  # Number of generations to log during validation
  log_val_generations: 0

  # Directory for logging rollout data; no dump if null
  rollout_data_dir: null

  # Directory for logging validation data; no dump if null
  validation_data_dir: null

  # Number of nodes used in the training
  nnodes: 1

  # Number of GPUs per node
  n_gpus_per_node: 8

  # Save frequency (by iteration) for model checkpoints
  save_freq: -1

  # ESI refers to the elastic server instance used during training, similar to the training plan. For example,
  # if you purchase 10 hours of computing power, the ESI will automatically shut down after 10 hours of training.
  # To ensure a checkpoint is saved before ESI shuts down, the system will start saving a checkpoint in advance.
  # The advance time is calculated as: Advance Time = Longest historical step duration + Checkpoint save duration + esi_redundant_time.
  # Here, esi_redundant_time is a user-defined value that further extends the advance time for added safety.
  esi_redundant_time: 0

  # Resume mode: "auto", "disable", or "resume_path"
  # "auto": resume from last checkpoint if available
  # "disable": start from scratch
  # "resume_path": resume from a user-defined path
  resume_mode: auto

  # Path to resume training from (only used when resume_mode is "resume_path")
  resume_from_path: null

  # Whether to run validation before training begins
  val_before_train: True

  # Whether to run validation only
  val_only: False

  # Validation frequency (in training iterations)
  test_freq: -1

  # Number of iterations to warm up the critic before updating policy
  critic_warmup: 0

  # Default path to distributed filesystem for saving checkpoints
  default_hdfs_dir: null

  # Whether to delete local checkpoints after loading
  del_local_ckpt_after_load: False

  # Default local directory for saving checkpoints
  default_local_dir: checkpoints/${trainer.project_name}/${trainer.experiment_name}

  # Maximum number of actor checkpoints to keep
  max_actor_ckpt_to_keep: null

  # Maximum number of critic checkpoints to keep
  max_critic_ckpt_to_keep: null

  # Timeout (in seconds) for Ray worker to wait for registration
  ray_wait_register_center_timeout: 300

  # Device to run training on (e.g., "cuda", "cpu")
  device: cuda

# configs related to ray initialization
ray_init:

  # Number of CPUs for Ray. Use a fixed number instead of null when using SLURM.
  num_cpus: null

  # Path to save Ray timeline JSON for performance profiling
  timeline_json_file: null<|MERGE_RESOLUTION|>--- conflicted
+++ resolved
@@ -91,7 +91,6 @@
     # The name of the dataset class within the specified file.
     name: null
 
-<<<<<<< HEAD
   # Data generation configuration for augmenting the dataset.
   datagen:
 
@@ -102,7 +101,7 @@
     # The class name of the data generation class within the specified file.
     # E.g. 'MockDataGenerator'
     name: null
-=======
+
   # settings related to data sampler
   sampler:
 
@@ -112,7 +111,6 @@
 
     # the name of the curriculum class like `MySampler`
     class_name: null
->>>>>>> dbd4ff18
 
 # config for actor, rollout and reference model
 actor_rollout_ref:
