--- conflicted
+++ resolved
@@ -469,17 +469,6 @@
     use_mbridge: ${oc.select:actor_rollout_ref.actor.megatron.use_mbridge,False}
   load_weight: true
 algorithm:
-<<<<<<< HEAD
-  rollout_is: null
-  rollout_is_threshold: 2.0
-  rollout_rs: null
-  rollout_rs_threshold: null
-  rollout_rs_threshold_lower: null
-  rollout_token_veto_threshold: null
-  bypass_mode: false
-  use_policy_gradient: false
-  rollout_is_batch_normalize: false
-=======
   rollout_correction:
     rollout_is: null
     rollout_is_threshold: 2.0
@@ -487,9 +476,9 @@
     rollout_rs_threshold: null
     rollout_rs_threshold_lower: null
     rollout_token_veto_threshold: null
-    bypass_old_logprob_for_rollout: false
-    use_pure_rollout_correction: false
->>>>>>> c281ea77
+    bypass_mode: false
+    use_policy_gradient: false
+    rollout_is_batch_normalize: false
   _target_: verl.trainer.config.AlgoConfig
   gamma: 1.0
   lam: 1.0
