--- conflicted
+++ resolved
@@ -479,8 +479,6 @@
   path: null
   name: compute_score
 algorithm:
-<<<<<<< HEAD
-=======
   rollout_correction:
     rollout_is: null
     rollout_is_threshold: 2.0
@@ -491,7 +489,6 @@
     bypass_mode: false
     use_policy_gradient: false
     rollout_is_batch_normalize: false
->>>>>>> d951de46
   _target_: verl.trainer.config.AlgoConfig
   gamma: 1.0
   lam: 1.0
