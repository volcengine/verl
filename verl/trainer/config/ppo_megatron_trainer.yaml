data:
  tokenizer: null
  train_files: ~/data/rlhf/gsm8k/train.parquet
  val_files: ~/data/rlhf/gsm8k/test.parquet
  prompt_key: prompt
  reward_fn_key: data_source
  max_prompt_length: 512
  max_response_length: 512
  train_batch_size: 1024
  val_batch_size: null # DEPRECATED: Validation datasets are sent to inference engines as a whole batch, which will schedule the memory themselves
  return_raw_input_ids: False  # This should be set to true when the tokenizer between policy and rm differs
  return_raw_chat: False
  shuffle: True
  filter_overlong_prompts: False # for large-scale dataset, filtering overlong prompts could be timeconsuming. You cat set the filter_overlong_prompts_workers to use multiprocessing to speed up.
  filter_overlong_prompts_workers: 1
  truncation: error
  custom_cls:
      path: null
      name: null

actor_rollout_ref:
  hybrid_engine: True
  model:
    path: ~/models/deepseek-llm-7b-chat
    external_lib: null
    override_config: {}
    enable_gradient_checkpointing: False
    gradient_checkpointing_kwargs:
      ## Activation Checkpointing
      activations_checkpoint_method: null # 'uniform', 'block'; not used with 'selective'
      # 'uniform' divides the total number of transformer layers and checkpoints the input activation of each chunk
      # 'block' checkpoints the specified number of layers per pipeline stage at the specified granularity
      activations_checkpoint_granularity: null # 'selective' or 'full'
      # 'full' will checkpoint the entire transformer layer and 'selective' only checkpoints memory intensive part of attention
      activations_checkpoint_num_layers: null # not used with 'selective'
  actor:
    strategy: megatron  # This is for backward-compatibility
    ppo_mini_batch_size: 256
    ppo_micro_batch_size: null # will be deprecated, use ppo_micro_batch_size_per_gpu
    ppo_micro_batch_size_per_gpu: null
    use_dynamic_bsz: False
    use_torch_compile: True # False to disable torch compile
    # pg_losses2 = -advantages * torch.clamp(ratio, 1 - cliprange_low, 1 + cliprange_high)
    clip_ratio: 0.2 # default value if clip_ratio_low and clip_ratio_high are not specified
    clip_ratio_low: 0.2
    clip_ratio_high: 0.2
    clip_ratio_c: 3.0 # lower bound of the value for Dual-clip PPO from https://arxiv.org/pdf/1912.09729
    loss_agg_mode: "token-mean" # / "seq-mean-token-sum" / "seq-mean-token-mean"
    # NOTE: "token-mean" is the default behavior
    entropy_coeff: 0
    use_kl_loss: False # True for GRPO
    kl_loss_coef: 0.001 # for grpo
    kl_loss_type: low_var_kl # for grpo
    ppo_epochs: 1
    data_loader_seed: null
    shuffle: False
    optim:
      lr: 1e-6
      clip_grad: 1.0
      lr_warmup_steps: -1 # Prioritized. Negative values mean delegating to lr_warmup_steps_ratio.
      lr_warmup_steps_ratio: 0.  # the total steps will be injected during runtime
      min_lr_ratio: null   # only useful for warmup with cosine
      warmup_style: constant  # select from constant/cosine
      total_training_steps: -1  # must be override by program
      weight_decay: 0.01
    megatron:
      tensor_model_parallel_size: 1
      pipeline_model_parallel_size: 1
      virtual_pipeline_model_parallel_size: null # change VPP interface for parallelism tests
      context_parallel_size: 1
      sequence_parallel: True
      use_distributed_optimizer: True
      use_dist_checkpointing: False
      dist_checkpointing_path: null
      seed: 1
    profile:
      use_profile: False
      profile_ranks: null
      step_start: -1
      step_end: -1
      save_path: null
      use_pytorch_profiler: False
    load_weight: True
    checkpoint:
      contents: ['model', 'optimizer', 'extra']  # with 'hf_model' you can save whole model as hf format, now only use sharded model checkpoint to save space
  ref:
    strategy: megatron
    megatron:
      tensor_model_parallel_size: 1
      pipeline_model_parallel_size: 1
      virtual_pipeline_model_parallel_size: null # change VPP interface for parallelism tests
      context_parallel_size: 1
      sequence_parallel: True
      use_distributed_optimizer: True
      use_dist_checkpointing: False
      dist_checkpointing_path: null
      seed: 1
    profile:
      use_profile: False
      profile_ranks: null
      step_start: -1
      step_end: -1
      save_path: null
      use_pytorch_profiler: False
    load_weight: True
    param_offload: False
    log_prob_micro_batch_size: null # will be deprecated, use log_prob_micro_batch_size_per_gpu
    log_prob_micro_batch_size_per_gpu: null
  rollout:
    name: vllm
    temperature: 1.0
    top_k: -1 # 0 for hf rollout, -1 for vllm rollout
    top_p: 1
    prompt_length: ${data.max_prompt_length}  # for xperf_gpt
    response_length: ${data.max_response_length}
    # for vllm rollout
    dtype: bfloat16 # should align with FSDP
    gpu_memory_utilization: 0.5
    ignore_eos: False
    enforce_eager: True
    free_cache_engine: True
    load_format: dummy_megatron
    tensor_model_parallel_size: 1
    max_num_batched_tokens: 8192
    max_model_len: null
    max_num_seqs: 1024
    log_prob_micro_batch_size: null # will be deprecated, use log_prob_micro_batch_size_per_gpu
    log_prob_micro_batch_size_per_gpu: null
    disable_log_stats: True
    enable_chunked_prefill: False # could get higher throughput
    # for hf rollout
    do_sample: True
    layer_name_map:
      qkv_layer_name: qkv
      gate_proj_layer_name: gate_up
    # number of responses (i.e. num sample times)
    n: 1
    engine_kwargs: # inference engine parameters
      swap_space: null # null means "use the engine default value" (usually 4 GB), setting it to, e.g., 32 means 32 GB
    val_kwargs:
      # sampling parameters for validation
      top_k: -1 # 0 for hf rollout, -1 for vllm rollout
      top_p: 1.0
      temperature: 0
      n: 1
      do_sample: False # default eager for validation

critic:
  rollout_n: ${actor_rollout_ref.rollout.n}
  strategy: megatron
  optim:
    lr: 1e-5
    clip_grad: 1.0
    lr_warmup_steps_ratio: 0.  # the total steps will be injected during runtime
    min_lr_ratio: null   # only useful for warmup with cosine
    warmup_style: constant  # select from constant/cosine
    total_training_steps: -1  # must be override by program
    weight_decay: 0.01
  model:
    path: ~/models/deepseek-llm-7b-chat
    tokenizer_path: ${actor_rollout_ref.model.path}
    override_config: {}
    external_lib: ${actor_rollout_ref.model.external_lib}
    enable_gradient_checkpointing: False
    gradient_checkpointing_kwargs:
      ## Activation Checkpointing
      activations_checkpoint_method: null
      activations_checkpoint_granularity: null
      activations_checkpoint_num_layers: null
  megatron:
    tensor_model_parallel_size: 1
    pipeline_model_parallel_size: 1
    virtual_pipeline_model_parallel_size: null # change VPP interface for parallelism tests
    context_parallel_size: 1
    sequence_parallel: True
    use_distributed_optimizer: True
    use_dist_checkpointing: False
    dist_checkpointing_path: null
    seed: 1
  load_weight: True
  ppo_mini_batch_size: ${actor_rollout_ref.actor.ppo_mini_batch_size}
  ppo_micro_batch_size: null # will be deprecated, use ppo_micro_batch_size_per_gpu
  ppo_micro_batch_size_per_gpu: null
  use_dynamic_bsz: ${actor_rollout_ref.actor.use_dynamic_bsz}
  ppo_epochs: ${actor_rollout_ref.actor.ppo_epochs}
  data_loader_seed: ${actor_rollout_ref.actor.data_loader_seed}
  shuffle: ${actor_rollout_ref.actor.shuffle}
  cliprange_value: 0.5
  kl_ctrl:
    type: fixed
    kl_coef: 0.001
  checkpoint:
    contents: ['model', 'optimizer', 'extra']  # with 'hf_model' you can save whole model as hf format, now only use sharded model checkpoint to save space

reward_model:
  enable: False
  strategy: megatron
  megatron:
    tensor_model_parallel_size: 1
    pipeline_model_parallel_size: 1
    virtual_pipeline_model_parallel_size: null # change VPP interface for parallelism tests
    context_parallel_size: 1
    sequence_parallel: True
    use_distributed_optimizer: True
    use_dist_checkpointing: False
    dist_checkpointing_path: null
    seed: 1
  model:
    input_tokenizer: ${actor_rollout_ref.model.path}  # set this to null if the chat template is identical
    path: ~/models/FsfairX-LLaMA3-RM-v0.1
    external_lib: ${actor_rollout_ref.model.external_lib}
  load_weight: True
  param_offload: False
  micro_batch_size: null # will be deprecated, use micro_batch_size_per_gpu
  micro_batch_size_per_gpu: null
  use_dynamic_bsz: ${critic.use_dynamic_bsz}
  max_length: null

custom_reward_function:
  path: null
  name: compute_score

algorithm:
  gamma: 1.0
  lam: 1.0
  adv_estimator: gae
  norm_adv_by_std_in_grpo: True
  use_kl_in_reward: False
  kl_penalty: kl  # how to estimate kl divergence
  kl_ctrl:
    type: fixed
    kl_coef: 0.001
    horizon: 10000
    target_kl: 0.1

trainer:
  balance_batch: True
  total_epochs: 30
  total_training_steps: null
  project_name: verl_examples
  experiment_name: gsm8k
  logger: ['console', 'wandb']
  log_val_generations: 0
  nnodes: 1
  n_gpus_per_node: 8
  save_freq: -1
  # auto: find the last ckpt to resume. If can't find, start from scratch
  resume_mode: auto # or disable or resume_path if resume_from_path is set
  resume_from_path: null
  del_local_ckpt_after_load: False
  val_before_train: True
  test_freq: 2
  critic_warmup: 0
  default_hdfs_dir: null
  default_local_dir: checkpoints/${trainer.project_name}/${trainer.experiment_name}
  max_actor_ckpt_to_keep: null
  max_critic_ckpt_to_keep: null
  # The timeout for ray worker group to wait for the register center to be ready
  ray_wait_register_center_timeout: 300

<<<<<<< HEAD

  
=======
ray_init:
  num_cpus: null # `None` means using all CPUs, which might cause hang if limited in systems like SLURM. Please set to a number allowed then.
>>>>>>> 103f9011
<|MERGE_RESOLUTION|>--- conflicted
+++ resolved
@@ -258,10 +258,5 @@
   # The timeout for ray worker group to wait for the register center to be ready
   ray_wait_register_center_timeout: 300
 
-<<<<<<< HEAD
-
-  
-=======
 ray_init:
-  num_cpus: null # `None` means using all CPUs, which might cause hang if limited in systems like SLURM. Please set to a number allowed then.
->>>>>>> 103f9011
+  num_cpus: null # `None` means using all CPUs, which might cause hang if limited in systems like SLURM. Please set to a number allowed then.