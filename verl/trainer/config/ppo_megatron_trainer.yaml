--- conflicted
+++ resolved
@@ -21,11 +21,7 @@
   actor:
     strategy: megatron  # This is for backward-compatibility
     ppo_mini_batch_size: 256
-<<<<<<< HEAD
-    ppo_micro_batch_size: null
-=======
     ppo_micro_batch_size: null # will be deprecated, use ppo_micro_batch_size_per_gpu
->>>>>>> 0c32cf78
     ppo_micro_batch_size_per_gpu: null
     use_dynamic_bsz: False
     clip_ratio: 0.2
@@ -55,15 +51,8 @@
       seed: 1
     load_weight: True
     param_offload: False
-<<<<<<< HEAD
-    log_prob_micro_batch_size: null
-    log_prob_micro_batch_size_per_gpu: null
-    disable_log_stats: True
-    enable_chunked_prefill: False
-=======
     log_prob_micro_batch_size: null # will be deprecated, use log_prob_micro_batch_size_per_gpu
     log_prob_micro_batch_size_per_gpu: null
->>>>>>> 0c32cf78
   rollout:
     name: vllm
     temperature: 1.0
@@ -116,11 +105,7 @@
     seed: 1
   load_weight: True
   ppo_mini_batch_size: ${actor_rollout_ref.actor.ppo_mini_batch_size}
-<<<<<<< HEAD
-  ppo_micro_batch_size: null
-=======
   ppo_micro_batch_size: null # will be deprecated, use ppo_micro_batch_size_per_gpu
->>>>>>> 0c32cf78
   ppo_micro_batch_size_per_gpu: null
   use_dynamic_bsz: ${actor_rollout_ref.actor.use_dynamic_bsz}
   ppo_epochs: ${actor_rollout_ref.actor.ppo_epochs}
@@ -145,11 +130,7 @@
     external_lib: ${actor_rollout_ref.model.external_lib}
   load_weight: True
   param_offload: False
-<<<<<<< HEAD
-  micro_batch_size: null
-=======
   micro_batch_size: null # will be deprecated, use micro_batch_size_per_gpu
->>>>>>> 0c32cf78
   micro_batch_size_per_gpu: null
   use_dynamic_bsz: ${critic.use_dynamic_bsz}
   max_length: null
@@ -173,12 +154,8 @@
   nnodes: 1
   n_gpus_per_node: 8
   save_freq: -1
-<<<<<<< HEAD
-  resume_mode: disable
-=======
   # auto: find the last ckpt to resume. If can't find, start from scratch
   resume_mode: disable # or auto or resume_path if 
->>>>>>> 0c32cf78
   resume_from_path: False
   test_freq: 2
   critic_warmup: 0
