data:
  tokenizer: null
  train_files: ~/data/rlhf/gsm8k/train.parquet
  val_files: ~/data/rlhf/gsm8k/test.parquet
  prompt_key: prompt
  reward_fn_key: data_source
  max_prompt_length: 512
  max_response_length: 512
  train_batch_size: 1024
  val_batch_size: null # DEPRECATED: Validation datasets are sent to inference engines as a whole batch, which will schedule the memory themselves
  return_raw_input_ids: False  # This should be set to true when the tokenizer between policy and rm differs
  return_raw_chat: False
  return_full_prompt: False
  shuffle: True
  filter_overlong_prompts: False # for large-scale dataset, filtering overlong prompts could be timeconsuming. You cat set the filter_overlong_prompts_workers to use multiprocessing to speed up.
  filter_overlong_prompts_workers: 1
  truncation: error
  trust_remote_code: False  # main_ppo will check this config to determine whether to use remote code for tokenizer
  custom_cls:
      path: null
      name: null

actor_rollout_ref:
  hybrid_engine: True
  nccl_timeout: 600 # seconds, default is 10 minutes for torch, you can set it to a larger value if you have long-running operations like 32B or 72B model using megatron
  model:
    path: ~/models/deepseek-llm-7b-chat
    custom_chat_template: null
    external_lib: null
    override_config:
      model_config: {}
      moe_config:
        freeze_moe_router: False
    enable_gradient_checkpointing: False
    gradient_checkpointing_kwargs:
      ## Activation Checkpointing
      activations_checkpoint_method: null # 'uniform', 'block'; not used with 'selective'
      # 'uniform' divides the total number of transformer layers and checkpoints the input activation of each chunk
      # 'block' checkpoints the specified number of layers per pipeline stage at the specified granularity
      activations_checkpoint_granularity: null # 'selective' or 'full'
      # 'full' will checkpoint the entire transformer layer and 'selective' only checkpoints memory intensive part of attention
      activations_checkpoint_num_layers: null # not used with 'selective'
    trust_remote_code: False
  actor:
    strategy: megatron  # This is for backward-compatibility
    ppo_mini_batch_size: 256
    ppo_micro_batch_size: null # will be deprecated, use ppo_micro_batch_size_per_gpu
    ppo_micro_batch_size_per_gpu: null
    use_dynamic_bsz: False
    ppo_max_token_len_per_gpu: 16384 # n * ${data.max_prompt_length} + ${data.max_response_length}
    use_torch_compile: True # False to disable torch compile
    # pg_losses2 = -advantages * torch.clamp(ratio, 1 - cliprange_low, 1 + cliprange_high)
    clip_ratio: 0.2 # default value if clip_ratio_low and clip_ratio_high are not specified
    clip_ratio_low: 0.2
    clip_ratio_high: 0.2
    clip_ratio_c: 3.0 # lower bound of the value for Dual-clip PPO from https://arxiv.org/pdf/1912.09729
    loss_agg_mode: "token-mean" # / "seq-mean-token-sum" / "seq-mean-token-mean"
    # NOTE: "token-mean" is the default behavior
    entropy_coeff: 0
    use_kl_loss: False # True for GRPO
    kl_loss_coef: 0.001 # for grpo
    kl_loss_type: low_var_kl # for grpo
    ppo_epochs: 1
    data_loader_seed: null
    shuffle: False
    policy_loss:   # policy loss config
      loss_mode: "vanilla" # Loss function mode: vanilla / clip-cov / kl-cov from https://arxiv.org/abs/2505.22617
      clip_cov_ratio: 0.0002 # Ratio of tokens to be clipped for clip-cov loss
      clip_cov_lb: 1.0 # Lower bound for clip-cov loss
      clip_cov_ub: 5.0 # Upper bound for clip-cov loss
      kl_cov_ratio: 0.0002 # Ratio of tokens to be applied kl penalty for kl-cov loss
      ppo_kl_coef: 0.1 # KL divergence penalty coefficient
    optim:
      optimizer: adam
      lr: 1e-6
      clip_grad: 1.0
      total_training_steps: -1  # must be override by program
      lr_warmup_init: 0.0  # initial learning rate for warmup, default to 0.0
      lr_warmup_steps: null # Prioritized. None, 0 or Negative values mean delegating to lr_warmup_steps_ratio.
      lr_warmup_steps_ratio: 0.  # the total steps will be injected during runtime
      lr_decay_steps: null
      lr_decay_style: linear # select from constant/linear/cosine/inverse_square_root
      min_lr: 0.0 # minimum learning rate, default to 0.0
      weight_decay: 0.01
      weight_decay_incr_style: constant # select from constant/linear/cosine
      lr_wsd_decay_style: exponential # select from constant/exponential/cosine
      lr_wsd_decay_steps: null
      use_checkpoint_opt_param_scheduler: False # use checkpoint optimizer parameter scheduler
    megatron:
      param_offload: False
      grad_offload: False
      optimizer_offload: False
      tensor_model_parallel_size: 1
      expert_model_parallel_size: 1
      expert_tensor_parallel_size: null
      pipeline_model_parallel_size: 1
      virtual_pipeline_model_parallel_size: null # change VPP interface for parallelism tests
      context_parallel_size: 1
      sequence_parallel: True
      use_distributed_optimizer: True
      use_dist_checkpointing: False
      dist_checkpointing_path: null
      seed: 42
      override_transformer_config: {} # additional transformer config like: num_layers_in_first(/last)_pipeline_stage
    profile: # profile the actor model in `update_policy`
      use_profile: False # open it when you want to profile the actor model
      profile_ranks: null # list, you can specify the ranks to profile
      step_start: -1 # start step in update_policy
      step_end: -1 # end step
      save_path: null # the path to save the profile result
    load_weight: True
    checkpoint:
      async_save: False # save checkpoint asynchronously
      # What to include in saved checkpoints
      # with 'hf_model' you can save whole model as hf format, now only use sharded model checkpoint to save space
      save_contents: ['model', 'optimizer', 'extra']
      # For more flexibility, you can specify the contents to load from the checkpoint.
      load_contents: ${actor_rollout_ref.actor.checkpoint.save_contents}
    # Nsight system profiler configs
    profiler:
      discrete: False
      all_ranks: False
      ranks: null
  ref:
    strategy: ${actor_rollout_ref.actor.strategy}
    use_torch_compile: ${actor_rollout_ref.actor.use_torch_compile}
    megatron:
      param_offload: False
      tensor_model_parallel_size: 1
      expert_model_parallel_size: 1
      expert_tensor_parallel_size: None
      pipeline_model_parallel_size: 1
      virtual_pipeline_model_parallel_size: null # change VPP interface for parallelism tests
      context_parallel_size: 1
      sequence_parallel: True
      use_distributed_optimizer: False
      use_dist_checkpointing: False
      dist_checkpointing_path: null
      seed: ${actor_rollout_ref.actor.megatron.seed}
      override_transformer_config: ${actor_rollout_ref.actor.megatron.override_transformer_config}
    profile:
      use_profile: False
      profile_ranks: null
      step_start: -1
      step_end: -1
      save_path: null
    load_weight: True
    log_prob_micro_batch_size: null # will be deprecated, use log_prob_micro_batch_size_per_gpu
    log_prob_micro_batch_size_per_gpu: null
    log_prob_use_dynamic_bsz: ${actor_rollout_ref.actor.use_dynamic_bsz}
    log_prob_max_token_len_per_gpu: ${actor_rollout_ref.actor.ppo_max_token_len_per_gpu}
    # Nsight system profiler configs
    profiler:
      discrete: False
      all_ranks: False
      ranks: null
  rollout:
    name: vllm
    mode: sync # sync: LLM, async: AsyncLLM
    temperature: 1.0
    top_k: -1 # 0 for hf rollout, -1 for vllm rollout
    top_p: 1
    prompt_length: ${data.max_prompt_length}  # for xperf_gpt
    response_length: ${data.max_response_length}
    # for vllm rollout
    dtype: bfloat16 # should align with FSDP
    gpu_memory_utilization: 0.5
    ignore_eos: False
    enforce_eager: True
    free_cache_engine: True
    load_format: dummy_megatron
    tensor_model_parallel_size: 1
    max_num_batched_tokens: 8192
    max_model_len: null
    max_num_seqs: 1024
    log_prob_micro_batch_size: null # will be deprecated, use log_prob_micro_batch_size_per_gpu
    log_prob_micro_batch_size_per_gpu: null
    log_prob_use_dynamic_bsz: ${actor_rollout_ref.actor.use_dynamic_bsz}
    log_prob_max_token_len_per_gpu: ${actor_rollout_ref.actor.ppo_max_token_len_per_gpu}
    disable_log_stats: True
    enable_chunked_prefill: False # could get higher throughput
    # for hf rollout
    do_sample: True
    layer_name_map:
      qkv_layer_name: qkv
      gate_proj_layer_name: gate_up
    # number of responses (i.e. num sample times)
    n: 1
    engine_kwargs: # inference engine parameters
      vllm:
        swap_space: null # null means "use the engine default value" (usually 4 GB), setting it to, e.g., 32 means 32 GB
        disable_mm_preprocessor_cache: False # whether to disable the preprocessor cache for multimodel models.
      sglang:
        attention_backend: null # null means use the engine default value, available options: flashinfer, triton, flashmla
    val_kwargs:
      # sampling parameters for validation
      top_k: -1 # 0 for hf rollout, -1 for vllm rollout
      top_p: 1.0
      temperature: 0
      n: 1
      do_sample: False # default eager for validation

    # Multi-turn interaction config for tools or chat.
    multi_turn:
      # set to True for multi-turn tool interaction tasks; should set rollout.name to sglang as well
      enable: False

      # null for no limit (default max_length // 3)
      max_assistant_turns: null

      # null for no tool
      tool_config_path: null

      # null for no limit (default max_length // 3)
      max_user_turns: null

      # max parallel call for tools in single turn
      max_parallel_calls: 1

      # max length of tool response
      max_tool_response_length: 256

      # truncate side of tool response: left, middle, right
      tool_response_truncate_side: middle

      # null for no interaction
      interaction_config_path: null

      # null for default callback
      completion_callback: null

      # - When set to True, the model's default chat template is used for multi-turn rollout, which typically matches production behavior.
      # - When set to False, the token ids recorded for training are used instead; unlike the default chat template, these always include the model's full output,
      #   which may contain additional content such as reasoning content. This maintains the consistency between training and rollout, but it will lead to longer prompts.
      use_inference_chat_template: False

      # Tokenization is performed turn by turn and the resulting token ids are concatenated to form the full conversation.
      # To ensure this matches the result of tokenizing the entire conversation at once, a sanity check is run at the end of each multi-turn rollout to compare the two sets of token ids.
      # Some models are known to produce different tokenization results when tokenizing turn by turn vs. all at once. aThis behavior has already been validated for them.
      # To reduce excessive warnings, you can turn off the sanity check for these models if you are using their default chat template:
      # Qwen/QwQ-32B, Qwen/Qwen3-xxB
      # - off: disable tokenization sanity check
      # - strict: enable strict tokenization sanity check (default)
      # - ignore_strippable: ignore strippable tokens when checking tokenization sanity
      tokenization_sanity_check_mode: strict
  
      # Format of the multi-turn interaction. Options: hermes, llama3_json, ...
      format: hermes

    # [Experimental] agent loop based rollout configs
    agent:

      # Number of agent loop workers
      num_workers: 8

    # support logging rollout prob for debugging purpose
    calculate_log_probs: False
    # Nsight system profiler configs
    profiler:
      discrete: False
      all_ranks: False
      ranks: null
critic:
  rollout_n: ${actor_rollout_ref.rollout.n}
  strategy: ${actor_rollout_ref.actor.strategy}
  nccl_timeout: 600 # seconds, default is 10 minutes for torch, you can set it to a larger value if you have long-running operations like 32B or 72B model using megatron
  optim:
    optimizer: adam
    lr: 1e-6
    clip_grad: 1.0
    total_training_steps: -1  # must be override by program
    lr_warmup_init: 0.0  # initial learning rate for warmup, default to 0.0
    lr_warmup_steps: null # Prioritized. None, 0 or Negative values mean delegating to lr_warmup_steps_ratio.
    lr_warmup_steps_ratio: 0.  # the total steps will be injected during runtime
    lr_decay_steps: null
    lr_decay_style: linear # select from constant/linear/cosine/inverse_square_root
    min_lr: 0.0 # minimum learning rate, default to 0.0
    weight_decay: 0.01
    weight_decay_incr_style: constant # select from constant/linear/cosine
    lr_wsd_decay_style: exponential # select from constant/exponential/cosine
    lr_wsd_decay_steps: null
    use_checkpoint_opt_param_scheduler: False # use checkpoint optimizer parameter scheduler
  model:
    path: ~/models/deepseek-llm-7b-chat
    tokenizer_path: ${actor_rollout_ref.model.path}
    override_config:
      model_config: {}
      moe_config:
        freeze_moe_router: False
    external_lib: ${actor_rollout_ref.model.external_lib}
    trust_remote_code: False
    enable_gradient_checkpointing: False
    gradient_checkpointing_kwargs:
      ## Activation Checkpointing
      activations_checkpoint_method: null
      activations_checkpoint_granularity: null
      activations_checkpoint_num_layers: null
  megatron:
    param_offload: False
    grad_offload: False
    optimizer_offload: False
    tensor_model_parallel_size: 1
    expert_model_parallel_size: 1
    expert_tensor_parallel_size: null
    pipeline_model_parallel_size: 1
    virtual_pipeline_model_parallel_size: null # change VPP interface for parallelism tests
    context_parallel_size: 1
    sequence_parallel: True
    use_distributed_optimizer: True
    use_dist_checkpointing: False
    dist_checkpointing_path: null
    seed: ${actor_rollout_ref.actor.megatron.seed}
    override_transformer_config: ${actor_rollout_ref.actor.megatron.override_transformer_config}
  load_weight: True
  ppo_mini_batch_size: ${actor_rollout_ref.actor.ppo_mini_batch_size}
  ppo_micro_batch_size: null # will be deprecated, use ppo_micro_batch_size_per_gpu
  ppo_micro_batch_size_per_gpu: null
  use_dynamic_bsz: ${actor_rollout_ref.actor.use_dynamic_bsz}
  ppo_max_token_len_per_gpu: 32768 # (${actor_rollout_ref.actor.ppo_max_token_len_per_gpu}) * 2
  forward_max_token_len_per_gpu: ${critic.ppo_max_token_len_per_gpu}
  ppo_epochs: ${actor_rollout_ref.actor.ppo_epochs}
  data_loader_seed: ${actor_rollout_ref.actor.data_loader_seed}
  shuffle: ${actor_rollout_ref.actor.shuffle}
  cliprange_value: 0.5
  kl_ctrl:
    type: fixed
    kl_coef: 0.001
  loss_agg_mode: ${actor_rollout_ref.actor.loss_agg_mode}
  checkpoint:
    async_save: False # save checkpoint asynchronously
    # What to include in saved checkpoints
    # with 'hf_model' you can save whole model as hf format, now only use sharded model checkpoint to save space
    save_contents: ['model', 'optimizer', 'extra']
    load_contents: ${critic.checkpoint.save_contents}
  # Nsight system profiler configs
  profiler:
    discrete: False
    all_ranks: False
    ranks: null
reward_model:
  enable: False
  strategy: ${actor_rollout_ref.actor.strategy}
  nccl_timeout: 600 # seconds, default is 10 minutes for torch, you can set it to a larger value if you have long-running operations like 32B or 72B model using megatron
  megatron:
    param_offload: False
    tensor_model_parallel_size: 1
    expert_model_parallel_size: 1
    expert_tensor_parallel_size: null
    pipeline_model_parallel_size: 1
    virtual_pipeline_model_parallel_size: null # change VPP interface for parallelism tests
    context_parallel_size: 1
    sequence_parallel: True
    use_distributed_optimizer: False
    use_dist_checkpointing: False
    dist_checkpointing_path: null
    seed: ${actor_rollout_ref.actor.megatron.seed}
    override_transformer_config: {}
  model:
    input_tokenizer: ${actor_rollout_ref.model.path}  # set this to null if the chat template is identical
    path: ~/models/FsfairX-LLaMA3-RM-v0.1
    trust_remote_code: False
    external_lib: ${actor_rollout_ref.model.external_lib}
  load_weight: True
  micro_batch_size: null # will be deprecated, use micro_batch_size_per_gpu
  micro_batch_size_per_gpu: null
  use_dynamic_bsz: ${critic.use_dynamic_bsz}
  forward_max_token_len_per_gpu: ${critic.forward_max_token_len_per_gpu}
  max_length: null
  reward_manager: naive
  launch_reward_fn_async: False # custom reward function executed async on CPU, during log_prob
  sandbox_fusion:
    url: null # faas url to run code in cloud sandbox
    max_concurrent: 64 # max concurrent requests to sandbox
    memory_limit_mb: 1024 # Max memory limit for each sandbox process in MB
  # Nsight system profiler configs
  profiler:
    discrete: False
    all_ranks: False
    ranks: null

custom_reward_function:
  path: null
  name: compute_score

algorithm:
  gamma: 1.0
  lam: 1.0
  adv_estimator: gae
  norm_adv_by_std_in_grpo: True
  use_kl_in_reward: False
  kl_penalty: kl  # how to estimate kl divergence
  kl_ctrl:
    type: fixed
    kl_coef: 0.001
    horizon: 10000
    target_kl: 0.1
  use_pf_ppo: False
  pf_ppo:
    reweight_method: pow  # ["pow", "max_min", "max_random"]
    weight_pow: 2.0

trainer:
  balance_batch: True
  total_epochs: 30
  total_training_steps: null
  profile_steps: null # [1,2,5] or [] or null
  project_name: verl_examples
  experiment_name: gsm8k
  logger: ['console', 'wandb']
  log_val_generations: 0
  nnodes: 1
  n_gpus_per_node: 8
  save_freq: -1
<<<<<<< HEAD
  save_after_epochs: -1
  save_best_val_metric: None
=======
  esi_redundant_time: 0
  
>>>>>>> fda87b80
  # auto: find the last ckpt to resume. If can't find, start from scratch
  resume_mode: auto # or disable or resume_path if resume_from_path is set
  resume_from_path: null
  del_local_ckpt_after_load: False
  val_before_train: True
  test_freq: -1
  critic_warmup: 0
  default_hdfs_dir: null
  default_local_dir: checkpoints/${trainer.project_name}/${trainer.experiment_name}
  max_actor_ckpt_to_keep: null
  max_critic_ckpt_to_keep: null
  # The timeout for ray worker group to wait for the register center to be ready
  ray_wait_register_center_timeout: 300
  device: cuda
  # see ppo_trainer.yaml for more details
  controller_nsight_options:
    trace: "cuda,nvtx,cublas,ucx"
    cuda-memory-usage: "true"
    cuda-graph-trace: "graph"
  worker_nsight_options:
    trace: "cuda,nvtx,cublas,ucx"
    cuda-memory-usage: "true"
    cuda-graph-trace: "graph"
    capture-range: "cudaProfilerApi"
    capture-range-end: null
    kill: none

ray_init:
  num_cpus: null # `None` means using all CPUs, which might cause hang if limited in systems like SLURM. Please set to a number allowed then.
  timeline_json_file: null<|MERGE_RESOLUTION|>--- conflicted
+++ resolved
@@ -411,13 +411,10 @@
   nnodes: 1
   n_gpus_per_node: 8
   save_freq: -1
-<<<<<<< HEAD
   save_after_epochs: -1
   save_best_val_metric: None
-=======
   esi_redundant_time: 0
   
->>>>>>> fda87b80
   # auto: find the last ckpt to resume. If can't find, start from scratch
   resume_mode: auto # or disable or resume_path if resume_from_path is set
   resume_from_path: null
