data:
  tokenizer: null
  train_files: ~/data/rlhf/gsm8k/train.parquet
  val_files: ~/data/rlhf/gsm8k/test.parquet
  prompt_key: prompt
  reward_fn_key: data_source
  max_prompt_length: 512
  max_response_length: 512
  train_batch_size: 1024
  val_batch_size: null # DEPRECATED: Validation datasets are sent to inference engines as a whole batch, which will schedule the memory themselves
  return_raw_input_ids: False  # This should be set to true when the tokenizer between policy and rm differs
  return_raw_chat: False
  return_full_prompt: False
  shuffle: True
  filter_overlong_prompts: False # for large-scale dataset, filtering overlong prompts could be timeconsuming. You cat set the filter_overlong_prompts_workers to use multiprocessing to speed up.
  filter_overlong_prompts_workers: 1
  truncation: error
  trust_remote_code: False  # main_ppo will check this config to determine whether to use remote code for tokenizer
  custom_cls:
      path: null
      name: null

actor_rollout_ref:
  hybrid_engine: True
  nccl_timeout: 600 # seconds, default is 10 minutes for torch, you can set it to a larger value if you have long-running operations like 32B or 72B model using megatron
  model:
    path: ~/models/deepseek-llm-7b-chat
    custom_chat_template: null
    external_lib: null
    override_config:
      model_config: {}
      moe_config:
        freeze_moe_router: False
    enable_gradient_checkpointing: False
    gradient_checkpointing_kwargs:
      ## Activation Checkpointing
      activations_checkpoint_method: null # 'uniform', 'block'; not used with 'selective'
      # 'uniform' divides the total number of transformer layers and checkpoints the input activation of each chunk
      # 'block' checkpoints the specified number of layers per pipeline stage at the specified granularity
      activations_checkpoint_granularity: null # 'selective' or 'full'
      # 'full' will checkpoint the entire transformer layer and 'selective' only checkpoints memory intensive part of attention
      activations_checkpoint_num_layers: null # not used with 'selective'
    trust_remote_code: False
  actor:
    strategy: megatron  # This is for backward-compatibility
    ppo_mini_batch_size: 256
    ppo_micro_batch_size: null # will be deprecated, use ppo_micro_batch_size_per_gpu
    ppo_micro_batch_size_per_gpu: null
    use_dynamic_bsz: False
    ppo_max_token_len_per_gpu: 16384 # n * ${data.max_prompt_length} + ${data.max_response_length}
    use_torch_compile: True # False to disable torch compile
    # pg_losses2 = -advantages * torch.clamp(ratio, 1 - cliprange_low, 1 + cliprange_high)
    clip_ratio: 0.2 # default value if clip_ratio_low and clip_ratio_high are not specified
    clip_ratio_low: 0.2
    clip_ratio_high: 0.2
    clip_ratio_c: 3.0 # lower bound of the value for Dual-clip PPO from https://arxiv.org/pdf/1912.09729
    loss_agg_mode: "token-mean" # / "seq-mean-token-sum" / "seq-mean-token-mean"
    # NOTE: "token-mean" is the default behavior
    entropy_coeff: 0
    use_kl_loss: False # True for GRPO
    kl_loss_coef: 0.001 # for grpo
    kl_loss_type: low_var_kl # for grpo
    ppo_epochs: 1
    data_loader_seed: null
    shuffle: False
    policy_loss:   # policy loss config
      loss_mode: "vanilla" # Loss function mode: vanilla / clip-cov / kl-cov from https://arxiv.org/abs/2505.22617
      clip_cov_ratio: 0.0002 # Ratio of tokens to be clipped for clip-cov loss
      clip_cov_lb: 1.0 # Lower bound for clip-cov loss
      clip_cov_ub: 5.0 # Upper bound for clip-cov loss
      kl_cov_ratio: 0.0002 # Ratio of tokens to be applied kl penalty for kl-cov loss
      ppo_kl_coef: 0.1 # KL divergence penalty coefficient
    optim:
      optimizer: adam
      lr: 1e-6
      clip_grad: 1.0
      total_training_steps: -1  # must be override by program
      lr_warmup_init: 0.0  # initial learning rate for warmup, default to 0.0
      lr_warmup_steps: null # Prioritized. None, 0 or Negative values mean delegating to lr_warmup_steps_ratio.
      lr_warmup_steps_ratio: 0.  # the total steps will be injected during runtime
      lr_decay_steps: null
      lr_decay_style: linear # select from constant/linear/cosine/inverse_square_root
      min_lr: 0.0 # minimum learning rate, default to 0.0
      weight_decay: 0.01
      weight_decay_incr_style: constant # select from constant/linear/cosine
      lr_wsd_decay_style: exponential # select from constant/exponential/cosine
      lr_wsd_decay_steps: null
      use_checkpoint_opt_param_scheduler: False # use checkpoint optimizer parameter scheduler
    megatron:
      param_offload: False
      grad_offload: False
      optimizer_offload: False
      tensor_model_parallel_size: 1
      expert_model_parallel_size: 1
      expert_tensor_parallel_size: null
      pipeline_model_parallel_size: 1
      virtual_pipeline_model_parallel_size: null # change VPP interface for parallelism tests
      context_parallel_size: 1
      sequence_parallel: True
      use_distributed_optimizer: True
      use_dist_checkpointing: False
      dist_checkpointing_path: null
      seed: 42
      override_transformer_config: {} # additional transformer config like: num_layers_in_first(/last)_pipeline_stage
    profile: # profile the actor model in `update_policy`
      use_profile: False # open it when you want to profile the actor model
      profile_ranks: null # list, you can specify the ranks to profile
      step_start: -1 # start step in update_policy
      step_end: -1 # end step
      save_path: null # the path to save the profile result
    load_weight: True
    checkpoint:
      # What to include in saved checkpoints
      # with 'hf_model' you can save whole model as hf format, now only use sharded model checkpoint to save space
      save_contents: ['model', 'optimizer', 'extra']
      # For more flexibility, you can specify the contents to load from the checkpoint.
      load_contents: ${actor_rollout_ref.actor.checkpoint.save_contents}
    # Nsight system profiler configs
    profiler:
      discrete: False
      all_ranks: False
      ranks: null
  ref:
    strategy: ${actor_rollout_ref.actor.strategy}
    use_torch_compile: ${actor_rollout_ref.actor.use_torch_compile}
    megatron:
      param_offload: False
      tensor_model_parallel_size: 1
      expert_model_parallel_size: 1
      expert_tensor_parallel_size: None
      pipeline_model_parallel_size: 1
      virtual_pipeline_model_parallel_size: null # change VPP interface for parallelism tests
      context_parallel_size: 1
      sequence_parallel: True
      use_distributed_optimizer: False
      use_dist_checkpointing: False
      dist_checkpointing_path: null
      seed: ${actor_rollout_ref.actor.megatron.seed}
      override_transformer_config: ${actor_rollout_ref.actor.megatron.override_transformer_config}
    profile:
      use_profile: False
      profile_ranks: null
      step_start: -1
      step_end: -1
      save_path: null
    load_weight: True
    log_prob_micro_batch_size: null # will be deprecated, use log_prob_micro_batch_size_per_gpu
    log_prob_micro_batch_size_per_gpu: null
    log_prob_use_dynamic_bsz: ${actor_rollout_ref.actor.use_dynamic_bsz}
    log_prob_max_token_len_per_gpu: ${actor_rollout_ref.actor.ppo_max_token_len_per_gpu}
    # Nsight system profiler configs
    profiler:
      discrete: False
      all_ranks: False
      ranks: null
  rollout:
    name: vllm
    mode: sync # sync: LLM, async: AsyncLLM
    temperature: 1.0
    top_k: -1 # 0 for hf rollout, -1 for vllm rollout
    top_p: 1
    prompt_length: ${data.max_prompt_length}  # for xperf_gpt
    response_length: ${data.max_response_length}
    # for vllm rollout
    dtype: bfloat16 # should align with FSDP
    gpu_memory_utilization: 0.5
    ignore_eos: False
    enforce_eager: True
    free_cache_engine: True
    load_format: dummy_megatron
    tensor_model_parallel_size: 1
    max_num_batched_tokens: 8192
    max_model_len: null
    max_num_seqs: 1024
    log_prob_micro_batch_size: null # will be deprecated, use log_prob_micro_batch_size_per_gpu
    log_prob_micro_batch_size_per_gpu: null
    log_prob_use_dynamic_bsz: ${actor_rollout_ref.actor.use_dynamic_bsz}
    log_prob_max_token_len_per_gpu: ${actor_rollout_ref.actor.ppo_max_token_len_per_gpu}
    disable_log_stats: True
    enable_chunked_prefill: False # could get higher throughput
    # for hf rollout
    do_sample: True
    layer_name_map:
      qkv_layer_name: qkv
      gate_proj_layer_name: gate_up
    # number of responses (i.e. num sample times)
    n: 1
    engine_kwargs: # inference engine parameters
      vllm:
        swap_space: null # null means "use the engine default value" (usually 4 GB), setting it to, e.g., 32 means 32 GB
        disable_mm_preprocessor_cache: False # whether to disable the preprocessor cache for multimodel models.
      sglang:
        attention_backend: null # null means use the engine default value, available options: flashinfer, triton, flashmla
    val_kwargs:
      # sampling parameters for validation
      top_k: -1 # 0 for hf rollout, -1 for vllm rollout
      top_p: 1.0
      temperature: 0
      n: 1
      do_sample: False # default eager for validation

    # Multi-turn interaction config for tools or chat.
    multi_turn:
<<<<<<< HEAD
      enable: False  # set to True for multi-turn tool interaction tasks; should set rollout.name to sglang as well
      max_turns: null  # null for no limit (default max_length // 3)
      tool_config_path: null  # null for no tool
      # null for default callback
      completion_callback: null
=======

      # set to True for multi-turn tool interaction tasks; should set rollout.name to sglang as well
      enable: False

      # null for no limit (default max_length // 3)
      max_assistant_turns: null

      # null for no tool
      tool_config_path: null

      # null for no limit (default max_length // 3)
      max_user_turns: null

      # null for no interaction
      interaction_config_path: null

      # null for default callback
      completion_callback: null

>>>>>>> 644aaa76
      # - When set to True, the model's default chat template is used for multi-turn rollout, which typically matches production behavior.
      # - When set to False, the token ids recorded for training are used instead; unlike the default chat template, these always include the model's full output,
      #   which may contain additional content such as reasoning content. This maintains the consistency between training and rollout, but it will lead to longer prompts.
      use_inference_chat_template: False

      # Tokenization is performed turn by turn and the resulting token ids are concatenated to form the full conversation.
      # To ensure this matches the result of tokenizing the entire conversation at once, a sanity check is run at the end of each multi-turn rollout to compare the two sets of token ids.
      # Some models are known to produce different tokenization results when tokenizing turn by turn vs. all at once. aThis behavior has already been validated for them.
      # To reduce excessive warnings, you can turn off the sanity check for these models if you are using their default chat template:
      # Qwen/QwQ-32B, Qwen/Qwen3-xxB
<<<<<<< HEAD
      enable_tokenization_sanity_check: True
      # Format of the multi-turn interaction. Options: hermes, llama3_json, ...
      format: hermes
=======
      # - off: disable tokenization sanity check
      # - strict: enable strict tokenization sanity check (default)
      # - ignore_strippable: ignore strippable tokens when checking tokenization sanity
      tokenization_sanity_check_mode: strict
  
>>>>>>> 644aaa76
    # support logging rollout prob for debugging purpose
    calculate_log_probs: False
    # Nsight system profiler configs
    profiler:
      discrete: False
      all_ranks: False
      ranks: null
critic:
  rollout_n: ${actor_rollout_ref.rollout.n}
  strategy: ${actor_rollout_ref.actor.strategy}
  nccl_timeout: 600 # seconds, default is 10 minutes for torch, you can set it to a larger value if you have long-running operations like 32B or 72B model using megatron
  optim:
    optimizer: adam
    lr: 1e-6
    clip_grad: 1.0
    total_training_steps: -1  # must be override by program
    lr_warmup_init: 0.0  # initial learning rate for warmup, default to 0.0
    lr_warmup_steps: null # Prioritized. None, 0 or Negative values mean delegating to lr_warmup_steps_ratio.
    lr_warmup_steps_ratio: 0.  # the total steps will be injected during runtime
    lr_decay_steps: null
    lr_decay_style: linear # select from constant/linear/cosine/inverse_square_root
    min_lr: 0.0 # minimum learning rate, default to 0.0
    weight_decay: 0.01
    weight_decay_incr_style: constant # select from constant/linear/cosine
    lr_wsd_decay_style: exponential # select from constant/exponential/cosine
    lr_wsd_decay_steps: null
    use_checkpoint_opt_param_scheduler: False # use checkpoint optimizer parameter scheduler
  model:
    path: ~/models/deepseek-llm-7b-chat
    tokenizer_path: ${actor_rollout_ref.model.path}
    override_config:
      model_config: {}
      moe_config:
        freeze_moe_router: False
    external_lib: ${actor_rollout_ref.model.external_lib}
    trust_remote_code: False
    enable_gradient_checkpointing: False
    gradient_checkpointing_kwargs:
      ## Activation Checkpointing
      activations_checkpoint_method: null
      activations_checkpoint_granularity: null
      activations_checkpoint_num_layers: null
  megatron:
    param_offload: False
    grad_offload: False
    optimizer_offload: False
    tensor_model_parallel_size: 1
    expert_model_parallel_size: 1
    expert_tensor_parallel_size: null
    pipeline_model_parallel_size: 1
    virtual_pipeline_model_parallel_size: null # change VPP interface for parallelism tests
    context_parallel_size: 1
    sequence_parallel: True
    use_distributed_optimizer: True
    use_dist_checkpointing: False
    dist_checkpointing_path: null
    seed: ${actor_rollout_ref.actor.megatron.seed}
    override_transformer_config: ${actor_rollout_ref.actor.megatron.override_transformer_config}
  load_weight: True
  ppo_mini_batch_size: ${actor_rollout_ref.actor.ppo_mini_batch_size}
  ppo_micro_batch_size: null # will be deprecated, use ppo_micro_batch_size_per_gpu
  ppo_micro_batch_size_per_gpu: null
  use_dynamic_bsz: ${actor_rollout_ref.actor.use_dynamic_bsz}
  ppo_max_token_len_per_gpu: 32768 # (${actor_rollout_ref.actor.ppo_max_token_len_per_gpu}) * 2
  forward_max_token_len_per_gpu: ${critic.ppo_max_token_len_per_gpu}
  ppo_epochs: ${actor_rollout_ref.actor.ppo_epochs}
  data_loader_seed: ${actor_rollout_ref.actor.data_loader_seed}
  shuffle: ${actor_rollout_ref.actor.shuffle}
  cliprange_value: 0.5
  kl_ctrl:
    type: fixed
    kl_coef: 0.001
  loss_agg_mode: ${actor_rollout_ref.actor.loss_agg_mode}
  checkpoint:
    # What to include in saved checkpoints
    # with 'hf_model' you can save whole model as hf format, now only use sharded model checkpoint to save space
    save_contents: ['model', 'optimizer', 'extra']
    load_contents: ${critic.checkpoint.save_contents}
  # Nsight system profiler configs
  profiler:
    discrete: False
    all_ranks: False
    ranks: null
reward_model:
  enable: False
  strategy: ${actor_rollout_ref.actor.strategy}
  nccl_timeout: 600 # seconds, default is 10 minutes for torch, you can set it to a larger value if you have long-running operations like 32B or 72B model using megatron
  megatron:
    param_offload: False
    tensor_model_parallel_size: 1
    expert_model_parallel_size: 1
    expert_tensor_parallel_size: null
    pipeline_model_parallel_size: 1
    virtual_pipeline_model_parallel_size: null # change VPP interface for parallelism tests
    context_parallel_size: 1
    sequence_parallel: True
    use_distributed_optimizer: False
    use_dist_checkpointing: False
    dist_checkpointing_path: null
    seed: ${actor_rollout_ref.actor.megatron.seed}
    override_transformer_config: {}
  model:
    input_tokenizer: ${actor_rollout_ref.model.path}  # set this to null if the chat template is identical
    path: ~/models/FsfairX-LLaMA3-RM-v0.1
    trust_remote_code: False
    external_lib: ${actor_rollout_ref.model.external_lib}
  load_weight: True
  micro_batch_size: null # will be deprecated, use micro_batch_size_per_gpu
  micro_batch_size_per_gpu: null
  use_dynamic_bsz: ${critic.use_dynamic_bsz}
  forward_max_token_len_per_gpu: ${critic.forward_max_token_len_per_gpu}
  max_length: null
  reward_manager: naive
  launch_reward_fn_async: False # custom reward function executed async on CPU, during log_prob
  sandbox_fusion:
    url: null # faas url to run code in cloud sandbox
    max_concurrent: 64 # max concurrent requests to sandbox
    memory_limit_mb: 1024 # Max memory limit for each sandbox process in MB
  # Nsight system profiler configs
  profiler:
    discrete: False
    all_ranks: False
    ranks: null

custom_reward_function:
  path: null
  name: compute_score

algorithm:
  gamma: 1.0
  lam: 1.0
  adv_estimator: gae
  norm_adv_by_std_in_grpo: True
  use_kl_in_reward: False
  kl_penalty: kl  # how to estimate kl divergence
  kl_ctrl:
    type: fixed
    kl_coef: 0.001
    horizon: 10000
    target_kl: 0.1
  use_pf_ppo: False
  pf_ppo:
    reweight_method: pow  # ["pow", "max_min", "max_random"]
    weight_pow: 2.0

trainer:
  balance_batch: True
  total_epochs: 30
  total_training_steps: null
  profile_steps: null # [1,2,5] or [] or null
  project_name: verl_examples
  experiment_name: gsm8k
  logger: ['console', 'wandb']
  log_val_generations: 0
  nnodes: 1
  n_gpus_per_node: 8
  save_freq: -1
  # auto: find the last ckpt to resume. If can't find, start from scratch
  resume_mode: auto # or disable or resume_path if resume_from_path is set
  resume_from_path: null
  del_local_ckpt_after_load: False
  val_before_train: True
  test_freq: -1
  critic_warmup: 0
  default_hdfs_dir: null
  default_local_dir: checkpoints/${trainer.project_name}/${trainer.experiment_name}
  max_actor_ckpt_to_keep: null
  max_critic_ckpt_to_keep: null
  # The timeout for ray worker group to wait for the register center to be ready
  ray_wait_register_center_timeout: 300
  device: cuda
  # see ppo_trainer.yaml for more details
  controller_nsight_options:
    trace: "cuda,nvtx,cublas,ucx"
    cuda-memory-usage: "true"
    cuda-graph-trace: "graph"
  worker_nsight_options:
    trace: "cuda,nvtx,cublas,ucx"
    cuda-memory-usage: "true"
    cuda-graph-trace: "graph"
    capture-range: "cudaProfilerApi"
    capture-range-end: null
    kill: none

ray_init:
  num_cpus: null # `None` means using all CPUs, which might cause hang if limited in systems like SLURM. Please set to a number allowed then.
  timeline_json_file: null<|MERGE_RESOLUTION|>--- conflicted
+++ resolved
@@ -201,33 +201,24 @@
 
     # Multi-turn interaction config for tools or chat.
     multi_turn:
-<<<<<<< HEAD
-      enable: False  # set to True for multi-turn tool interaction tasks; should set rollout.name to sglang as well
-      max_turns: null  # null for no limit (default max_length // 3)
-      tool_config_path: null  # null for no tool
+      # set to True for multi-turn tool interaction tasks; should set rollout.name to sglang as well
+      enable: False
+
+      # null for no limit (default max_length // 3)
+      max_assistant_turns: null
+
+      # null for no tool
+      tool_config_path: null
+
+      # null for no limit (default max_length // 3)
+      max_user_turns: null
+
+      # null for no interaction
+      interaction_config_path: null
+
       # null for default callback
       completion_callback: null
-=======
-
-      # set to True for multi-turn tool interaction tasks; should set rollout.name to sglang as well
-      enable: False
-
-      # null for no limit (default max_length // 3)
-      max_assistant_turns: null
-
-      # null for no tool
-      tool_config_path: null
-
-      # null for no limit (default max_length // 3)
-      max_user_turns: null
-
-      # null for no interaction
-      interaction_config_path: null
-
-      # null for default callback
-      completion_callback: null
-
->>>>>>> 644aaa76
+
       # - When set to True, the model's default chat template is used for multi-turn rollout, which typically matches production behavior.
       # - When set to False, the token ids recorded for training are used instead; unlike the default chat template, these always include the model's full output,
       #   which may contain additional content such as reasoning content. This maintains the consistency between training and rollout, but it will lead to longer prompts.
@@ -238,17 +229,14 @@
       # Some models are known to produce different tokenization results when tokenizing turn by turn vs. all at once. aThis behavior has already been validated for them.
       # To reduce excessive warnings, you can turn off the sanity check for these models if you are using their default chat template:
       # Qwen/QwQ-32B, Qwen/Qwen3-xxB
-<<<<<<< HEAD
-      enable_tokenization_sanity_check: True
-      # Format of the multi-turn interaction. Options: hermes, llama3_json, ...
-      format: hermes
-=======
       # - off: disable tokenization sanity check
       # - strict: enable strict tokenization sanity check (default)
       # - ignore_strippable: ignore strippable tokens when checking tokenization sanity
       tokenization_sanity_check_mode: strict
   
->>>>>>> 644aaa76
+      # Format of the multi-turn interaction. Options: hermes, llama3_json, ...
+      format: hermes
+
     # support logging rollout prob for debugging purpose
     calculate_log_probs: False
     # Nsight system profiler configs
