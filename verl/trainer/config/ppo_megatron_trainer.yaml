data:
  tokenizer: null
  train_files: ~/data/rlhf/gsm8k/train.parquet
  val_files: ~/data/rlhf/gsm8k/test.parquet
  prompt_key: prompt
  reward_fn_key: data_source
  max_prompt_length: 512
  max_response_length: 512
  train_batch_size: 1024
  val_batch_size: null # DEPRECATED: Validation datasets are sent to inference engines as a whole batch, which will schedule the memory themselves
  return_raw_input_ids: False  # This should be set to true when the tokenizer between policy and rm differs
  return_raw_chat: False
  return_full_prompt: False
  shuffle: True
  filter_overlong_prompts: False # for large-scale dataset, filtering overlong prompts could be timeconsuming. You cat set the filter_overlong_prompts_workers to use multiprocessing to speed up.
  filter_overlong_prompts_workers: 1
  truncation: error
  trust_remote_code: False  # main_ppo will check this config to determine whether to use remote code for tokenizer
  custom_cls:
      path: null
      name: null
<<<<<<< HEAD
  return_multi_modal_inputs: True
=======
  sampler:
    class_path: null
    class_name: null
  dataloader_num_workers: 8
>>>>>>> dbd4ff18

actor_rollout_ref:
  hybrid_engine: True
  nccl_timeout: 600 # seconds, default is 10 minutes for torch, you can set it to a larger value if you have long-running operations like 32B or 72B model using megatron
  model:
    path: ~/models/deepseek-llm-7b-chat
    custom_chat_template: null
    external_lib: null
    override_config:
      model_config: {}
      moe_config:
        freeze_moe_router: False
    enable_gradient_checkpointing: False
    gradient_checkpointing_kwargs:
      ## Activation Checkpointing
      activations_checkpoint_method: null # 'uniform', 'block'; not used with 'selective'
      # 'uniform' divides the total number of transformer layers and checkpoints the input activation of each chunk
      # 'block' checkpoints the specified number of layers per pipeline stage at the specified granularity
      activations_checkpoint_granularity: null # 'selective' or 'full'
      # 'full' will checkpoint the entire transformer layer and 'selective' only checkpoints memory intensive part of attention
      activations_checkpoint_num_layers: null # not used with 'selective'
    trust_remote_code: False
  actor:
    strategy: megatron  # This is for backward-compatibility
    ppo_mini_batch_size: 256
    ppo_micro_batch_size: null # will be deprecated, use ppo_micro_batch_size_per_gpu
    ppo_micro_batch_size_per_gpu: null
    use_dynamic_bsz: False
    ppo_max_token_len_per_gpu: 16384 # n * ${data.max_prompt_length} + ${data.max_response_length}
    use_torch_compile: True # False to disable torch compile
    # pg_losses2 = -advantages * torch.clamp(ratio, 1 - cliprange_low, 1 + cliprange_high)
    clip_ratio: 0.2 # default value if clip_ratio_low and clip_ratio_high are not specified
    clip_ratio_low: 0.2
    clip_ratio_high: 0.2
    clip_ratio_c: 3.0 # lower bound of the value for Dual-clip PPO from https://arxiv.org/pdf/1912.09729
    loss_agg_mode: "token-mean" # / "seq-mean-token-sum" / "seq-mean-token-mean"
    # NOTE: "token-mean" is the default behavior
    entropy_coeff: 0
    use_kl_loss: False # True for GRPO
    kl_loss_coef: 0.001 # for grpo
    kl_loss_type: low_var_kl # for grpo
    ppo_epochs: 1
    data_loader_seed: null
    shuffle: False
    policy_loss:   # policy loss config
      loss_mode: "vanilla" # Loss function mode: vanilla / clip-cov / kl-cov / gpg from https://arxiv.org/abs/2505.22617, 
      clip_cov_ratio: 0.0002 # Ratio of tokens to be clipped for clip-cov loss
      clip_cov_lb: 1.0 # Lower bound for clip-cov loss
      clip_cov_ub: 5.0 # Upper bound for clip-cov loss
      kl_cov_ratio: 0.0002 # Ratio of tokens to be applied kl penalty for kl-cov loss
      ppo_kl_coef: 0.1 # KL divergence penalty coefficient
    optim:
      optimizer: adam
      lr: 1e-6
      clip_grad: 1.0
      total_training_steps: -1  # must be override by program
      lr_warmup_init: 0.0  # initial learning rate for warmup, default to 0.0
      lr_warmup_steps: null # Prioritized. None, 0 or Negative values mean delegating to lr_warmup_steps_ratio.
      lr_warmup_steps_ratio: 0.  # the total steps will be injected during runtime
      lr_decay_steps: null
      lr_decay_style: constant # select from constant/linear/cosine/inverse_square_root
      min_lr: 0.0 # minimum learning rate, default to 0.0
      weight_decay: 0.01
      weight_decay_incr_style: constant # select from constant/linear/cosine
      lr_wsd_decay_style: exponential # select from constant/exponential/cosine
      lr_wsd_decay_steps: null
      use_checkpoint_opt_param_scheduler: False # use checkpoint optimizer parameter scheduler
    megatron:
      param_offload: False
      grad_offload: False
      optimizer_offload: False
      tensor_model_parallel_size: 1
      expert_model_parallel_size: 1
      expert_tensor_parallel_size: null
      pipeline_model_parallel_size: 1
      virtual_pipeline_model_parallel_size: null # change VPP interface for parallelism tests
      context_parallel_size: 1
      sequence_parallel: True
      use_distributed_optimizer: True
      use_dist_checkpointing: False
      dist_checkpointing_path: null
      seed: 42
      override_transformer_config: {} # additional transformer config like: num_layers_in_first(/last)_pipeline_stage
      use_mbridge: False
    profile: # profile the actor model in `update_policy` 
      use_profile: False # open it when you want to profile the actor model
      profile_ranks: null # list, you can specify the ranks to profile
      step_start: -1 # start step in update_policy
      step_end: -1 # end step
      save_path: null # the path to save the profile result
    load_weight: True
    checkpoint:
      async_save: False # save checkpoint asynchronously
      # What to include in saved checkpoints
      # with 'hf_model' you can save whole model as hf format, now only use sharded model checkpoint to save space
      save_contents: ['model', 'optimizer', 'extra']
      # For more flexibility, you can specify the contents to load from the checkpoint.
      load_contents: ${actor_rollout_ref.actor.checkpoint.save_contents}
    # Nsight system profiler configs
    profiler:
      # Required when using verl.utils.omega_conf_to_dataclass to instantiate dataclass configs in the entrypoint
      _target_: verl.utils.profiler.ProfilerConfig
      discrete: False
      all_ranks: False
      ranks: []
  ref:
    strategy: ${actor_rollout_ref.actor.strategy}
    use_torch_compile: ${actor_rollout_ref.actor.use_torch_compile}
    megatron:
      param_offload: False
      tensor_model_parallel_size: 1
      expert_model_parallel_size: 1
      expert_tensor_parallel_size: None
      pipeline_model_parallel_size: 1
      virtual_pipeline_model_parallel_size: null # change VPP interface for parallelism tests
      context_parallel_size: 1
      sequence_parallel: True
      use_distributed_optimizer: False
      use_dist_checkpointing: False
      dist_checkpointing_path: null
      seed: ${actor_rollout_ref.actor.megatron.seed}
      override_transformer_config: ${actor_rollout_ref.actor.megatron.override_transformer_config}
      use_mbridge: ${actor_rollout_ref.actor.megatron.use_mbridge}
    profile:
      use_profile: False
      profile_ranks: null
      step_start: -1
      step_end: -1
      save_path: null
    load_weight: True
    log_prob_micro_batch_size: null # will be deprecated, use log_prob_micro_batch_size_per_gpu
    log_prob_micro_batch_size_per_gpu: null
    log_prob_use_dynamic_bsz: ${actor_rollout_ref.actor.use_dynamic_bsz}
    log_prob_max_token_len_per_gpu: ${actor_rollout_ref.actor.ppo_max_token_len_per_gpu}
    # Nsight system profiler configs
    profiler:
      # Required when using verl.utils.omega_conf_to_dataclass to instantiate dataclass configs in the entrypoint
      _target_: verl.utils.profiler.ProfilerConfig
      discrete: False
      all_ranks: False
      ranks: []
  rollout:
    name: vllm
    mode: sync # sync: LLM, async: AsyncLLM
    temperature: 1.0
    top_k: -1 # 0 for hf rollout, -1 for vllm rollout
    top_p: 1
    prompt_length: ${data.max_prompt_length}  # for xperf_gpt
    response_length: ${data.max_response_length}
    # for vllm rollout
    dtype: bfloat16 # should align with FSDP
    gpu_memory_utilization: 0.5
    ignore_eos: False
    enforce_eager: True
    free_cache_engine: True
    load_format: dummy_megatron
    tensor_model_parallel_size: 1
    max_num_batched_tokens: 8192
    max_model_len: null
    max_num_seqs: 1024
    log_prob_micro_batch_size: null # will be deprecated, use log_prob_micro_batch_size_per_gpu
    log_prob_micro_batch_size_per_gpu: null
    log_prob_use_dynamic_bsz: ${actor_rollout_ref.actor.use_dynamic_bsz}
    log_prob_max_token_len_per_gpu: ${actor_rollout_ref.actor.ppo_max_token_len_per_gpu}
    disable_log_stats: True
    enable_chunked_prefill: False # could get higher throughput
    # for hf rollout
    do_sample: True
    layer_name_map:
      qkv_layer_name: qkv
      gate_proj_layer_name: gate_up
    # number of responses (i.e. num sample times)
    n: 1
    engine_kwargs: # inference engine parameters
      vllm:
        swap_space: null # null means "use the engine default value" (usually 4 GB), setting it to, e.g., 32 means 32 GB
        disable_mm_preprocessor_cache: False # whether to disable the preprocessor cache for multimodel models.
      sglang:
        attention_backend: null # null means use the engine default value, available options: flashinfer, triton, flashmla
    val_kwargs:
      # sampling parameters for validation
      top_k: -1 # 0 for hf rollout, -1 for vllm rollout
      top_p: 1.0
      temperature: 0
      n: 1
      do_sample: False # default eager for validation

    # Multi-turn interaction config for tools or chat.
    multi_turn:
      # set to True for multi-turn tool interaction tasks; should set rollout.name to sglang as well
      enable: False

      # null for no limit (default max_length // 3)
      max_assistant_turns: null

      # null for no tool
      tool_config_path: null

      # null for no limit (default max_length // 3)
      max_user_turns: null

      # max parallel call for tools in single turn
      max_parallel_calls: 1

      # max length of tool response
      max_tool_response_length: 256

      # truncate side of tool response: left, middle, right
      tool_response_truncate_side: middle

      # null for no interaction
      interaction_config_path: null

      # null for default callback
      completion_callback: null

      # - When set to True, the model's default chat template is used for multi-turn rollout, which typically matches production behavior.
      # - When set to False, the token ids recorded for training are used instead; unlike the default chat template, these always include the model's full output,
      #   which may contain additional content such as reasoning content. This maintains the consistency between training and rollout, but it will lead to longer prompts.
      use_inference_chat_template: False

      # Tokenization is performed turn by turn and the resulting token ids are concatenated to form the full conversation.
      # To ensure this matches the result of tokenizing the entire conversation at once, a sanity check is run at the end of each multi-turn rollout to compare the two sets of token ids.
      # Some models are known to produce different tokenization results when tokenizing turn by turn vs. all at once. aThis behavior has already been validated for them.
      # To reduce excessive warnings, you can turn off the sanity check for these models if you are using their default chat template:
      # Qwen/QwQ-32B, Qwen/Qwen3-xxB
      # - disable: disable tokenization sanity check
      # - strict: enable strict tokenization sanity check (default)
      # - ignore_strippable: ignore strippable tokens when checking tokenization sanity
      tokenization_sanity_check_mode: strict
  
      # Format of the multi-turn interaction. Options: hermes, llama3_json, ...
      format: hermes

    # [Experimental] agent loop based rollout configs
    agent:

      # Number of agent loop workers
      num_workers: 8

      custom_async_server:
        path: null
        name: null

    # support logging rollout prob for debugging purpose
    calculate_log_probs: False
    # Nsight system profiler configs
    profiler:
      # Required when using verl.utils.omega_conf_to_dataclass to instantiate dataclass configs in the entrypoint
      _target_: verl.utils.profiler.ProfilerConfig
      discrete: False
      all_ranks: False
      ranks: []

critic:
  rollout_n: ${actor_rollout_ref.rollout.n}
  strategy: ${actor_rollout_ref.actor.strategy}
  nccl_timeout: 600 # seconds, default is 10 minutes for torch, you can set it to a larger value if you have long-running operations like 32B or 72B model using megatron
  optim:
    optimizer: adam
    lr: 1e-6
    clip_grad: 1.0
    total_training_steps: -1  # must be override by program
    lr_warmup_init: 0.0  # initial learning rate for warmup, default to 0.0
    lr_warmup_steps: null # Prioritized. None, 0 or Negative values mean delegating to lr_warmup_steps_ratio.
    lr_warmup_steps_ratio: 0.  # the total steps will be injected during runtime
    lr_decay_steps: null
    lr_decay_style: linear # select from constant/linear/cosine/inverse_square_root
    min_lr: 0.0 # minimum learning rate, default to 0.0
    weight_decay: 0.01
    weight_decay_incr_style: constant # select from constant/linear/cosine
    lr_wsd_decay_style: exponential # select from constant/exponential/cosine
    lr_wsd_decay_steps: null
    use_checkpoint_opt_param_scheduler: False # use checkpoint optimizer parameter scheduler
  model:
    path: ~/models/deepseek-llm-7b-chat
    tokenizer_path: ${actor_rollout_ref.model.path}
    override_config:
      model_config: {}
      moe_config:
        freeze_moe_router: False
    external_lib: ${actor_rollout_ref.model.external_lib}
    trust_remote_code: False
    enable_gradient_checkpointing: False
    gradient_checkpointing_kwargs:
      ## Activation Checkpointing
      activations_checkpoint_method: null
      activations_checkpoint_granularity: null
      activations_checkpoint_num_layers: null
  megatron:
    param_offload: False
    grad_offload: False
    optimizer_offload: False
    tensor_model_parallel_size: 1
    expert_model_parallel_size: 1
    expert_tensor_parallel_size: null
    pipeline_model_parallel_size: 1
    virtual_pipeline_model_parallel_size: null # change VPP interface for parallelism tests
    context_parallel_size: 1
    sequence_parallel: True
    use_distributed_optimizer: True
    use_dist_checkpointing: False
    dist_checkpointing_path: null
    seed: ${actor_rollout_ref.actor.megatron.seed}
    override_transformer_config: ${actor_rollout_ref.actor.megatron.override_transformer_config}
    use_mbridge: ${actor_rollout_ref.actor.megatron.use_mbridge}
  load_weight: True
  ppo_mini_batch_size: ${actor_rollout_ref.actor.ppo_mini_batch_size}
  ppo_micro_batch_size: null # will be deprecated, use ppo_micro_batch_size_per_gpu
  ppo_micro_batch_size_per_gpu: null
  use_dynamic_bsz: ${actor_rollout_ref.actor.use_dynamic_bsz}
  ppo_max_token_len_per_gpu: 32768 # (${actor_rollout_ref.actor.ppo_max_token_len_per_gpu}) * 2
  forward_max_token_len_per_gpu: ${critic.ppo_max_token_len_per_gpu}
  ppo_epochs: ${actor_rollout_ref.actor.ppo_epochs}
  data_loader_seed: ${actor_rollout_ref.actor.data_loader_seed}
  shuffle: ${actor_rollout_ref.actor.shuffle}
  cliprange_value: 0.5
  kl_ctrl:
    type: fixed
    kl_coef: 0.001
  loss_agg_mode: ${actor_rollout_ref.actor.loss_agg_mode}
  checkpoint:
    async_save: False # save checkpoint asynchronously
    # What to include in saved checkpoints
    # with 'hf_model' you can save whole model as hf format, now only use sharded model checkpoint to save space
    save_contents: ['model', 'optimizer', 'extra']
    load_contents: ${critic.checkpoint.save_contents}
  # Nsight system profiler configs
  profiler:
    # Required when using verl.utils.omega_conf_to_dataclass to instantiate dataclass configs in the entrypoint
    _target_: verl.utils.profiler.ProfilerConfig
    discrete: False
    all_ranks: False
    ranks: []
reward_model:
  enable: False
  strategy: ${actor_rollout_ref.actor.strategy}
  nccl_timeout: 600 # seconds, default is 10 minutes for torch, you can set it to a larger value if you have long-running operations like 32B or 72B model using megatron
  megatron:
    param_offload: False
    tensor_model_parallel_size: 1
    expert_model_parallel_size: 1
    expert_tensor_parallel_size: null
    pipeline_model_parallel_size: 1
    virtual_pipeline_model_parallel_size: null # change VPP interface for parallelism tests
    context_parallel_size: 1
    sequence_parallel: True
    use_distributed_optimizer: False
    use_dist_checkpointing: False
    dist_checkpointing_path: null
    seed: ${actor_rollout_ref.actor.megatron.seed}
    override_transformer_config: {}
    use_mbridge: ${actor_rollout_ref.actor.megatron.use_mbridge}
  model:
    input_tokenizer: ${actor_rollout_ref.model.path}  # set this to null if the chat template is identical
    path: ~/models/FsfairX-LLaMA3-RM-v0.1
    trust_remote_code: False
    external_lib: ${actor_rollout_ref.model.external_lib}
  load_weight: True
  micro_batch_size: null # will be deprecated, use micro_batch_size_per_gpu
  micro_batch_size_per_gpu: null
  use_dynamic_bsz: ${critic.use_dynamic_bsz}
  forward_max_token_len_per_gpu: ${critic.forward_max_token_len_per_gpu}
  max_length: null
  reward_manager: naive
  launch_reward_fn_async: False # custom reward function executed async on CPU, during log_prob
  sandbox_fusion:
    url: null # faas url to run code in cloud sandbox
    max_concurrent: 64 # max concurrent requests to sandbox
    memory_limit_mb: 1024 # Max memory limit for each sandbox process in MB
  # Nsight system profiler configs
  profiler:
    # Required when using verl.utils.omega_conf_to_dataclass to instantiate dataclass configs in the entrypoint
    _target_: verl.utils.profiler.ProfilerConfig
    discrete: False
    all_ranks: False
    ranks: []

custom_reward_function:
  path: null
  name: compute_score

algorithm:
  # Required when using verl.utils.omega_conf_to_dataclass to instantiate dataclass configs in the entrypoint
  _target_: verl.trainer.config.AlgoConfig
  gamma: 1.0
  lam: 1.0
  adv_estimator: gae
  norm_adv_by_std_in_grpo: True
  use_kl_in_reward: False
  kl_penalty: kl  # how to estimate kl divergence
  kl_ctrl:
    # Required when using verl.utils.omega_conf_to_dataclass to instantiate dataclass configs in the entrypoint
    _target_: verl.trainer.config.KLControlConfig
    type: fixed
    kl_coef: 0.001
    horizon: 10000
    target_kl: 0.1
  use_pf_ppo: False
  pf_ppo:
    # Required when using verl.utils.omega_conf_to_dataclass to instantiate dataclass configs in the entrypoint
    _target_: verl.trainer.config.PFPPOConfig
    reweight_method: pow  # ["pow", "max_min", "max_random"]
    weight_pow: 2.0

trainer:
  balance_batch: True
  total_epochs: 30
  total_training_steps: null
  profile_steps: null # [1,2,5] or [] or null
  project_name: verl_examples
  experiment_name: gsm8k
  logger: ['console', 'wandb']
  log_val_generations: 0
  nnodes: 1
  n_gpus_per_node: 8
  save_freq: -1
  esi_redundant_time: 0
  
  # auto: find the last ckpt to resume. If can't find, start from scratch
  resume_mode: auto # or disable or resume_path if resume_from_path is set
  resume_from_path: null
  del_local_ckpt_after_load: False
  val_before_train: True
  test_freq: -1
  critic_warmup: 0
  default_hdfs_dir: null
  default_local_dir: checkpoints/${trainer.project_name}/${trainer.experiment_name}
  max_actor_ckpt_to_keep: null
  max_critic_ckpt_to_keep: null
  # The timeout for ray worker group to wait for the register center to be ready
  ray_wait_register_center_timeout: 300
  device: cuda
  # see ppo_trainer.yaml for more details
  controller_nsight_options:
    trace: "cuda,nvtx,cublas,ucx"
    cuda-memory-usage: "true"
    cuda-graph-trace: "graph"
  worker_nsight_options:
    trace: "cuda,nvtx,cublas,ucx"
    cuda-memory-usage: "true"
    cuda-graph-trace: "graph"
    capture-range: "cudaProfilerApi"
    capture-range-end: null
    kill: none

ray_init:
  num_cpus: null # `None` means using all CPUs, which might cause hang if limited in systems like SLURM. Please set to a number allowed then.
  timeline_json_file: null<|MERGE_RESOLUTION|>--- conflicted
+++ resolved
@@ -19,14 +19,11 @@
   custom_cls:
       path: null
       name: null
-<<<<<<< HEAD
-  return_multi_modal_inputs: True
-=======
   sampler:
     class_path: null
     class_name: null
   dataloader_num_workers: 8
->>>>>>> dbd4ff18
+  return_multi_modal_inputs: True
 
 actor_rollout_ref:
   hybrid_engine: True
