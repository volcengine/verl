# specify the default per-component configs
defaults:
  # <folder_name>@<field_name>.<field_name>: <yaml_file_name>
  # actor_rollout_ref.actor: trainer/config/actor/megatron_actor.yaml
  - actor@actor_rollout_ref.actor: megatron_actor
  # data: trainer/config/data/legacy_data.yaml
  - data@data: legacy_data
  # load the reference default config, then apply the fields in the current yaml
  # Reference model config.
  # Reference model will be enabled when actor.use_kl_loss or/and algorithm.use_kl_in_reward is/are True.
  - ref@actor_rollout_ref.ref: megatron_ref
  # Rollout model config.
  - rollout@actor_rollout_ref.rollout: rollout
  # Model config.
  - model@actor_rollout_ref.model: hf_model
  # Critic model config.
  - critic@critic: megatron_critic
  # Reward model config.
  - reward_model@reward_model: megatron_reward_model
  # Rollout correction config.
  - algorithm@algorithm.rollout_correction: rollout_correction
  - _self_

actor_rollout_ref:
  hybrid_engine: True

  nccl_timeout: 600 # seconds, default is 10 minutes for torch, you can set it to a larger value if you have long-running operations like 32B or 72B model using megatron

  model:
    override_config:
      model_config: {}
      moe_config:
        freeze_moe_router: False

<<<<<<< HEAD
    use_fused_kernels: False # Whether to use custom fused kernels (PostProcessing, for memory efficiency)

    trust_remote_code: False

    # Whether to remove padding tokens in inputs during training
    use_remove_padding: false

    # LoRA (Low-Rank Adaptation) configuration for parameter-efficient fine-tuning
    lora:
      # LoRA rank (dimension of adaptation matrices). Set to 0 to disable LoRA
      rank: 0  # typical values: 8, 16, 32, 64
      
      # LoRA alpha (scaling parameter, typically 2x rank)
      alpha: 16
      
      # LoRA dropout rate
      dropout: 0.0
      
      # LoRA type: "lora", "canonical_lora", or "dora"
      type: lora
      
      # Target modules to apply LoRA to under megatron context
      # For fused LoRA (default): ["linear_qkv", "linear_proj", "linear_fc1", "linear_fc2"]
      # For canonical LoRA: ["linear_q", "linear_k", "linear_v", "linear_proj", "linear_fc1_up", "linear_fc1_gate", "linear_fc2"]
      target_modules:
        - linear_qkv
        - linear_proj
        - linear_fc1
        - linear_fc2
      
      # Exclude modules from apply LoRA to under megatron context
      exclude_modules: []

      # Path to pre-trained LoRA adapter weights (null to train from scratch)
      adapter_path: null

=======
>>>>>>> 3f17e34f
  rollout:
    quantization: null

    layer_name_map:
      qkv_layer_name: qkv
      gate_proj_layer_name: gate_up

custom_reward_function:
  path: null
  name: compute_score

algorithm:
  # Required when using verl.utils.omega_conf_to_dataclass to instantiate dataclass configs
  _target_: verl.trainer.config.AlgoConfig
  gamma: 1.0
  lam: 1.0
  adv_estimator: gae
  norm_adv_by_std_in_grpo: True
  use_kl_in_reward: False
  kl_penalty: kl # how to estimate kl divergence
  kl_ctrl:
    # Required when using verl.utils.omega_conf_to_dataclass to instantiate dataclass configs
    _target_: verl.trainer.config.KLControlConfig
    type: fixed
    kl_coef: 0.001
    horizon: 10000
    target_kl: 0.1
  use_pf_ppo: False
  pf_ppo:
    reweight_method: pow # ["pow", "max_min", "max_random"]
    weight_pow: 2.0

trainer:
  balance_batch: True
  total_epochs: 30
  total_training_steps: null
  project_name: verl_examples
  experiment_name: gsm8k
  logger: ["console", "wandb"]
  log_val_generations: 0
  nnodes: 1
  n_gpus_per_node: 8
  save_freq: -1
  esi_redundant_time: 0

  # auto: find the last ckpt to resume. If can't find, start from scratch
  resume_mode: auto # or disable or resume_path if resume_from_path is set
  resume_from_path: null
  del_local_ckpt_after_load: False
  val_before_train: True
  test_freq: -1
  critic_warmup: 0
  default_hdfs_dir: null
  default_local_dir: checkpoints/${trainer.project_name}/${trainer.experiment_name}
  max_actor_ckpt_to_keep: null
  max_critic_ckpt_to_keep: null
  # The timeout for ray worker group to wait for the register center to be ready
  ray_wait_register_center_timeout: 300
  device: cuda
  # Directory for logging rollout data; no dump if null
  rollout_data_dir: null

  # whether to use legacy worker implementation
  #  mode: "auto", "enable", or "disable"
  use_legacy_worker_impl: auto

global_profiler:
  _target_: verl.utils.profiler.ProfilerConfig
  tool: null # choose between nsys, npu, torch, torch_memory
  steps: null # profile steps
  profile_continuous_steps: False
  save_path: "outputs/profile" # profiler saving path
  # Specific tool configs, can use +profiler.tool_config.[tool].xxx to config
  global_tool_config:
    # nsys config
    nsys:
      # True for each task has its own database, False for all tasks in one training step share one database.
      discrete: False

      # controller Nvidia Nsight Systems Options. Must set when profile_steps is not None.
      ## reference https://docs.nvidia.com/nsight-systems/UserGuide/index.html
      ## reference https://docs.ray.io/en/latest/ray-observability/user-guides/profiling.html
      controller_nsight_options:
        # Select the API(s) to be traced.
        trace: "cuda,nvtx,cublas,ucx"

        # Track the GPU memory usage by CUDA kernels. Must be string type "true" or "false".
        cuda-memory-usage: "true"

        # CUDA graphs will be traced as a whole
        cuda-graph-trace: "graph"

      # worker Nvidia Nsight Systems Options. Must set when profile_steps is not None.
      worker_nsight_options:
        # Select the API(s) to be traced.
        trace: "cuda,nvtx,cublas,ucx"

        # Track the GPU memory usage by CUDA kernels. Must be string type "true" or "false".
        cuda-memory-usage: "true"

        # CUDA graphs will be traced as a whole
        cuda-graph-trace: "graph"

        # Profiling only in a range of torch.cuda.profiler.start and stop. Do not change this config.
        capture-range: "cudaProfilerApi"

        # Specify the desired behavior when a capture range ends.
        # In verl we need the torch.cuda.profiler.start/stop pair to repeats n times.
        # valid values are "repeat-shutdown:n" or null.
        # For normal whole step profiling, n = len(profile_steps);
        # but for discrete profiling, n = len(profile_steps) * Number(subtasks).
        # Or you can just leave it null and the program will use n = len(profile_steps) * 6;
        capture-range-end: null

        # Send signal to the target application's process group. We let the program to exit by itself.
        kill: none

    # enable memory visualization for debugging memory usage
    torch_memory:
      #  Maximum number of allocation entries to record
      trace_alloc_max_entries: 100_000
      # The depth of the call stack to capture for each allocation
      stack_depth: 32
      # 'alloc': records only allocation events || 'state': records memory state changes || 'all': records both.
      context: "all"
      # 'python': records Python stacks || 'cpp': records C++ stacks (available in some versions) || 'all': records both.
      stacks: "all"
      # devices, record_context etc.
      kw_args: {}

# configs for TransferQueue
transfer_queue:
  # Whether to enable transfer queue
  enable: False

ray_kwargs:
  ray_init:
    num_cpus: null # `None` means using all CPUs, which might cause hang if limited in systems like SLURM. Please set to a number allowed then.
  timeline_json_file: null<|MERGE_RESOLUTION|>--- conflicted
+++ resolved
@@ -32,7 +32,6 @@
       moe_config:
         freeze_moe_router: False
 
-<<<<<<< HEAD
     use_fused_kernels: False # Whether to use custom fused kernels (PostProcessing, for memory efficiency)
 
     trust_remote_code: False
@@ -69,8 +68,6 @@
       # Path to pre-trained LoRA adapter weights (null to train from scratch)
       adapter_path: null
 
-=======
->>>>>>> 3f17e34f
   rollout:
     quantization: null
 
