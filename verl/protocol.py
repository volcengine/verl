--- conflicted
+++ resolved
@@ -34,11 +34,7 @@
 from tensordict import TensorDict
 from torch.utils.data import DataLoader
 
-<<<<<<< HEAD
-from verl.utils.device import get_torch_device
-=======
 from verl.utils.device import get_device_id, get_torch_device
->>>>>>> 5d54876b
 from verl.utils.py_functional import union_two_dict
 from verl.utils.torch_functional import allgather_dict_tensors
 
@@ -761,7 +757,6 @@
             meta_info=self.meta_info,
         )
 
-<<<<<<< HEAD
     @staticmethod
     def split(data_proto: "DataProto", filter_mask) -> tuple["DataProto", "DataProto"]:
         """
@@ -789,7 +784,7 @@
         second_proto = data_proto.select_idxs(inverse_mask)
 
         return first_proto, second_proto
-=======
+
     def unfold_column_chunks(self, n_split: int, split_keys: Optional[List[str]] = None):
         """Split along the second dim into `n_split`, unfold it to the first dim (batch dim)
         Useful in passing grouped tensors that doesn't want to be shuffled in dataset.
@@ -870,7 +865,6 @@
             non_tensor_batch=repeated_non_tensor_batch,
             meta_info=self.meta_info,
         )
->>>>>>> 5d54876b
 
 
 @dataclass
