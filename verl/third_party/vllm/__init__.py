# Copyright 2024 Bytedance Ltd. and/or its affiliates
#
# Licensed under the Apache License, Version 2.0 (the "License");
# you may not use this file except in compliance with the License.
# You may obtain a copy of the License at
#
#     http://www.apache.org/licenses/LICENSE-2.0
#
# Unless required by applicable law or agreed to in writing, software
# distributed under the License is distributed on an "AS IS" BASIS,
# WITHOUT WARRANTIES OR CONDITIONS OF ANY KIND, either express or implied.
# See the License for the specific language governing permissions and
# limitations under the License.

from importlib.metadata import version, PackageNotFoundError
from packaging import version as vs
from verl.utils.import_utils import is_sglang_available


def get_version(pkg):
    try:
        return version(pkg)
    except PackageNotFoundError:
        return None


package_name = 'vllm'
package_version = get_version(package_name)
vllm_version = None

if package_version == '0.3.1':
    vllm_version = '0.3.1'
    from .vllm_v_0_3_1.llm import LLM
    from .vllm_v_0_3_1.llm import LLMEngine
    from .vllm_v_0_3_1 import parallel_state
elif package_version == '0.4.2':
    vllm_version = '0.4.2'
    from .vllm_v_0_4_2.llm import LLM
    from .vllm_v_0_4_2.llm import LLMEngine
    from .vllm_v_0_4_2 import parallel_state
elif package_version == '0.5.4':
    vllm_version = '0.5.4'
    from .vllm_v_0_5_4.llm import LLM
    from .vllm_v_0_5_4.llm import LLMEngine
    from .vllm_v_0_5_4 import parallel_state
elif package_version == '0.6.3':
    vllm_version = '0.6.3'
    from .vllm_v_0_6_3.llm import LLM
    from .vllm_v_0_6_3.llm import LLMEngine
    from .vllm_v_0_6_3 import parallel_state
elif package_version == '0.6.3+rocm624':
    vllm_version = '0.6.3'
    from .vllm_v_0_6_3.llm import LLM
    from .vllm_v_0_6_3.llm import LLMEngine
    from .vllm_v_0_6_3 import parallel_state
<<<<<<< HEAD
elif vs.parse(package_version) >= vs.parse('0.6.6.post2.dev252+g8027a724'):
=======
elif vs.parse(package_version) >= vs.parse('0.7.0'):
>>>>>>> 44a65f95
    # From 0.6.6.post2 on, vllm supports SPMD inference
    # See https://github.com/vllm-project/vllm/pull/12071

    from vllm import LLM
    from vllm.distributed import parallel_state
else:
    if not is_sglang_available():
        raise ValueError(
            f'vllm version {package_version} not supported and SGLang also not Found. Currently supported vllm versions are 0.3.1, 0.4.2, 0.5.4, 0.6.3 and 0.7.0+'
        )<|MERGE_RESOLUTION|>--- conflicted
+++ resolved
@@ -53,11 +53,7 @@
     from .vllm_v_0_6_3.llm import LLM
     from .vllm_v_0_6_3.llm import LLMEngine
     from .vllm_v_0_6_3 import parallel_state
-<<<<<<< HEAD
-elif vs.parse(package_version) >= vs.parse('0.6.6.post2.dev252+g8027a724'):
-=======
 elif vs.parse(package_version) >= vs.parse('0.7.0'):
->>>>>>> 44a65f95
     # From 0.6.6.post2 on, vllm supports SPMD inference
     # See https://github.com/vllm-project/vllm/pull/12071
 
