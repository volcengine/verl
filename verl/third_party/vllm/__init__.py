# Copyright 2024 Bytedance Ltd. and/or its affiliates
#
# Licensed under the Apache License, Version 2.0 (the "License");
# you may not use this file except in compliance with the License.
# You may obtain a copy of the License at
#
#     http://www.apache.org/licenses/LICENSE-2.0
#
# Unless required by applicable law or agreed to in writing, software
# distributed under the License is distributed on an "AS IS" BASIS,
# WITHOUT WARRANTIES OR CONDITIONS OF ANY KIND, either express or implied.
# See the License for the specific language governing permissions and
# limitations under the License.

from importlib.metadata import version, PackageNotFoundError
from packaging import version as vs


def get_version(pkg):
    try:
        return version(pkg)
    except PackageNotFoundError:
        return None


package_name = 'vllm'
package_version = get_version(package_name)
vllm_version = None

if package_version == '0.3.1':
    vllm_version = '0.3.1'
    from .vllm_v_0_3_1.llm import LLM
    from .vllm_v_0_3_1.llm import LLMEngine
    from .vllm_v_0_3_1 import parallel_state
elif package_version == '0.4.2':
    vllm_version = '0.4.2'
    from .vllm_v_0_4_2.llm import LLM
    from .vllm_v_0_4_2.llm import LLMEngine
    from .vllm_v_0_4_2 import parallel_state
elif package_version == '0.5.4':
    vllm_version = '0.5.4'
    from .vllm_v_0_5_4.llm import LLM
    from .vllm_v_0_5_4.llm import LLMEngine
    from .vllm_v_0_5_4 import parallel_state
elif package_version == '0.6.3':
    vllm_version = '0.6.3'
    from .vllm_v_0_6_3.llm import LLM
    from .vllm_v_0_6_3.llm import LLMEngine
    from .vllm_v_0_6_3 import parallel_state
elif vs.parse(package_version) >= vs.parse('0.6.6.post2.dev252+g8027a724'):
    # From 0.6.6.post2 on, vllm supports SPMD inference
    # See https://github.com/vllm-project/vllm/pull/12071

    from vllm import LLM
    from vllm.distributed import parallel_state
    from .vllm_spmd.dtensor_weight_loaders import load_dtensor_weights
else:
<<<<<<< HEAD
    vllm_version = '0.6.3'
    from .vllm_v_0_6_3.llm import LLM
    from .vllm_v_0_6_3.llm import LLMEngine
    from .vllm_v_0_6_3 import parallel_state
=======
    raise ValueError(
        f'vllm version {package_version} not supported. Currently supported versions are 0.3.1, 0.4.2, 0.5.4, 0.6.3 and 0.7.0+'
    )
>>>>>>> 0c32cf78
<|MERGE_RESOLUTION|>--- conflicted
+++ resolved
@@ -55,13 +55,6 @@
     from vllm.distributed import parallel_state
     from .vllm_spmd.dtensor_weight_loaders import load_dtensor_weights
 else:
-<<<<<<< HEAD
-    vllm_version = '0.6.3'
-    from .vllm_v_0_6_3.llm import LLM
-    from .vllm_v_0_6_3.llm import LLMEngine
-    from .vllm_v_0_6_3 import parallel_state
-=======
     raise ValueError(
         f'vllm version {package_version} not supported. Currently supported versions are 0.3.1, 0.4.2, 0.5.4, 0.6.3 and 0.7.0+'
-    )
->>>>>>> 0c32cf78
+    )