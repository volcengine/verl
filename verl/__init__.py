# Copyright 2024 Bytedance Ltd. and/or its affiliates
#
# Licensed under the Apache License, Version 2.0 (the "License");
# you may not use this file except in compliance with the License.
# You may obtain a copy of the License at
#
#     http://www.apache.org/licenses/LICENSE-2.0
#
# Unless required by applicable law or agreed to in writing, software
# distributed under the License is distributed on an "AS IS" BASIS,
# WITHOUT WARRANTIES OR CONDITIONS OF ANY KIND, either express or implied.
# See the License for the specific language governing permissions and
# limitations under the License.

import logging
import os

import pkg_resources
from packaging.version import parse as parse_version
from pkg_resources import DistributionNotFound

from .protocol import DataProto
from .utils.device import is_npu_available
from .utils.logging_utils import set_basic_config

version_folder = os.path.dirname(os.path.join(os.path.abspath(__file__)))

with open(os.path.join(version_folder, "version/version")) as f:
    __version__ = f.read().strip()


set_basic_config(level=logging.WARNING)


__all__ = ["DataProto", "__version__"]

if os.getenv("VERL_USE_MODELSCOPE", "False").lower() == "true":
    import importlib

    if importlib.util.find_spec("modelscope") is None:
        raise ImportError("You are using the modelscope hub, please install modelscope by `pip install modelscope -U`")
    # Patch hub to download models from modelscope to speed up.
    from modelscope.utils.hf_util import patch_hub

    patch_hub()

if is_npu_available:
<<<<<<< HEAD
    from .models.transformers import npu_patch
    package_name = 'transformers'
    required_version_spec = '4.52.4'
=======
    package_name = "transformers"
    required_version_spec = "4.51.0"
>>>>>>> fe8bb0d2
    try:
        installed_version = pkg_resources.get_distribution(package_name).version
        installed = parse_version(installed_version)
        required = parse_version(required_version_spec)

        if not installed >= required:
            raise ValueError(f"{package_name} version >= {required_version_spec} is required on ASCEND NPU, current version is {installed}.")
    except DistributionNotFound as e:
        raise ImportError(f"package {package_name} is not installed, please run pip install {package_name}=={required_version_spec}") from e<|MERGE_RESOLUTION|>--- conflicted
+++ resolved
@@ -45,14 +45,9 @@
     patch_hub()
 
 if is_npu_available:
-<<<<<<< HEAD
     from .models.transformers import npu_patch
     package_name = 'transformers'
     required_version_spec = '4.52.4'
-=======
-    package_name = "transformers"
-    required_version_spec = "4.51.0"
->>>>>>> fe8bb0d2
     try:
         installed_version = pkg_resources.get_distribution(package_name).version
         installed = parse_version(installed_version)
