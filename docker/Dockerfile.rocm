--- conflicted
+++ resolved
@@ -31,11 +31,7 @@
 COPY . .
 
 # Install dependencies
-<<<<<<< HEAD
-RUN pip install "tensordict==0.6.2" --no-deps && \
-=======
 RUN pip install "tensordict==0.6,2" --no-deps && \
->>>>>>> 2bd291e5
     pip install accelerate \
     codetiming \
     datasets \
