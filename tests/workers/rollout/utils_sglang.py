--- conflicted
+++ resolved
@@ -120,11 +120,7 @@
     return tokenizer.batch_decode(response)
 
 
-<<<<<<< HEAD
-def get_rollout_config(max_response_length, max_prompt_length, dtype, tensor_parallel_size, tool_config_path: str | None = None):
-=======
 def get_rollout_config(max_response_length, max_prompt_length, dtype, tensor_parallel_size, tool_config_path):
->>>>>>> de553a2e
     sampling_params = dict(
         n=1,
         temperature=0,
@@ -156,11 +152,7 @@
                 "max_turns": 4,
                 "enable": True,
                 "tool_config_path": tool_config_path,
-<<<<<<< HEAD
-                "format": "qwen",
-=======
                 "format": "chatml",
->>>>>>> de553a2e
             },
             "max_model_len": None,
             **sampling_params,
