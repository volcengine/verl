# Copyright 2024 Bytedance Ltd. and/or its affiliates
#
# Licensed under the Apache License, Version 2.0 (the "License");
# you may not use this file except in compliance with the License.
# You may obtain a copy of the License at
#
#     http://www.apache.org/licenses/LICENSE-2.0
#
# Unless required by applicable law or agreed to in writing, software
# distributed under the License is distributed on an "AS IS" BASIS,
# WITHOUT WARRANTIES OR CONDITIONS OF ANY KIND, either express or implied.
# See the License for the specific language governing permissions and
# limitations under the License.

import os
import unittest

from hydra import compose, initialize_config_dir
from hydra.core.global_hydra import GlobalHydra
from omegaconf import OmegaConf


class TestConfigComparison(unittest.TestCase):
    """Test that current configs match their legacy counterparts exactly."""

    def _compare_configs_recursively(self, current_config, legacy_config, path="", legacy_allow_missing=True):
        """Recursively compare two OmegaConf configs and assert they are identical.

        Args:
            legacy_allow_missing (bool): sometimes the legacy megatron config contains fewer keys and
              we allow that to happen
        """
        if isinstance(current_config, dict) and isinstance(legacy_config, dict):
            current_keys = set(current_config.keys())
            legacy_keys = set(legacy_config.keys())

            missing_in_current = legacy_keys - current_keys
            missing_in_legacy = current_keys - legacy_keys

            if missing_in_current:
                self.fail(f"Keys missing in current config at {path}: {missing_in_current}")
            if missing_in_legacy:
                # if the legacy
                msg = f"Keys missing in legacy config at {path}: {missing_in_legacy}"
                if legacy_allow_missing:
                    print(msg)
                else:
                    self.fail(msg)

            for key in current_keys:
                current_path = f"{path}.{key}" if path else key
                if key in legacy_config:
                    self._compare_configs_recursively(current_config[key], legacy_config[key], current_path)
        elif isinstance(current_config, list) and isinstance(legacy_config, list):
            self.assertEqual(
                len(current_config),
                len(legacy_config),
                f"List lengths differ at {path}: current={len(current_config)}, legacy={len(legacy_config)}",
            )
<<<<<<< HEAD
            for i, (current_item, legacy_item) in enumerate(zip(current_config, legacy_config, strict=True)):
                self._compare_configs_recursively(
                    current_item, legacy_item, f"{path}[{i}]", legacy_allow_missing=legacy_allow_missing
                )
=======
            for i, (current_item, legacy_item) in enumerate(zip(current_config, legacy_config)):
                self._compare_configs_recursively(current_item, legacy_item, f"{path}[{i}]")
>>>>>>> fc8acdc6
        else:
            self.assertEqual(
                current_config,
                legacy_config,
                f"Values differ at {path}: current={current_config}, legacy={legacy_config}",
            )

    def test_ppo_trainer_config_matches_legacy(self):
        """Test that ppo_trainer.yaml matches legacy_ppo_trainer.yaml exactly."""
        import os

        from hydra import compose, initialize_config_dir
        from hydra.core.global_hydra import GlobalHydra

        GlobalHydra.instance().clear()

        try:
            with initialize_config_dir(config_dir=os.path.abspath("verl/trainer/config")):
                current_config = compose(config_name="ppo_trainer")

            legacy_config = OmegaConf.load("tests/trainer/config/legacy_ppo_trainer.yaml")
            current_dict = OmegaConf.to_container(current_config, resolve=True)
            legacy_dict = OmegaConf.to_container(legacy_config, resolve=True)

            if "defaults" in current_dict:
                del current_dict["defaults"]

            self._compare_configs_recursively(current_dict, legacy_dict)
        finally:
            GlobalHydra.instance().clear()

    def test_ppo_megatron_trainer_config_matches_legacy(self):
        """Test that ppo_megatron_trainer.yaml matches legacy_ppo_megatron_trainer.yaml exactly."""

        GlobalHydra.instance().clear()

        try:
            with initialize_config_dir(config_dir=os.path.abspath("verl/trainer/config")):
                current_config = compose(config_name="ppo_megatron_trainer")

            legacy_config = OmegaConf.load("tests/trainer/config/legacy_ppo_megatron_trainer.yaml")
            current_dict = OmegaConf.to_container(current_config, resolve=True)
            legacy_dict = OmegaConf.to_container(legacy_config, resolve=True)

            if "defaults" in current_dict:
                del current_dict["defaults"]

            self._compare_configs_recursively(current_dict, legacy_dict, legacy_allow_missing=True)
        finally:
            GlobalHydra.instance().clear()

    def test_load_component(self):
        """Test that ppo_megatron_trainer.yaml matches legacy_ppo_megatron_trainer.yaml exactly."""

        GlobalHydra.instance().clear()
        configs_to_load = [
            ("verl/trainer/config/actor", "dp_actor"),
            ("verl/trainer/config/actor", "megatron_actor"),
            ("verl/trainer/config/ref", "dp_ref"),
            ("verl/trainer/config/ref", "megatron_ref"),
            ("verl/trainer/config/rollout", "rollout"),
        ]
        for config_dir, config_file in configs_to_load:
            try:
                with initialize_config_dir(config_dir=os.path.abspath(config_dir)):
                    compose(config_name=config_file)
            finally:
                GlobalHydra.instance().clear()


if __name__ == "__main__":
    unittest.main()<|MERGE_RESOLUTION|>--- conflicted
+++ resolved
@@ -57,15 +57,8 @@
                 len(legacy_config),
                 f"List lengths differ at {path}: current={len(current_config)}, legacy={len(legacy_config)}",
             )
-<<<<<<< HEAD
             for i, (current_item, legacy_item) in enumerate(zip(current_config, legacy_config, strict=True)):
-                self._compare_configs_recursively(
-                    current_item, legacy_item, f"{path}[{i}]", legacy_allow_missing=legacy_allow_missing
-                )
-=======
-            for i, (current_item, legacy_item) in enumerate(zip(current_config, legacy_config)):
                 self._compare_configs_recursively(current_item, legacy_item, f"{path}[{i}]")
->>>>>>> fc8acdc6
         else:
             self.assertEqual(
                 current_config,
