--- conflicted
+++ resolved
@@ -1,4 +1,7 @@
-<<<<<<< HEAD
+### What does this PR do?
+
+> Add **concise** overview of what this PR aims to achieve or accomplish. Reference related github issues and PRs if that help review.
+
 ### Checklist Before Starting
 
 - [ ] Search for similar PRs. Paste at least one query link here: ...
@@ -8,20 +11,6 @@
   - `{type}` is in `feat`, `fix`, `refactor`, `chore`, `test`
   - If this PR breaks any API (CLI arguments, config, function signature, etc.), add `[BREAKING]` to the beginning of the title.
   - Example: `[BREAKING][fsdp, megatron] feat: dynamic batching`
-
-=======
->>>>>>> 0fd4d0ff
-### What does this PR do?
-
-> Add **concise** overview of what this PR aims to achieve or accomplish. Reference related github issues and PRs if that help review.
-
-### Checklist Before Describing the Details
-
-- [ ] Searched for similar PR(s).
-- [ ] PR title is in the format of: `[modules] type: Title`
-  - modules are in `fsdp, megatron, sglang, vllm, rollout, trainer, ci, training_utils, recipe, hardware, deployment, ray, worker, single_controller, misc, perf, model, algo, env, tool, ckpt, doc, data, cfg`
-  - type is in `feat, fix, refactor, chore, test`
-  - multiple modules are seperated by `,` or space, such as `[megatron, fsdp, doc] feat: xxx`
 
 ### Test
 
@@ -49,15 +38,7 @@
 > Please check all the following items before requesting a review, otherwise the reviewer might deprioritize this PR for review.
 
 - [ ] Read the [Contribute Guide](https://github.com/volcengine/verl?tab=readme-ov-file#contribution-guide).
-<<<<<<< HEAD
-- [ ] Apply [pre-commit checks](https://github.com/volcengine/verl?tab=readme-ov-file#code-linting-and-formatting).
+- [ ] Apply [pre-commit checks](https://github.com/volcengine/verl?tab=readme-ov-file#code-linting-and-formatting). Use `pre-commit install` or `pre-commit run --show-diff-on-failure --color=always --all-files`.
 - [ ] Add / Update [the documentation](https://github.com/volcengine/verl/tree/main/docs).
 - [ ] Add unit or end-to-end test(s) to [the CI workflow](https://github.com/volcengine/verl/tree/main/.github/workflows) to cover all the code. If not feasible, explain why: ...
-- [ ] Once your PR is ready for CI, send a message in [the `ci-request` channel](https://verl-project.slack.com/archives/C091TCESWB1) in [the `verl` Slack workspace](https://join.slack.com/t/verl-project/shared_invite/zt-3855yhg8g-CTkqXu~hKojPCmo7k_yXTQ).
-=======
-- [ ] Apply [pre-commit checks](https://github.com/volcengine/verl?tab=readme-ov-file#code-linting-and-formatting): `pre-commit run --show-diff-on-failure --color=always --all-files`
-- [ ] Add `[BREAKING]` to the PR title `description` if it breaks any API.
-- [ ] Update the documentation about your changes in the [docs](https://github.com/volcengine/verl/tree/main/docs).
-- [ ] New CI unit test(s) are added to cover the code path.
-- [ ] Rely on existing unit tests on CI that covers the code path.
->>>>>>> 0fd4d0ff
+- [ ] Once your PR is ready for CI, send a message in [the `ci-request` channel](https://verl-project.slack.com/archives/C091TCESWB1) in [the `verl` Slack workspace](https://join.slack.com/t/verl-project/shared_invite/zt-3855yhg8g-CTkqXu~hKojPCmo7k_yXTQ).