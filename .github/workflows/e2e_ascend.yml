# # Tests layout

# Each folder under tests/ corresponds to a test category for a sub-namespace in verl. For instance:
# - `tests/trainer` for testing functionality related to `verl/trainer`
# - `tests/models` for testing functionality related to `verl/models`
# - ...

# There are a few folders with `special_` prefix, created for special purposes:
# - `special_distributed`: unit tests that must run with multiple GPUs
# - `special_e2e`: end-to-end tests with training/generation scripts
# - `special_npu`: tests for NPUs
# - `special_sanity`: a suite of quick sanity tests
# - `special_standalone`: a set of test that are designed to run in dedicated environments

# Accelerators for tests 
# - By default tests are run with GPU available, except for the ones under `special_npu`, and any test script whose name ends with `on_cpu.py`.
# - For test scripts with `on_cpu.py` name suffix would be tested on CPU resources in linux environment.

# # Workflow layout

# All CI tests are configured by yaml files in `.github/workflows/`. Here's an overview of all test configs:
# 1. A list of always triggered CPU sanity tests: `check-pr-title.yml`, `secrets_scan.yml`, `check-pr-title,yml`, `pre-commit.yml`, `doc.yml`
# 2. Some heavy multi-GPU unit tests, such as `model.yml`, `vllm.yml`, `sgl.yml`
# 3. End-to-end tests: `e2e_*.yml`
# 4. Unit tests
#   - `cpu_unit_tests.yml`, run pytest on all scripts with file name pattern `tests/**/test_*_on_cpu.py`
#   - `gpu_unit_tests.yml`, run pytest on all scripts with file without the `on_cpu.py` suffix.
#   - Since cpu/gpu unit tests by default runs all tests under `tests`, please make sure tests are manually excluded in them when
#     - new workflow yaml is added to `.github/workflows`
#     - new tests are added to workflow mentioned in 2.


name: e2e_ascend

on:
  # Trigger the workflow on push or pull request,
  # but only for the main branch
  push:
    branches:
      - main
      - v0.*
  pull_request:
    branches:
      - main
    paths:
      - ".github/workflows/e2e_ascend.yml"
      - "**/*.py"
      - "docs/ascend_tutorial/**"
      - "examples/**"
      - "recipe/**"
      - "tests/special_npu/**"
      - "tests/special_sanity/**"
      - "verl/**"
      - "pyproject.toml"
      - "requirements-npu.txt"
      - "setup.py"

# Cancel jobs on the same ref if a new one is triggered
concurrency:
  group: ${{ github.workflow }}-${{ github.ref }}
  cancel-in-progress: ${{ github.ref != 'refs/heads/main' }}

permissions:
  contents: read

jobs:
  test:
    if: github.repository_owner == 'volcengine'
    name: verl Ascend test (self-host)
    runs-on: [self-hosted, npu-0]
    timeout-minutes: 40 # Increase this timeout value as needed
    container:
<<<<<<< HEAD
      image: crispig/verl_npu:cann8.1rc1-py3.10-torch2.5.1-vllm-ascend0.7.3.post1-mindspeed0121-250731
=======
      image: quay.io/ascend/verl:verl-8.3.rc1-910b-ubuntu22.04-py3.11-latest
>>>>>>> d951de46
      volumes:
        - /usr/local/dcmi:/usr/local/dcmi
        - /usr/local/bin/npu-smi:/usr/local/bin/npu-smi
        - /usr/local/Ascend/driver/lib64/:/usr/local/Ascend/driver/lib64/
        - /usr/local/Ascend/driver/version.info:/usr/local/Ascend/driver/version.info
        - /etc/ascend_install.info:/etc/ascend_install.info
        - /data00/dataset:/github/home/dataset
        - /data00/models:/github/home/models
        # Use self-host cache speed up pip and model download
        # - /home/action/actions-runner/_work/cache:/github/home/.cache/
      options: >-
        --device /dev/davinci0
        --device /dev/davinci_manager
        --device /dev/devmm_svm
        --device /dev/hisi_hdc
        --network host
        --privileged
        --shm-size 16g
    env: 
      HTTP_PROXY: ${{ secrets.PROXY_HTTP }}
      HTTPS_PROXY: ${{ secrets.PROXY_HTTPS }}
      NO_PROXY: "localhost,127.0.0.1,hf-mirror.com"
      HF_ENDPOINT: "https://hf-mirror.com"
      HF_HUB_ENABLE_HF_TRANSFER: "0" # This is more stable
    steps:
      - name: Check npu and CANN info
        run: |
          cat /usr/local/Ascend/ascend-toolkit/latest/"$(uname -i)"-linux/ascend_toolkit_install.info
          npu-smi info
      - name: Checkout volcengine/verl repo
        uses: actions/checkout@v4
        with:
          fetch-depth: 0
          clean: true
      - name: Install the current repository
        run: |
          pip3 install hf_transfer peft
          pip3 install -r requirements-npu.txt
          pip install -e .
      - name: Install torchvision
        run: |
          pip install torchvision==0.20.1+cpu --index-url https://download.pytorch.org/whl/cpu
      - name: Uninstall Triton
        run: |
          pip uninstall -y triton
      - name: Preprocess gsm8k dataset
        run: |
          python examples/data_preprocess/gsm8k.py --local_dataset_path ${HOME}/dataset/openai/gsm8k
      - name: Preprocess geo3k dataset
        run: |
          python examples/data_preprocess/geo3k.py --local_dataset_path ${HOME}/dataset/hiyouga/geometry3k
      - name: Running gsm8k e2e qwen3 training tests with PPO on ASCEND NPU
        run: |
          ray stop --force
          bash tests/special_npu/run_qwen3_06b_ppo.sh
          rm -rf $HOME/ckpts
      - name: Running gsm8k e2e training tests with peft sft on ASCEND NPU
        run: |
          ray stop --force
          bash tests/special_npu/run_qwen2_5_05b_sft_peft_sp2.sh
          rm -rf $HOME/ckpts
      - name: Running gsm8k e2e training tests with GRPO on ASCEND NPU
        run: |
          ray stop --force
          bash tests/special_npu/run_qwen2_5_05b_grpo.sh
          rm -rf $HOME/ckpts
      - name: Running geo3k e2e training tests with GRPO on ASCEND NPU
        run: |
          ray stop --force
          bash tests/special_npu/run_qwen2_5_vl_3b_npu.sh
          rm -rf $HOME/ckpts
      - name: Running gsm8k e2e training tests with DAPO on ASCEND NPU
        run: |
          ray stop --force
          bash tests/special_npu/run_qwen2_5_05b_dapo.sh
          rm -rf $HOME/ckpts
      - name: Running gsm8k e2e training tests with GRPO MindSpeed on ASCEND NPU
        run: |
          ray stop --force
          export PYTHONPATH=$PYTHONPATH:/Megatron-LM
          USE_DIST_CKPT=True bash tests/special_npu/run_qwen2_5_05b_grpo_mindspeed.sh
          rm -rf $HOME/dist_ckpt/qwen2_5_05b_grpo_mindspeed
          rm -rf $HOME/ckpts
      - name: Running NPU profiling unit tests
        run: |
          ray stop --force
          pytest -s -x tests/utils/test_special_mstx_profile.py<|MERGE_RESOLUTION|>--- conflicted
+++ resolved
@@ -70,11 +70,7 @@
     runs-on: [self-hosted, npu-0]
     timeout-minutes: 40 # Increase this timeout value as needed
     container:
-<<<<<<< HEAD
-      image: crispig/verl_npu:cann8.1rc1-py3.10-torch2.5.1-vllm-ascend0.7.3.post1-mindspeed0121-250731
-=======
       image: quay.io/ascend/verl:verl-8.3.rc1-910b-ubuntu22.04-py3.11-latest
->>>>>>> d951de46
       volumes:
         - /usr/local/dcmi:/usr/local/dcmi
         - /usr/local/bin/npu-smi:/usr/local/bin/npu-smi
