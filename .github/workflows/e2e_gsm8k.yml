name: e2e_gsm8k

on:
  # Trigger the workflow on push or pull request,
  # but only for the main branch
  push:
    branches:
      - main
      - v0.2.x
    paths:
      - "**/*.py"
      - .github/workflows/e2e_gsm8k.yml
  pull_request:
    branches:
      - main
      - v0.2.x
    paths:
      - "**/*.py"
      - "verl/trainer/config/*.yaml"
      - .github/workflows/e2e_gsm8k.yml
      - "tests/e2e/*.sh"

# Cancel jobs on the same ref if a new one is triggered
concurrency:
  group: ${{ github.workflow }}-${{ github.ref }}
  cancel-in-progress: ${{ github.ref != 'refs/heads/main' }}

# Declare permissions just read content.
permissions: 
  contents: read

jobs:
  e2e_gsm8k:
    runs-on: [self-hosted, l20-1]
    timeout-minutes: 40 # Increase this timeout value as needed
    env:
      HTTP_PROXY: ${{ secrets.PROXY_HTTP }}
      HTTPS_PROXY: ${{ secrets.PROXY_HTTPS }}
      NO_PROXY: "localhost,127.0.0.1"
      HF_HUB_ENABLE_HF_TRANSFER: 1
    container:
      image: verlai/verl:vemlp-th2.4.0-cu124-vllm0.6.3-ray2.10-te1.7-v0.0.3
      options: --gpus all --shm-size=10g
    steps:
      - uses: actions/checkout@11bd71901bbe5b1630ceea73d27597364c9af683 # v4.2.2
        with:
            fetch-depth: 0
      - name: Install the current repository
        run: |
          pip3 install hf_transfer
          pip3 install -e .[test,gpu]
      - name: Prepare gsm8k dataset
        run: |
          ray stop --force
          python3 examples/data_preprocess/gsm8k.py
      - name: Running gsm8k e2e training tests on 8 L20 GPUs with rmpad using function rm and save ckpt
        run: |
          ray stop --force
          bash tests/e2e/run_qwen_gsm8k_function_rm.sh
      - name: Running gsm8k e2e without rmpad using function rm and load ckpt from previous step
        run: |
          ray stop --force
          bash tests/e2e/run_qwen_gsm8k_function_rm_no_rmpad.sh
          rm -rf ~/ckpt/*
      - name: Running gsm8k e2e training tests on 8 L20 GPUs with rmpad using function rm (GRPO)
        run: |
          ray stop --force
          bash tests/e2e/run_qwen_gsm8k_function_rm_grpo.sh
      - name: Running gsm8k e2e training tests on 8 L20 GPUs with rmpad using function rm (ReMax)
        run: |
          ray stop --force
          bash tests/e2e/run_qwen_gsm8k_function_rm_remax.sh
      - name: Running gsm8k e2e with rmpad using model rm
        run: |
          ray stop --force
          bash tests/e2e/run_qwen_gsm8k_model_rm.sh
      - name: Running gsm8k e2e without rmpad using model rm
        run: |
          ray stop --force
          bash tests/e2e/run_qwen_gsm8k_model_rm_no_rmpad.sh
      - name: Running gsm8k e2e with rmpad using model rm and ulysses sp=2
        run: |
          ray stop --force
          bash tests/e2e/run_qwen_gsm8k_model_rm_ulysses.sh
      - name: Running gsm8k e2e with rmpad using model rm and dynamic batch size
        run: |
          ray stop --force
          bash tests/e2e/run_qwen_gsm8k_model_rm_seq_balance.sh
      - name: Running gsm8k e2e with rmpad using model rm with Liger Kernel enabled
        run: |
          ray stop --force
          bash tests/e2e/run_qwen_gsm8k_model_rm_liger_kernel.sh
<<<<<<< HEAD
=======
      - name: Running gsm8k e2e training tests on 8 L20 GPUs with rmpad using customized reward function
        run: |
          ray stop --force
          bash tests/e2e/run_qwen_gsm8k_custom_function_rm.sh
>>>>>>> 872022d0
<|MERGE_RESOLUTION|>--- conflicted
+++ resolved
@@ -90,10 +90,7 @@
         run: |
           ray stop --force
           bash tests/e2e/run_qwen_gsm8k_model_rm_liger_kernel.sh
-<<<<<<< HEAD
-=======
       - name: Running gsm8k e2e training tests on 8 L20 GPUs with rmpad using customized reward function
         run: |
           ray stop --force
           bash tests/e2e/run_qwen_gsm8k_custom_function_rm.sh
->>>>>>> 872022d0
