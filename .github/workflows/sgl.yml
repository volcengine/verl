--- conflicted
+++ resolved
@@ -130,18 +130,13 @@
       - name: Test the latest SGLang Rollout async with mcp search tool
         run: |
           cd tests/workers/rollout
-<<<<<<< HEAD
           pytest -s test_sglang_async_rollout_search_mcp_tools.py
       - name: Test the latest SGLang Rollout async with sandbox mcp tool
         run: |
           cd tests/workers/rollout
           pytest -s test_sglang_async_rollout_sandbox_mcp_tools.py
       # Note(haibin.lin): for any new test, please update gpu_unit_tests.yaml to avoid repeated tests
-=======
-          pytest -s test_sglang_async_rollout_mcp_tools.py
-      # Note(haibin.lin): for any new test, please update gpu_unit_tests.yaml to avoid repeated tests
       - name: Test the latest SGLang Rollout async with multimodal delta
         run: |
           cd tests/workers/rollout
-          pytest -s test_sglang_async_rollout_multimodal_delta.py
->>>>>>> 715724c8
+          pytest -s test_sglang_async_rollout_multimodal_delta.py