name: e2e_ppo_trainer

on:
  # Trigger the workflow on push or pull request,
  # but only for the main branch
  push:
    branches:
      - main
      - v0.*
  pull_request:
    branches:
      - main
      - v0.*
    paths:
      - "**/*.py"
      # Other entrypoints
      - "!examples/**"
      - "!tests/**"
      - "!verl/trainer/main_*.py"
      - "!verl/trainer/fsdp_sft_trainer.py"
      # Recipes
      - "!recipe/**"
      # Megatron
      - "!verl/workers/**/megatron_*.py"
      # Entrypoints
      - ".github/workflows/e2e_ppo_trainer.yml"
      - "examples/data_preprocess/gsm8k.py"
      - "examples/data_preprocess/geo3k.py"
      - "tests/e2e/ppo_trainer"
      - "verl/trainer/main_ppo.py"
      - "verl/trainer/config/ppo_trainer.yaml"

# Cancel jobs on the same ref if a new one is triggered
concurrency:
  group: ${{ github.workflow }}-${{ github.ref }}
  cancel-in-progress: ${{ github.ref != 'refs/heads/main' }}

# Declare permissions just read content.
permissions:
  contents: read

jobs:
  pre_commit_for_ppo:
    runs-on: ubuntu-latest
    strategy:
      matrix:
        python-version: ["3.12"]
    steps:
      - uses: actions/checkout@11bd71901bbe5b1630ceea73d27597364c9af683 # v4.2.2
      - name: Set up Python ${{ matrix.python-version }}
        uses: actions/setup-python@0b93645e9fea7318ecaed2b359559ac225c90a2b # v5.3.0
        with:
          python-version: ${{ matrix.python-version }}
      - name: Set ruff --output-format=github
        run: |
          sed -i 's/--output-format=full/--output-format=github/' .pre-commit-config.yaml
          git add .pre-commit-config.yaml
      - uses: pre-commit/action@v3.0.1
        with:
          extra_args: "" # Overriding default "--all-files"

  e2e_ppo_trainer_vllm:
    runs-on: [L20x8]
    timeout-minutes: 40 # Increase this timeout value as needed
    env:
      HTTP_PROXY: ${{ secrets.PROXY_HTTP }}
      HTTPS_PROXY: ${{ secrets.PROXY_HTTPS }}
      NO_PROXY: "localhost,127.0.0.1,hf-mirror.com"
      HF_ENDPOINT: "https://hf-mirror.com"
      HF_HUB_ENABLE_HF_TRANSFER: "0" # This is more stable
    container:
      image: whatcanyousee/verl:ngc-cu124-vllm0.8.5-sglang0.4.6-mcore0.12.0-te2.3
      options: --gpus all --shm-size=10g
    steps:
      - uses: actions/checkout@11bd71901bbe5b1630ceea73d27597364c9af683 # v4.2.2
        with:
          fetch-depth: 0
      - name: Install the current repository
        run: |
          pip3 install --no-deps -e .[test,vllm]
      - name: Prepare GSM8K dataset
        run: |
          ray stop --force
          python3 examples/data_preprocess/gsm8k.py
      # Function RM
      - name: Running GSM8K E2E training tests on 8 L20 GPUs with rmpad using function rm with validation and saving (FSDP_SIZE=8)
        run: |
          ray stop --force
          VAL_BEFORE_TRAIN=True TEST_FREQ=1 SAVE_FREQ=1 SAVE_HF_MODEL=True VERL_EXP_NAME="qwen2.5-0.5b-function-reward-minimal-fsdp8" bash tests/e2e/ppo_trainer/run_function_reward.sh
      - name: Running GSM8K E2E training tests on 8 L20 GPUs with rmpad using function rm after resuming
        run: |
          ray stop --force
          RESUME_MODE=auto VERL_EXP_NAME="qwen2.5-0.5b-function-reward-minimal-fsdp8" bash tests/e2e/ppo_trainer/run_function_reward.sh
      - name: Test merging FSDP checkpoints (Qwen Actor) 
        run: |
          exp_name="qwen2.5-0.5b-function-reward-minimal-fsdp8"
          python scripts/model_merger.py test --backend fsdp --local_dir checkpoints/verl-test/${exp_name}/global_step_1/actor --test_hf_dir checkpoints/verl-test/${exp_name}/global_step_1/actor/huggingface
      - name: Running GSM8K E2E training tests on 8 L20 GPUs with rmpad using function rm with validation and saving (DDP_SIZE=2, FSDP_SIZE=4)
        run: |
          ray stop --force
          VAL_BEFORE_TRAIN=True TEST_FREQ=1 SAVE_FREQ=1 SAVE_HF_MODEL=True FSDP_SIZE=4 VERL_EXP_NAME="qwen2.5-0.5b-function-reward-minimal-ddp2-fsdp4" bash tests/e2e/ppo_trainer/run_function_reward.sh
      - name: Test merging DDP+FSDP checkpoints (Qwen Actor) 
        run: |
          exp_name="qwen2.5-0.5b-function-reward-minimal-ddp2-fsdp4"
          python scripts/model_merger.py test --backend fsdp --local_dir checkpoints/verl-test/${exp_name}/global_step_1/actor --test_hf_dir checkpoints/verl-test/${exp_name}/global_step_1/actor/huggingface
      - name: Running GSM8K E2E without rmpad using function rm
        run: |
          ray stop --force
          RM_PAD=False bash tests/e2e/ppo_trainer/run_function_reward.sh
      - name: Running GSM8K E2E training tests on 8 L20 GPUs with rmpad using function rm (GRPO)
        run: |
          ray stop --force
          ADV_ESTIMATOR=grpo USE_KL=True bash tests/e2e/ppo_trainer/run_function_reward.sh
      - name: Running GSM8K E2E training tests on 8 L20 GPUs with rmpad using function rm (ReMax)
        run: |
          ray stop --force
          ADV_ESTIMATOR=remax USE_KL=True bash tests/e2e/ppo_trainer/run_function_reward.sh
      - name: Running GSM8K E2E training tests on 8 L20 GPUs with rmpad using customized reward function
        run: |
          ray stop --force
          CUSTOM_REWARD_FN=True bash tests/e2e/ppo_trainer/run_function_reward.sh
      - name: Running GSM8K E2E training tests on 8 L20 GPUs with rmpad using function rm with in-reward kl and kl loss
        run: |
          ray stop --force
          USE_KL=True bash tests/e2e/ppo_trainer/run_function_reward.sh
      # Model RM
      - name: Running GRPO GSM8K E2E training tests with FSDP on 8 L20 GPUs (DeepSeek)
        run: |
          ray stop --force
          MODEL_ID=deepseek-ai/deepseek-coder-1.3b-instruct bash tests/e2e/ppo_trainer/run_function_reward.sh
      - name: Running GSM8K E2E with rmpad using model rm
        run: |
          ray stop --force
          bash tests/e2e/ppo_trainer/run_model_reward.sh
      - name: Running GSM8K E2E without rmpad using model rm
        run: |
          ray stop --force
          RM_PAD=False bash tests/e2e/ppo_trainer/run_model_reward.sh
      - name: Running GSM8K E2E with rmpad using model rm and ulysses sp=2
        run: |
          ray stop --force
          SP_SIZE=2 bash tests/e2e/ppo_trainer/run_model_reward.sh
      - name: Running GSM8K E2E with rmpad using model rm and dynamic batch size
        run: |
          ray stop --force
          SEQ_BALANCE=True bash tests/e2e/ppo_trainer/run_model_reward.sh
      - name: Running GSM8K E2E with rmpad using model rm with Liger Kernel enabled
        run: |
          ray stop --force
          LIGER=True bash tests/e2e/ppo_trainer/run_model_reward.sh

  e2e_ppo_trainer_vllm_vlm:
    runs-on: [L20x8]
    needs: pre_commit_for_ppo
    timeout-minutes: 40 # Increase this timeout value as needed
    env:
      HTTP_PROXY: ${{ secrets.PROXY_HTTP }}
      HTTPS_PROXY: ${{ secrets.PROXY_HTTPS }}
      NO_PROXY: "localhost,127.0.0.1,hf-mirror.com"
      HF_ENDPOINT: "https://hf-mirror.com"
      HF_HUB_ENABLE_HF_TRANSFER: "0" # This is more stable
    container:
      image: hiyouga/verl:ngc-th2.6.0-cu126-vllm0.8.3-flashinfer0.2.2-cxx11abi0
      options: --gpus all --shm-size=50g # Visual dataloader requires large memory
    steps:
      - uses: actions/checkout@11bd71901bbe5b1630ceea73d27597364c9af683 # v4.2.2
        with:
          fetch-depth: 0
      - name: Install the current repository
        run: |
          pip3 install -e .[test,geo,vllm]
      # Geo3k
      - name: Prepare Geo3k dataset
        run: |
          ray stop --force
          python3 examples/data_preprocess/geo3k.py
      - name: Running Geo3k VLM E2E training tests on 8 L20 GPUs with rmpad using function rm
        run: |
          ray stop --force
          TRAIN_FILES=$HOME/data/geo3k/train.parquet VAL_FILES=$HOME/data/geo3k/test.parquet \
            MAX_PROMPT_LEN=1536 MAX_RESPONSE_LEN=1536 \
            MODEL_ID=Qwen/Qwen2-VL-2B-Instruct \
            ADV_ESTIMATOR=grpo RM_PAD=True USE_KL=True ENABLE_CHUNKED_PREFILL=False \
            bash tests/e2e/ppo_trainer/run_function_reward.sh

  e2e_ppo_trainer_sglang:
    runs-on: [L20x8]
    needs: pre_commit_for_ppo
    timeout-minutes: 40 # Increase this timeout value as needed
    env:
      HTTP_PROXY: ${{ secrets.PROXY_HTTP }}
      HTTPS_PROXY: ${{ secrets.PROXY_HTTPS }}
      NO_PROXY: "localhost,127.0.0.1,hf-mirror.com"
      HF_ENDPOINT: "https://hf-mirror.com"
      HF_HUB_ENABLE_HF_TRANSFER: "0" # This is more stable
    container:
      image: ocss884/verl-sglang:ngc-th2.6.0-cu126-sglang0.4.6.post4
      options: --gpus all --shm-size=10g
    steps:
      - uses: actions/checkout@11bd71901bbe5b1630ceea73d27597364c9af683 # v4.2.2
        with:
          fetch-depth: 0
      - name: Install the current repository
        run: |
          pip3 install -e .[test,gpu,sglang] --no-deps
      - name: Prepare gsm8k dataset
        run: |
          ray stop --force
          python3 examples/data_preprocess/gsm8k.py
      - name: Running GSM8K E2E training tests on 8 L20 GPUs with rmpad using function rm and save ckpt
        run: |
          ray stop --force
          ENGINE=sglang bash tests/e2e/ppo_trainer/run_function_reward.sh

  e2e_ppo_trainer_sglang_multiturn_with_tool:
    runs-on: [L20x8]
    needs: pre_commit_for_ppo
    timeout-minutes: 40 # Increase this timeout value as needed
    env:
      HTTP_PROXY: ${{ secrets.PROXY_HTTP }}
      HTTPS_PROXY: ${{ secrets.PROXY_HTTPS }}
      NO_PROXY: "localhost,127.0.0.1,hf-mirror.com"
      HF_ENDPOINT: "https://hf-mirror.com"
      HF_HUB_ENABLE_HF_TRANSFER: "0" # This is more stable
    container:
      image: ocss884/verl-sglang:ngc-th2.6.0-cu126-sglang0.4.6.post4
      options: --gpus all --shm-size=10g
    steps:
      - uses: actions/checkout@11bd71901bbe5b1630ceea73d27597364c9af683 # v4.2.2
        with:
          fetch-depth: 0
      - name: Install the current repository
        run: |
          pip3 install -e .[test,gpu,sglang] --no-deps
      - name: Prepare gsm8k dataset with tool
        run: |
          ray stop --force
          python3 examples/data_preprocess/gsm8k_multiturn_w_tool.py --local_dir $HOME/data/gsm8k_verl_sgl_multi_turn_preprocessed
      - name: Running GSM8K with tool E2E training tests on 8 L20 GPUs with rmpad using function rm and save ckpt with sglang
        run: |
          ray stop --force
          bash tests/e2e/run_gsm8k_fsdp_sgl_multiturn_w_tool.sh
      - name: Running GSM8K with tool E2E training tests with FSDP2
        run: |
          ray stop --force
          FSDP_STRATEGY=fsdp2 bash tests/e2e/run_gsm8k_fsdp_sgl_multiturn_w_tool.sh

  e2e_ppo_trainer_sglang_vlm:
    runs-on: [L20x8]
    needs: pre_commit_for_ppo
    timeout-minutes: 40 # Increase this timeout value as needed
    env:
      HTTP_PROXY: ${{ secrets.PROXY_HTTP }}
      HTTPS_PROXY: ${{ secrets.PROXY_HTTPS }}
      NO_PROXY: "localhost,127.0.0.1,hf-mirror.com"
      HF_ENDPOINT: "https://hf-mirror.com"
      HF_HUB_ENABLE_HF_TRANSFER: "0" # This is more stable
    container:
      image: ocss884/verl-sglang:ngc-th2.6.0-cu126-sglang0.4.6.post4
      options: --gpus all --shm-size=50g # Visual dataloader requires large memory
    steps:
      - uses: actions/checkout@11bd71901bbe5b1630ceea73d27597364c9af683 # v4.2.2
        with:
          fetch-depth: 0
      - name: Install the current repository
        run: |
          pip3 install -e .[test,geo,gpu,sglang]
      # Geo3k
      - name: Prepare Geo3k dataset
        run: |
          ray stop --force
          python3 examples/data_preprocess/geo3k.py
      - name: Running Geo3k VLM E2E training tests on 8 L20 GPUs with rmpad using function rm
        run: |
          ray stop --force
<<<<<<< HEAD
          bash tests/e2e/run_gsm8k_fsdp_sgl_multiturn_w_tool.sh
      - name: Running GSM8K with tool E2E training tests with FSDP2
        run: |
          ray stop --force
          FSDP_STRATEGY=fsdp2 bash tests/e2e/run_gsm8k_fsdp_sgl_multiturn_w_tool.sh
=======
          TRAIN_FILES=$HOME/data/geo3k/train.parquet VAL_FILES=$HOME/data/geo3k/test.parquet \
            MAX_PROMPT_LEN=1536 MAX_RESPONSE_LEN=1536 \
            MODEL_ID=Qwen/Qwen2-VL-2B-Instruct \
            ADV_ESTIMATOR=grpo RM_PAD=True USE_KL=True ENABLE_CHUNKED_PREFILL=False \
            ENGINE=sglang GPU_MEMORY_UTILIZATION=0.6 ACTOR_FSDP_PARAM_OFFLOAD=True \
            ACTOR_FSDP_OPTIMIZER_OFFLOAD=True REF_FSDP_PARAM_OFFLOAD=True \
            bash tests/e2e/ppo_trainer/run_function_reward.sh
>>>>>>> c649aeb5

  e2e_ppo_trainer_fused_kernels_vllm:
    runs-on: [L20x8]
    needs: pre_commit_for_ppo
    timeout-minutes: 40 # Increase this timeout value as needed
    env:
      HTTP_PROXY: ${{ secrets.PROXY_HTTP }}
      HTTPS_PROXY: ${{ secrets.PROXY_HTTPS }}
      NO_PROXY: "localhost,127.0.0.1,hf-mirror.com"
      HF_ENDPOINT: "https://hf-mirror.com"
      HF_HUB_ENABLE_HF_TRANSFER: "0" # This is more stable
    container:
      image: hiyouga/verl:ngc-th2.6.0-cu126-vllm0.8.3-flashinfer0.2.2-cxx11abi0
      options: --gpus all --shm-size=50g # Visual dataloader requires large memory
    steps:
      - uses: actions/checkout@11bd71901bbe5b1630ceea73d27597364c9af683 # v4.2.2
        with:
          fetch-depth: 0
      - name: Install the current repository
        run: |
          pip3 install -e .[test,geo,vllm]
      # Geo3k
      - name: Prepare Geo3k dataset
        run: |
          ray stop --force
          python3 examples/data_preprocess/geo3k.py
      - name: Running Geo3k VLM E2E with rmpad using fused kernel (Qwen2.5-VL)
        run: |
          ray stop --force
          FUSED_KERNELS=True TRAIN_FILES=$HOME/data/geo3k/train.parquet VAL_FILES=$HOME/data/geo3k/test.parquet \
            MAX_PROMPT_LEN=1536 MAX_RESPONSE_LEN=1536 \
            MODEL_ID=Qwen/Qwen2.5-VL-3B-Instruct \
            ADV_ESTIMATOR=grpo RM_PAD=True USE_KL=True ENABLE_CHUNKED_PREFILL=False \
            GPU_MEMORY_UTILIZATION=0.6 ACTOR_FSDP_PARAM_OFFLOAD=True \
            ACTOR_FSDP_OPTIMIZER_OFFLOAD=True REF_FSDP_PARAM_OFFLOAD=True \
            bash tests/e2e/ppo_trainer/run_function_reward.sh

  e2e_ppo_trainer_fused_kernels_sglang:
    runs-on: [L20x8]
    needs: pre_commit_for_ppo
    timeout-minutes: 40 # Increase this timeout value as needed
    env:
      HTTP_PROXY: ${{ secrets.PROXY_HTTP }}
      HTTPS_PROXY: ${{ secrets.PROXY_HTTPS }}
      NO_PROXY: "localhost,127.0.0.1,hf-mirror.com"
      HF_ENDPOINT: "https://hf-mirror.com"
      HF_HUB_ENABLE_HF_TRANSFER: "0" # This is more stable
    container:
      image: ocss884/verl-sglang:ngc-th2.6.0-cu126-sglang0.4.6.post4
      options: --gpus all --shm-size=50g # Visual dataloader requires large memory
    steps:
      - uses: actions/checkout@11bd71901bbe5b1630ceea73d27597364c9af683 # v4.2.2
        with:
          fetch-depth: 0
      - name: Install the current repository
        run: |
          pip3 install -e .[test,geo,gpu,sglang]
      - name: Prepare Geo3k dataset
        run: |
          ray stop --force
          python3 examples/data_preprocess/geo3k.py
      - name: Running Geo3k VLM E2E with rmpad using fused kernel (Qwen2.5-VL)
        run: |
          ray stop --force
          FUSED_KERNELS=True TRAIN_FILES=$HOME/data/geo3k/train.parquet VAL_FILES=$HOME/data/geo3k/test.parquet \
            MAX_PROMPT_LEN=1536 MAX_RESPONSE_LEN=1536 \
            MODEL_ID=Qwen/Qwen2.5-VL-3B-Instruct \
            ADV_ESTIMATOR=grpo RM_PAD=True USE_KL=True ENABLE_CHUNKED_PREFILL=False \
            ENGINE=sglang GPU_MEMORY_UTILIZATION=0.6 ACTOR_FSDP_PARAM_OFFLOAD=True \
            ACTOR_FSDP_OPTIMIZER_OFFLOAD=True REF_FSDP_PARAM_OFFLOAD=True \
            bash tests/e2e/ppo_trainer/run_function_reward.sh

  e2e_ppo_trainer_fused_kernels_vllm:
    runs-on: [L20x8]
    needs: pre_commit_for_ppo
    timeout-minutes: 40 # Increase this timeout value as needed
    env:
      HTTP_PROXY: ${{ secrets.PROXY_HTTP }}
      HTTPS_PROXY: ${{ secrets.PROXY_HTTPS }}
      NO_PROXY: "localhost,127.0.0.1,hf-mirror.com"
      HF_ENDPOINT: "https://hf-mirror.com"
      HF_HUB_ENABLE_HF_TRANSFER: "0" # This is more stable
    container:
      image: hiyouga/verl:ngc-th2.6.0-cu126-vllm0.8.3-flashinfer0.2.2-cxx11abi0
      options: --gpus all --shm-size=50g # Visual dataloader requires large memory
    steps:
      - uses: actions/checkout@11bd71901bbe5b1630ceea73d27597364c9af683 # v4.2.2
        with:
          fetch-depth: 0
      - name: Install the current repository
        run: |
          pip3 install -e .[test,geo,vllm]
      # Geo3k
      - name: Prepare Geo3k dataset
        run: |
          ray stop --force
          python3 examples/data_preprocess/geo3k.py
      - name: Running Geo3k VLM E2E with rmpad using fused kernel (Qwen2.5-VL)
        run: |
          ray stop --force
          FUSED_KERNELS=True TRAIN_FILES=$HOME/data/geo3k/train.parquet VAL_FILES=$HOME/data/geo3k/test.parquet \
            MAX_PROMPT_LEN=1536 MAX_RESPONSE_LEN=1536 \
            MODEL_ID=Qwen/Qwen2.5-VL-3B-Instruct \
            ADV_ESTIMATOR=grpo RM_PAD=True USE_KL=True ENABLE_CHUNKED_PREFILL=False \
            GPU_MEMORY_UTILIZATION=0.6 ACTOR_FSDP_PARAM_OFFLOAD=True \
            ACTOR_FSDP_OPTIMIZER_OFFLOAD=True REF_FSDP_PARAM_OFFLOAD=True \
            bash tests/e2e/ppo_trainer/run_function_reward.sh

  e2e_ppo_trainer_fused_kernels_sglang:
    runs-on: [L20x8]
    needs: pre_commit_for_ppo
    timeout-minutes: 40 # Increase this timeout value as needed
    env:
      HTTP_PROXY: ${{ secrets.PROXY_HTTP }}
      HTTPS_PROXY: ${{ secrets.PROXY_HTTPS }}
      NO_PROXY: "localhost,127.0.0.1,hf-mirror.com"
      HF_ENDPOINT: "https://hf-mirror.com"
      HF_HUB_ENABLE_HF_TRANSFER: "0" # This is more stable
    container:
      image: ocss884/verl-sglang:ngc-th2.6.0-cu126-sglang0.4.6.post4
      options: --gpus all --shm-size=50g # Visual dataloader requires large memory
    steps:
      - uses: actions/checkout@11bd71901bbe5b1630ceea73d27597364c9af683 # v4.2.2
        with:
          fetch-depth: 0
      - name: Install the current repository
        run: |
          pip3 install -e .[test,geo,gpu,sglang]
      - name: Prepare Geo3k dataset
        run: |
          ray stop --force
          python3 examples/data_preprocess/geo3k.py
      - name: Running Geo3k VLM E2E with rmpad using fused kernel (Qwen2.5-VL)
        run: |
          ray stop --force
          FUSED_KERNELS=True TRAIN_FILES=$HOME/data/geo3k/train.parquet VAL_FILES=$HOME/data/geo3k/test.parquet \
            MAX_PROMPT_LEN=1536 MAX_RESPONSE_LEN=1536 \
            MODEL_ID=Qwen/Qwen2.5-VL-3B-Instruct \
            ADV_ESTIMATOR=grpo RM_PAD=True USE_KL=True ENABLE_CHUNKED_PREFILL=False \
            ENGINE=sglang GPU_MEMORY_UTILIZATION=0.6 ACTOR_FSDP_PARAM_OFFLOAD=True \
            ACTOR_FSDP_OPTIMIZER_OFFLOAD=True REF_FSDP_PARAM_OFFLOAD=True \
            bash tests/e2e/ppo_trainer/run_function_reward.sh<|MERGE_RESOLUTION|>--- conflicted
+++ resolved
@@ -273,13 +273,6 @@
       - name: Running Geo3k VLM E2E training tests on 8 L20 GPUs with rmpad using function rm
         run: |
           ray stop --force
-<<<<<<< HEAD
-          bash tests/e2e/run_gsm8k_fsdp_sgl_multiturn_w_tool.sh
-      - name: Running GSM8K with tool E2E training tests with FSDP2
-        run: |
-          ray stop --force
-          FSDP_STRATEGY=fsdp2 bash tests/e2e/run_gsm8k_fsdp_sgl_multiturn_w_tool.sh
-=======
           TRAIN_FILES=$HOME/data/geo3k/train.parquet VAL_FILES=$HOME/data/geo3k/test.parquet \
             MAX_PROMPT_LEN=1536 MAX_RESPONSE_LEN=1536 \
             MODEL_ID=Qwen/Qwen2-VL-2B-Instruct \
@@ -287,7 +280,6 @@
             ENGINE=sglang GPU_MEMORY_UTILIZATION=0.6 ACTOR_FSDP_PARAM_OFFLOAD=True \
             ACTOR_FSDP_OPTIMIZER_OFFLOAD=True REF_FSDP_PARAM_OFFLOAD=True \
             bash tests/e2e/ppo_trainer/run_function_reward.sh
->>>>>>> c649aeb5
 
   e2e_ppo_trainer_fused_kernels_vllm:
     runs-on: [L20x8]
@@ -358,75 +350,4 @@
             ADV_ESTIMATOR=grpo RM_PAD=True USE_KL=True ENABLE_CHUNKED_PREFILL=False \
             ENGINE=sglang GPU_MEMORY_UTILIZATION=0.6 ACTOR_FSDP_PARAM_OFFLOAD=True \
             ACTOR_FSDP_OPTIMIZER_OFFLOAD=True REF_FSDP_PARAM_OFFLOAD=True \
-            bash tests/e2e/ppo_trainer/run_function_reward.sh
-
-  e2e_ppo_trainer_fused_kernels_vllm:
-    runs-on: [L20x8]
-    needs: pre_commit_for_ppo
-    timeout-minutes: 40 # Increase this timeout value as needed
-    env:
-      HTTP_PROXY: ${{ secrets.PROXY_HTTP }}
-      HTTPS_PROXY: ${{ secrets.PROXY_HTTPS }}
-      NO_PROXY: "localhost,127.0.0.1,hf-mirror.com"
-      HF_ENDPOINT: "https://hf-mirror.com"
-      HF_HUB_ENABLE_HF_TRANSFER: "0" # This is more stable
-    container:
-      image: hiyouga/verl:ngc-th2.6.0-cu126-vllm0.8.3-flashinfer0.2.2-cxx11abi0
-      options: --gpus all --shm-size=50g # Visual dataloader requires large memory
-    steps:
-      - uses: actions/checkout@11bd71901bbe5b1630ceea73d27597364c9af683 # v4.2.2
-        with:
-          fetch-depth: 0
-      - name: Install the current repository
-        run: |
-          pip3 install -e .[test,geo,vllm]
-      # Geo3k
-      - name: Prepare Geo3k dataset
-        run: |
-          ray stop --force
-          python3 examples/data_preprocess/geo3k.py
-      - name: Running Geo3k VLM E2E with rmpad using fused kernel (Qwen2.5-VL)
-        run: |
-          ray stop --force
-          FUSED_KERNELS=True TRAIN_FILES=$HOME/data/geo3k/train.parquet VAL_FILES=$HOME/data/geo3k/test.parquet \
-            MAX_PROMPT_LEN=1536 MAX_RESPONSE_LEN=1536 \
-            MODEL_ID=Qwen/Qwen2.5-VL-3B-Instruct \
-            ADV_ESTIMATOR=grpo RM_PAD=True USE_KL=True ENABLE_CHUNKED_PREFILL=False \
-            GPU_MEMORY_UTILIZATION=0.6 ACTOR_FSDP_PARAM_OFFLOAD=True \
-            ACTOR_FSDP_OPTIMIZER_OFFLOAD=True REF_FSDP_PARAM_OFFLOAD=True \
-            bash tests/e2e/ppo_trainer/run_function_reward.sh
-
-  e2e_ppo_trainer_fused_kernels_sglang:
-    runs-on: [L20x8]
-    needs: pre_commit_for_ppo
-    timeout-minutes: 40 # Increase this timeout value as needed
-    env:
-      HTTP_PROXY: ${{ secrets.PROXY_HTTP }}
-      HTTPS_PROXY: ${{ secrets.PROXY_HTTPS }}
-      NO_PROXY: "localhost,127.0.0.1,hf-mirror.com"
-      HF_ENDPOINT: "https://hf-mirror.com"
-      HF_HUB_ENABLE_HF_TRANSFER: "0" # This is more stable
-    container:
-      image: ocss884/verl-sglang:ngc-th2.6.0-cu126-sglang0.4.6.post4
-      options: --gpus all --shm-size=50g # Visual dataloader requires large memory
-    steps:
-      - uses: actions/checkout@11bd71901bbe5b1630ceea73d27597364c9af683 # v4.2.2
-        with:
-          fetch-depth: 0
-      - name: Install the current repository
-        run: |
-          pip3 install -e .[test,geo,gpu,sglang]
-      - name: Prepare Geo3k dataset
-        run: |
-          ray stop --force
-          python3 examples/data_preprocess/geo3k.py
-      - name: Running Geo3k VLM E2E with rmpad using fused kernel (Qwen2.5-VL)
-        run: |
-          ray stop --force
-          FUSED_KERNELS=True TRAIN_FILES=$HOME/data/geo3k/train.parquet VAL_FILES=$HOME/data/geo3k/test.parquet \
-            MAX_PROMPT_LEN=1536 MAX_RESPONSE_LEN=1536 \
-            MODEL_ID=Qwen/Qwen2.5-VL-3B-Instruct \
-            ADV_ESTIMATOR=grpo RM_PAD=True USE_KL=True ENABLE_CHUNKED_PREFILL=False \
-            ENGINE=sglang GPU_MEMORY_UTILIZATION=0.6 ACTOR_FSDP_PARAM_OFFLOAD=True \
-            ACTOR_FSDP_OPTIMIZER_OFFLOAD=True REF_FSDP_PARAM_OFFLOAD=True \
             bash tests/e2e/ppo_trainer/run_function_reward.sh