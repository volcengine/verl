name: e2e_ppo_trainer

on:
  # Trigger the workflow on push or pull request,
  # but only for the main branch
  push:
    branches:
      - main
      - v0.*
  pull_request:
    branches:
      - main
      - v0.*
    paths:
      - "**/*.py"
      # Other entrypoints
      - "!examples/**"
      - "!tests/**"
      - "!verl/trainer/main_*.py"
      - "!verl/trainer/fsdp_sft_trainer.py"
      # Recipes
      - "!recipe/**"
      # Megatron
      - "!verl/workers/**/megatron_*.py"
      # Entrypoints
      - ".github/workflows/e2e_ppo_trainer.yml"
      - "examples/data_preprocess/gsm8k.py"
      - "examples/data_preprocess/geo3k.py"
      - "tests/e2e/ppo_trainer"
      - "verl/trainer/main_ppo.py"
      - "verl/trainer/config/ppo_trainer.yaml"

# Cancel jobs on the same ref if a new one is triggered
concurrency:
  group: ${{ github.workflow }}-${{ github.ref }}
  cancel-in-progress: ${{ github.ref != 'refs/heads/main' }}

# Declare permissions just read content.
permissions:
  contents: read

jobs:
  pre_commit_for_ppo:
    runs-on: ubuntu-latest
    strategy:
      matrix:
        python-version: ["3.12"]
    steps:
      - uses: actions/checkout@11bd71901bbe5b1630ceea73d27597364c9af683 # v4.2.2
      - name: Set up Python ${{ matrix.python-version }}
        uses: actions/setup-python@0b93645e9fea7318ecaed2b359559ac225c90a2b # v5.3.0
        with:
          python-version: ${{ matrix.python-version }}
      - name: Set ruff --output-format=github
        run: |
          sed -i 's/--output-format=full/--output-format=github/' .pre-commit-config.yaml
          git add .pre-commit-config.yaml
      - uses: pre-commit/action@v3.0.1
        with:
          extra_args: "" # Overriding default "--all-files"

  e2e_ppo_trainer_vllm:
    runs-on: [L20x8]
    timeout-minutes: 40 # Increase this timeout value as needed
    env:
      HTTP_PROXY: ${{ secrets.PROXY_HTTP }}
      HTTPS_PROXY: ${{ secrets.PROXY_HTTPS }}
      NO_PROXY: "localhost,127.0.0.1,hf-mirror.com"
      HF_ENDPOINT: "https://hf-mirror.com"
      HF_HUB_ENABLE_HF_TRANSFER: "0" # This is more stable
    container:
      image: whatcanyousee/verl:ngc-cu124-vllm0.8.5-sglang0.4.6-mcore0.12.0-te2.3
      options: --gpus all --shm-size=10g
    steps:
      - uses: actions/checkout@11bd71901bbe5b1630ceea73d27597364c9af683 # v4.2.2
        with:
          fetch-depth: 0
      - name: Install the current repository
        run: |
          pip3 install --no-deps -e .[test,vllm]
      - name: Prepare GSM8K dataset
        run: |
          ray stop --force
          python3 examples/data_preprocess/gsm8k.py
      # Function RM
      - name: Running GSM8K E2E training tests on 8 L20 GPUs with rmpad using function rm with validation and saving (FSDP_SIZE=8)
        run: |
          ray stop --force
          VAL_BEFORE_TRAIN=True TEST_FREQ=1 SAVE_FREQ=1 SAVE_HF_MODEL=True VERL_EXP_NAME="qwen2.5-0.5b-function-reward-minimal-fsdp8" bash tests/e2e/ppo_trainer/run_function_reward.sh
      - name: Running GSM8K E2E training tests on 8 L20 GPUs with rmpad using function rm after resuming
        run: |
          ray stop --force
          RESUME_MODE=auto VERL_EXP_NAME="qwen2.5-0.5b-function-reward-minimal-fsdp8" bash tests/e2e/ppo_trainer/run_function_reward.sh
      - name: Test merging FSDP checkpoints (Qwen Actor) 
        run: |
          exp_name="qwen2.5-0.5b-function-reward-minimal-fsdp8"
          python scripts/model_merger.py test --backend fsdp --local_dir checkpoints/verl-test/${exp_name}/global_step_1/actor --test_hf_dir checkpoints/verl-test/${exp_name}/global_step_1/actor/huggingface
      - name: Running GSM8K E2E training tests on 8 L20 GPUs with rmpad using function rm with validation and saving (DDP_SIZE=2, FSDP_SIZE=4)
        run: |
          ray stop --force
          VAL_BEFORE_TRAIN=True TEST_FREQ=1 SAVE_FREQ=1 SAVE_HF_MODEL=True FSDP_SIZE=4 VERL_EXP_NAME="qwen2.5-0.5b-function-reward-minimal-ddp2-fsdp4" bash tests/e2e/ppo_trainer/run_function_reward.sh
      - name: Test merging DDP+FSDP checkpoints (Qwen Actor) 
        run: |
          exp_name="qwen2.5-0.5b-function-reward-minimal-ddp2-fsdp4"
          python scripts/model_merger.py test --backend fsdp --local_dir checkpoints/verl-test/${exp_name}/global_step_1/actor --test_hf_dir checkpoints/verl-test/${exp_name}/global_step_1/actor/huggingface
      - name: Running GSM8K E2E without rmpad using function rm
        run: |
          ray stop --force
          RM_PAD=False bash tests/e2e/ppo_trainer/run_function_reward.sh
      - name: Running GSM8K E2E training tests on 8 L20 GPUs with rmpad using function rm (GRPO)
        run: |
          ray stop --force
          ADV_ESTIMATOR=grpo USE_KL=True bash tests/e2e/ppo_trainer/run_function_reward.sh
      - name: Running GSM8K E2E training tests on 8 L20 GPUs with rmpad using function rm (ReMax)
        run: |
          ray stop --force
          ADV_ESTIMATOR=remax USE_KL=True bash tests/e2e/ppo_trainer/run_function_reward.sh
      - name: Running GSM8K E2E training tests on 8 L20 GPUs with rmpad using customized reward function
        run: |
          ray stop --force
          CUSTOM_REWARD_FN=True bash tests/e2e/ppo_trainer/run_function_reward.sh
      - name: Running GSM8K E2E training tests on 8 L20 GPUs with rmpad using function rm with in-reward kl and kl loss
        run: |
          ray stop --force
          USE_KL=True bash tests/e2e/ppo_trainer/run_function_reward.sh
      # LoRA tests
      - name: Running GSM8K E2E training tests on 8 L20 GPUs with grpo lora using function rm with use_shm
        run: |
          ray stop --force
          ADV_ESTIMATOR=grpo USE_SHM=True LORA_RANK=32 LOAD_FORMAT=safetensors bash tests/e2e/ppo_trainer/run_function_reward.sh
      - name: Running GSM8K E2E training tests on 8 L20 GPUs with grpo lora using function rm with use_shm and layered_summon
        run: |
          ray stop --force
          ADV_ESTIMATOR=grpo USE_SHM=True LORA_RANK=32 LOAD_FORMAT=safetensors LAYERED_SUMMON=True bash tests/e2e/ppo_trainer/run_function_reward.sh
      # Model RM
      - name: Running GRPO GSM8K E2E training tests with FSDP on 8 L20 GPUs (DeepSeek)
        run: |
          ray stop --force
          MODEL_ID=deepseek-ai/deepseek-coder-1.3b-instruct bash tests/e2e/ppo_trainer/run_function_reward.sh
      - name: Running GSM8K E2E with rmpad using model rm
        run: |
          ray stop --force
          bash tests/e2e/ppo_trainer/run_model_reward.sh
      - name: Running GSM8K E2E without rmpad using model rm
        run: |
          ray stop --force
          RM_PAD=False bash tests/e2e/ppo_trainer/run_model_reward.sh
      - name: Running GSM8K E2E with rmpad using model rm and ulysses sp=2
        run: |
          ray stop --force
          SP_SIZE=2 bash tests/e2e/ppo_trainer/run_model_reward.sh
      - name: Running GSM8K E2E with rmpad using model rm and dynamic batch size
        run: |
          ray stop --force
          SEQ_BALANCE=True bash tests/e2e/ppo_trainer/run_model_reward.sh
      - name: Running GSM8K E2E with rmpad using model rm with Liger Kernel enabled
        run: |
          ray stop --force
          LIGER=True bash tests/e2e/ppo_trainer/run_model_reward.sh

  e2e_ppo_trainer_vllm_vlm:
    runs-on: [L20x8]
    needs: pre_commit_for_ppo
    timeout-minutes: 40 # Increase this timeout value as needed
    env:
      HTTP_PROXY: ${{ secrets.PROXY_HTTP }}
      HTTPS_PROXY: ${{ secrets.PROXY_HTTPS }}
      NO_PROXY: "localhost,127.0.0.1,hf-mirror.com"
      HF_ENDPOINT: "https://hf-mirror.com"
      HF_HUB_ENABLE_HF_TRANSFER: "0" # This is more stable
    container:
      image: hiyouga/verl:ngc-th2.6.0-cu126-vllm0.8.3-flashinfer0.2.2-cxx11abi0
      options: --gpus all --shm-size=50g # Visual dataloader requires large memory
    steps:
      - uses: actions/checkout@11bd71901bbe5b1630ceea73d27597364c9af683 # v4.2.2
        with:
          fetch-depth: 0
      - name: Install the current repository
        run: |
          pip3 install -e .[test,geo,vllm]
      # Geo3k
      - name: Prepare Geo3k dataset
        run: |
          ray stop --force
          python3 examples/data_preprocess/geo3k.py
      - name: Running Geo3k VLM E2E training tests on 8 L20 GPUs with rmpad using function rm
        run: |
          ray stop --force
          TRAIN_FILES=$HOME/data/geo3k/train.parquet VAL_FILES=$HOME/data/geo3k/test.parquet \
            MAX_PROMPT_LEN=1536 MAX_RESPONSE_LEN=1536 \
            MODEL_ID=Qwen/Qwen2-VL-2B-Instruct \
            ADV_ESTIMATOR=grpo RM_PAD=True USE_KL=True ENABLE_CHUNKED_PREFILL=False \
            SP_SIZE=2 \
            bash tests/e2e/ppo_trainer/run_function_reward.sh

  e2e_ppo_trainer_sglang:
    runs-on: [L20x8]
    needs: pre_commit_for_ppo
    timeout-minutes: 40 # Increase this timeout value as needed
    env:
      HTTP_PROXY: ${{ secrets.PROXY_HTTP }}
      HTTPS_PROXY: ${{ secrets.PROXY_HTTPS }}
      NO_PROXY: "localhost,127.0.0.1,hf-mirror.com"
      HF_ENDPOINT: "https://hf-mirror.com"
      HF_HUB_ENABLE_HF_TRANSFER: "0" # This is more stable
    container:
      image: whatcanyousee/verl:ngc-cu124-vllm0.8.5-sglang0.4.6.post5-mcore0.12.0-te2.3
      options: --gpus all --shm-size=10g
    steps:
      - uses: actions/checkout@11bd71901bbe5b1630ceea73d27597364c9af683 # v4.2.2
        with:
          fetch-depth: 0
      - name: Install the current repository
        run: |
          pip3 install -e .[test,gpu,sglang] --no-deps
      - name: Prepare gsm8k dataset
        run: |
          ray stop --force
          python3 examples/data_preprocess/gsm8k.py
      - name: Running GSM8K E2E training tests on 8 L20 GPUs with rmpad using function rm and save ckpt
        run: |
          ray stop --force
          ENGINE=sglang bash tests/e2e/ppo_trainer/run_function_reward.sh

  e2e_ppo_trainer_sglang_multiturn_with_tool:
    runs-on: [L20x8]
    needs: pre_commit_for_ppo
    timeout-minutes: 40 # Increase this timeout value as needed
    env:
      HTTP_PROXY: ${{ secrets.PROXY_HTTP }}
      HTTPS_PROXY: ${{ secrets.PROXY_HTTPS }}
      NO_PROXY: "localhost,127.0.0.1,hf-mirror.com"
      HF_ENDPOINT: "https://hf-mirror.com"
      HF_HUB_ENABLE_HF_TRANSFER: "0" # This is more stable
    container:
<<<<<<< HEAD
      image: ocss884/verl-sglang:ngc-th2.6.0-cu126-sglang0.4.6.post4
      options: --gpus all --shm-size=10g
    steps:
      - uses: actions/checkout@11bd71901bbe5b1630ceea73d27597364c9af683 # v4.2.2
        with:
          fetch-depth: 0
      - name: Install the current repository
        run: |
          pip3 install -e .[test,gpu,sglang] --no-deps
      - name: Prepare gsm8k dataset
        run: |
          ray stop --force
          python3 examples/data_preprocess/gsm8k.py
      - name: Running GSM8K E2E training tests on 8 L20 GPUs with rmpad using function rm and save ckpt with sglang async
        run: |
          ray stop --force
          ENGINE=sglang ROLLOUT_MODE=async bash tests/e2e/ppo_trainer/run_function_reward.sh

  e2e_ppo_trainer_sglang_async_with_tool:
    runs-on: [L20x8]
    needs: pre_commit_for_ppo
    timeout-minutes: 40 # Increase this timeout value as needed
    env:
      HTTP_PROXY: ${{ secrets.PROXY_HTTP }}
      HTTPS_PROXY: ${{ secrets.PROXY_HTTPS }}
      NO_PROXY: "localhost,127.0.0.1,hf-mirror.com"
      HF_ENDPOINT: "https://hf-mirror.com"
      HF_HUB_ENABLE_HF_TRANSFER: "0" # This is more stable
    container:
      image: ocss884/verl-sglang:ngc-th2.6.0-cu126-sglang0.4.6.post4
=======
      image: whatcanyousee/verl:ngc-cu124-vllm0.8.5-sglang0.4.6.post5-mcore0.12.0-te2.3
>>>>>>> 668e5f61
      options: --gpus all --shm-size=10g
    steps:
      - uses: actions/checkout@11bd71901bbe5b1630ceea73d27597364c9af683 # v4.2.2
        with:
          fetch-depth: 0
      - name: Install the current repository
        run: |
          pip3 install -e .[test,gpu,sglang] --no-deps
      - name: Prepare gsm8k dataset with tool
        run: |
          ray stop --force
          python3 examples/data_preprocess/gsm8k_multiturn_w_tool.py --local_dir $HOME/data/gsm8k_verl_sgl_multi_turn_preprocessed
      - name: Running GSM8K with tool E2E training tests on 8 L20 GPUs with rmpad using function rm and save ckpt with sglang
        run: |
          ray stop --force
          bash tests/e2e/run_gsm8k_fsdp_sgl_multiturn_w_tool.sh
      - name: Running GSM8K with tool E2E training tests with FSDP2
        run: |
          ray stop --force
          FSDP_STRATEGY=fsdp2 bash tests/e2e/run_gsm8k_fsdp_sgl_multiturn_w_tool.sh

  e2e_ppo_trainer_sglang_vlm:
    runs-on: [L20x8]
    needs: pre_commit_for_ppo
    timeout-minutes: 40 # Increase this timeout value as needed
    env:
      HTTP_PROXY: ${{ secrets.PROXY_HTTP }}
      HTTPS_PROXY: ${{ secrets.PROXY_HTTPS }}
      NO_PROXY: "localhost,127.0.0.1,hf-mirror.com"
      HF_ENDPOINT: "https://hf-mirror.com"
      HF_HUB_ENABLE_HF_TRANSFER: "0" # This is more stable
    container:
      image: whatcanyousee/verl:ngc-cu124-vllm0.8.5-sglang0.4.6.post5-mcore0.12.0-te2.3
      options: --gpus all --shm-size=50g # Visual dataloader requires large memory
    steps:
      - uses: actions/checkout@11bd71901bbe5b1630ceea73d27597364c9af683 # v4.2.2
        with:
          fetch-depth: 0
      - name: Install the current repository
        run: |
          pip3 install -e .[test,geo,gpu,sglang]
      # Geo3k
      - name: Prepare Geo3k dataset
        run: |
          ray stop --force
          python3 examples/data_preprocess/geo3k.py
      - name: Running Geo3k VLM E2E training tests on 8 L20 GPUs with rmpad using function rm
        run: |
          ray stop --force
          TRAIN_FILES=$HOME/data/geo3k/train.parquet VAL_FILES=$HOME/data/geo3k/test.parquet \
            MAX_PROMPT_LEN=1536 MAX_RESPONSE_LEN=1536 \
            MODEL_ID=Qwen/Qwen2-VL-2B-Instruct \
            ADV_ESTIMATOR=grpo RM_PAD=True USE_KL=True ENABLE_CHUNKED_PREFILL=False \
            ENGINE=sglang GPU_MEMORY_UTILIZATION=0.6 ACTOR_FSDP_PARAM_OFFLOAD=True \
            ACTOR_FSDP_OPTIMIZER_OFFLOAD=True REF_FSDP_PARAM_OFFLOAD=True \
            bash tests/e2e/ppo_trainer/run_function_reward.sh

  e2e_ppo_trainer_fused_kernels_vllm:
    runs-on: [L20x8]
    needs: pre_commit_for_ppo
    timeout-minutes: 40 # Increase this timeout value as needed
    env:
      HTTP_PROXY: ${{ secrets.PROXY_HTTP }}
      HTTPS_PROXY: ${{ secrets.PROXY_HTTPS }}
      NO_PROXY: "localhost,127.0.0.1,hf-mirror.com"
      HF_ENDPOINT: "https://hf-mirror.com"
      HF_HUB_ENABLE_HF_TRANSFER: "0" # This is more stable
    container:
      image: hiyouga/verl:ngc-th2.6.0-cu126-vllm0.8.3-flashinfer0.2.2-cxx11abi0
      options: --gpus all --shm-size=50g # Visual dataloader requires large memory
    steps:
      - uses: actions/checkout@11bd71901bbe5b1630ceea73d27597364c9af683 # v4.2.2
        with:
          fetch-depth: 0
      - name: Install the current repository
        run: |
          pip3 install -e .[test,geo,vllm]
      # Geo3k
      - name: Prepare Geo3k dataset
        run: |
          ray stop --force
          python3 examples/data_preprocess/geo3k.py
      - name: Running Geo3k VLM E2E with rmpad using fused kernel (Qwen2.5-VL)
        run: |
          ray stop --force
          FUSED_KERNELS=True TRAIN_FILES=$HOME/data/geo3k/train.parquet VAL_FILES=$HOME/data/geo3k/test.parquet \
            MAX_PROMPT_LEN=1536 MAX_RESPONSE_LEN=1536 \
            MODEL_ID=Qwen/Qwen2.5-VL-3B-Instruct \
            ADV_ESTIMATOR=grpo RM_PAD=True USE_KL=True ENABLE_CHUNKED_PREFILL=False \
            GPU_MEMORY_UTILIZATION=0.6 ACTOR_FSDP_PARAM_OFFLOAD=True \
            ACTOR_FSDP_OPTIMIZER_OFFLOAD=True REF_FSDP_PARAM_OFFLOAD=True \
            bash tests/e2e/ppo_trainer/run_function_reward.sh

  e2e_ppo_trainer_fused_kernels_sglang:
    runs-on: [L20x8]
    needs: pre_commit_for_ppo
    timeout-minutes: 40 # Increase this timeout value as needed
    env:
      HTTP_PROXY: ${{ secrets.PROXY_HTTP }}
      HTTPS_PROXY: ${{ secrets.PROXY_HTTPS }}
      NO_PROXY: "localhost,127.0.0.1,hf-mirror.com"
      HF_ENDPOINT: "https://hf-mirror.com"
      HF_HUB_ENABLE_HF_TRANSFER: "0" # This is more stable
    container:
      image: whatcanyousee/verl:ngc-cu124-vllm0.8.5-sglang0.4.6.post5-mcore0.12.0-te2.3
      options: --gpus all --shm-size=50g # Visual dataloader requires large memory
    steps:
      - uses: actions/checkout@11bd71901bbe5b1630ceea73d27597364c9af683 # v4.2.2
        with:
          fetch-depth: 0
      - name: Install the current repository
        run: |
          pip3 install -e .[test,geo,gpu,sglang]
      - name: Prepare Geo3k dataset
        run: |
          ray stop --force
          python3 examples/data_preprocess/geo3k.py
      - name: Running Geo3k VLM E2E with rmpad using fused kernel (Qwen2.5-VL)
        run: |
          ray stop --force
          FUSED_KERNELS=True TRAIN_FILES=$HOME/data/geo3k/train.parquet VAL_FILES=$HOME/data/geo3k/test.parquet \
            MAX_PROMPT_LEN=1536 MAX_RESPONSE_LEN=1536 \
            MODEL_ID=Qwen/Qwen2.5-VL-3B-Instruct \
            ADV_ESTIMATOR=grpo RM_PAD=True USE_KL=True ENABLE_CHUNKED_PREFILL=False \
            ENGINE=sglang GPU_MEMORY_UTILIZATION=0.6 ACTOR_FSDP_PARAM_OFFLOAD=True \
            ACTOR_FSDP_OPTIMIZER_OFFLOAD=True REF_FSDP_PARAM_OFFLOAD=True \
            bash tests/e2e/ppo_trainer/run_function_reward.sh<|MERGE_RESOLUTION|>--- conflicted
+++ resolved
@@ -233,40 +233,7 @@
       HF_ENDPOINT: "https://hf-mirror.com"
       HF_HUB_ENABLE_HF_TRANSFER: "0" # This is more stable
     container:
-<<<<<<< HEAD
-      image: ocss884/verl-sglang:ngc-th2.6.0-cu126-sglang0.4.6.post4
-      options: --gpus all --shm-size=10g
-    steps:
-      - uses: actions/checkout@11bd71901bbe5b1630ceea73d27597364c9af683 # v4.2.2
-        with:
-          fetch-depth: 0
-      - name: Install the current repository
-        run: |
-          pip3 install -e .[test,gpu,sglang] --no-deps
-      - name: Prepare gsm8k dataset
-        run: |
-          ray stop --force
-          python3 examples/data_preprocess/gsm8k.py
-      - name: Running GSM8K E2E training tests on 8 L20 GPUs with rmpad using function rm and save ckpt with sglang async
-        run: |
-          ray stop --force
-          ENGINE=sglang ROLLOUT_MODE=async bash tests/e2e/ppo_trainer/run_function_reward.sh
-
-  e2e_ppo_trainer_sglang_async_with_tool:
-    runs-on: [L20x8]
-    needs: pre_commit_for_ppo
-    timeout-minutes: 40 # Increase this timeout value as needed
-    env:
-      HTTP_PROXY: ${{ secrets.PROXY_HTTP }}
-      HTTPS_PROXY: ${{ secrets.PROXY_HTTPS }}
-      NO_PROXY: "localhost,127.0.0.1,hf-mirror.com"
-      HF_ENDPOINT: "https://hf-mirror.com"
-      HF_HUB_ENABLE_HF_TRANSFER: "0" # This is more stable
-    container:
-      image: ocss884/verl-sglang:ngc-th2.6.0-cu126-sglang0.4.6.post4
-=======
       image: whatcanyousee/verl:ngc-cu124-vllm0.8.5-sglang0.4.6.post5-mcore0.12.0-te2.3
->>>>>>> 668e5f61
       options: --gpus all --shm-size=10g
     steps:
       - uses: actions/checkout@11bd71901bbe5b1630ceea73d27597364c9af683 # v4.2.2
