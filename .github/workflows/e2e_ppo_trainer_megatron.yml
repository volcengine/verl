name: e2e_ppo_trainer_megatron
# latest version: Megatron-LM core_r0.11.0 https://github.com/NVIDIA/Megatron-LM/tree/core_r0.11.0

on:
  # Trigger the workflow on push or pull request,
  # but only for the main branch
  push:
    branches:
      - main
      - v0.*
  pull_request:
    branches:
      - main
      - v0.*
    paths:
      - "**/*.py"
      # Other entrypoints
      - "!examples/**"
      - "!tests/**"
      - "!verl/trainer/main_*.py"
      - "!verl/trainer/fsdp_sft_trainer.py"
      # Recipes
      - "!recipe/**"
      # FSDP
      - "!verl/workers/**/*dp_*.py"
      # Entrypoints
      - ".github/workflows/e2e_ppo_trainer_megatron.yml"
      - "examples/data_preprocess/gsm8k.py"
      - "tests/e2e/run_ppo_trainer_megatron.sh"
      - "verl/trainer/main_ppo.py"
      - "verl/trainer/config/ppo_megatron_trainer.yaml"

# Cancel jobs on the same ref if a new one is triggered
concurrency:
  group: ${{ github.workflow }}-${{ github.ref }}
  cancel-in-progress: ${{ github.ref != 'refs/heads/main' }}

# Declare permissions just read content.
permissions:
  contents: read

jobs:
  e2e_ppo_trainer_megatron-qwen:
    runs-on: [L20x8]
    timeout-minutes: 30 # Increase this timeout value as needed
    env:
      HTTP_PROXY: ${{ secrets.PROXY_HTTP }}
      HTTPS_PROXY: ${{ secrets.PROXY_HTTPS }}
      NO_PROXY: "localhost,127.0.0.1,hf-mirror.com"
      HF_ENDPOINT: "https://hf-mirror.com"
      HF_HUB_ENABLE_HF_TRANSFER: "0" # This is more stable
    container:
      image: whatcanyousee/verl:ngc-cu124-vllm0.8.5-sglang0.4.6-mcore0.12.0-te2.3
      options: --gpus all --shm-size=10g
    steps:
      - uses: actions/checkout@11bd71901bbe5b1630ceea73d27597364c9af683 # v4.2.2
        with:
          fetch-depth: 0
      - name: Install the current repository
        run: |
          pip3 install --no-deps -e .[test]
      - name: Prepare GSM8K dataset
        run: |
          python3 examples/data_preprocess/gsm8k.py
      - name: Running GSM8K E2E training tests with 3D parallelism on 8 L20 GPUs with Megatron (Qwen) with validation and saving
        run: |
          ray stop --force
          VAL_BEFORE_TRAIN=True TEST_FREQ=1 SAVE_FREQ=1 bash tests/e2e/run_ppo_trainer_megatron.sh
      - name: Running GSM8K E2E training tests with 3D parallelism on 8 L20 GPUs with Megatron (Qwen) after resuming
        run: |
          ray stop --force
          RESUME_MODE=auto bash tests/e2e/run_ppo_trainer_megatron.sh
      - name: Test Megatron checkpoints merging function (Qwen Actor and Critic)
        run: |
          exp_name="qwen2.5-0.5b-megatron-gsm8k-minimal"
          python scripts/model_merger.py test --backend megatron --tie-word-embedding --local_dir checkpoints/verl-test/${exp_name}/global_step_1/actor --test_hf_dir checkpoints/verl-test/${exp_name}/global_step_1/actor/huggingface --hf_model_path Qwen/Qwen2.5-0.5B
          python scripts/model_merger.py test --backend megatron --is-value-model --local_dir checkpoints/verl-test/${exp_name}/global_step_1/critic --test_hf_dir checkpoints/verl-test/${exp_name}/global_step_1/critic/huggingface --hf_model_path Qwen/Qwen2.5-0.5B
      - name: Running GRPO GSM8K E2E training tests with 3D parallelism on 8 L20 GPUs with Megatron (Qwen)
        run: |
          ray stop --force
          ADV_ESTIMATOR=grpo USE_DYNAMIC_BSZ=False bash tests/e2e/run_ppo_trainer_megatron.sh
      - name: clean up
        run: |
          rm -rf checkpoints
  e2e_ppo_trainer_megatron-deepseek:
    runs-on: [L20x8]
    timeout-minutes: 30 # Increase this timeout value as needed
    env:
      HTTP_PROXY: ${{ secrets.PROXY_HTTP }}
      HTTPS_PROXY: ${{ secrets.PROXY_HTTPS }}
      NO_PROXY: "localhost,127.0.0.1,hf-mirror.com"
      HF_ENDPOINT: "https://hf-mirror.com"
      HF_HUB_ENABLE_HF_TRANSFER: "0" # This is more stable
    container:
      image: whatcanyousee/verl:ngc-cu124-vllm0.8.5-sglang0.4.6-mcore0.12.0-te2.3
      options: --gpus all --shm-size=10g
    steps:
      - uses: actions/checkout@11bd71901bbe5b1630ceea73d27597364c9af683 # v4.2.2
        with:
          fetch-depth: 0
      - name: Install the current repository
        run: |
          pip3 install --no-deps -e .[test]
      - name: Prepare GSM8K dataset
        run: |
          python3 examples/data_preprocess/gsm8k.py
      - name: Running GSM8K E2E training tests with 3D parallelism on 8 L20 GPUs with Megatron (DeepSeek)
        run: |
          ray stop --force
          SAVE_FREQ=1 MODEL_ID=deepseek-ai/deepseek-coder-1.3b-instruct bash tests/e2e/run_ppo_trainer_megatron.sh
      - name: Running GSM8K E2E training tests with 3D parallelism on 8 L20 GPUs with Megatron (DeepSeek)
        run: |
          ray stop --force
          RESUME_MODE=auto MODEL_ID=deepseek-ai/deepseek-coder-1.3b-instruct bash tests/e2e/run_ppo_trainer_megatron.sh
      - name: Test Megatron checkpoints merging function (DeepSeek Actor and Critic)
        run: |
          exp_name="deepseek-coder-1.3b-instruct-megatron-gsm8k-minimal"
          python scripts/model_merger.py test --backend megatron --local_dir checkpoints/verl-test/${exp_name}/global_step_1/actor --test_hf_dir checkpoints/verl-test/${exp_name}/global_step_1/actor/huggingface --hf_model_path deepseek-ai/deepseek-coder-1.3b-instruct
          python scripts/model_merger.py test --backend megatron --is-value-model --local_dir checkpoints/verl-test/${exp_name}/global_step_1/critic --test_hf_dir checkpoints/verl-test/${exp_name}/global_step_1/critic/huggingface --hf_model_path deepseek-ai/deepseek-coder-1.3b-instruct
      - name: Running GRPO GSM8K E2E training tests with 3D parallelism on 8 L20 GPUs with Megatron (Deepseek)
        run: |
          ray stop --force
          ADV_ESTIMATOR=grpo USE_DYNAMIC_BSZ=False MODEL_ID=deepseek-ai/deepseek-coder-1.3b-instruct bash tests/e2e/run_ppo_trainer_megatron.sh
      - name: clean up
        run: |
          rm -rf checkpoints
  e2e_ppo_trainer_megatron-qwen3:
    runs-on: [L20x8]
    timeout-minutes: 30 # Increase this timeout value as needed
    env:
      HTTP_PROXY: ${{ secrets.PROXY_HTTP }}
      HTTPS_PROXY: ${{ secrets.PROXY_HTTPS }}
      NO_PROXY: "localhost,127.0.0.1,hf-mirror.com"
      HF_ENDPOINT: "https://hf-mirror.com"
      HF_HUB_ENABLE_HF_TRANSFER: "0" # This is more stable
    container:
      image: whatcanyousee/verl:ngc-cu124-vllm0.8.5-sglang0.4.6-mcore0.12.0-te2.2
      options: --gpus all --shm-size=10g
    steps:
      - uses: actions/checkout@11bd71901bbe5b1630ceea73d27597364c9af683 # v4.2.2
        with:
          fetch-depth: 0
      - name: Install the current repository
        run: |
          pip3 install --no-deps -e .[test]
      - name: Prepare GSM8K dataset
        run: |
          python3 examples/data_preprocess/gsm8k.py
      - name: Running GSM8K E2E training tests with 3D parallelism on 8 L20 GPUs with Megatron (Qwen3) with validation and saving
        run: |
          ray stop --force
          VAL_BEFORE_TRAIN=True TEST_FREQ=1 SAVE_FREQ=1 MODEL_ID=Qwen/Qwen3-0.6B bash tests/e2e/run_ppo_trainer_megatron.sh
      - name: Running GSM8K E2E training tests with 3D parallelism on 8 L20 GPUs with Megatron (Qwen3) after resuming
        run: |
          ray stop --force
          RESUME_MODE=auto MODEL_ID=Qwen/Qwen3-0.6B bash tests/e2e/run_ppo_trainer_megatron.sh
      - name: Test Megatron checkpoints merging function (Qwen3 Actor and Critic)
        run: |
          exp_name="qwen3-0.6b-megatron-gsm8k-minimal"
          python scripts/model_merger.py test --backend megatron --tie-word-embedding --hf_model_path Qwen/Qwen3-0.6B --local_dir checkpoints/verl-test/${exp_name}/global_step_1/actor --test_hf_dir checkpoints/verl-test/${exp_name}/global_step_1/actor/huggingface
          python scripts/model_merger.py test --backend megatron --is-value-model --hf_model_path Qwen/Qwen3-0.6B --local_dir checkpoints/verl-test/${exp_name}/global_step_1/critic --test_hf_dir checkpoints/verl-test/${exp_name}/global_step_1/critic/huggingface
      - name: Running GRPO GSM8K E2E training tests with 3D parallelism on 8 L20 GPUs with Megatron (Qwen3)
        run: |
          ray stop --force
          ADV_ESTIMATOR=grpo MODEL_ID=Qwen/Qwen3-0.6B bash tests/e2e/run_ppo_trainer_megatron.sh
      - name: clean up
        run: |
          rm -rf checkpoints
  e2e_ppo_trainer_megatron-different-train-infer-tp-qwen:
    runs-on: [L20x8]
    timeout-minutes: 30 # Increase this timeout value as needed
    env:
      HTTP_PROXY: ${{ secrets.PROXY_HTTP }}
      HTTPS_PROXY: ${{ secrets.PROXY_HTTPS }}
      NO_PROXY: "localhost,127.0.0.1,hf-mirror.com"
      HF_ENDPOINT: "https://hf-mirror.com"
      HF_HUB_ENABLE_HF_TRANSFER: "0" # This is more stable
    container:
      image: whatcanyousee/verl:ngc-cu124-vllm0.8.5-sglang0.4.6-mcore0.12.0-te2.3
      options: --gpus all --shm-size=10g
    steps:
      - uses: actions/checkout@11bd71901bbe5b1630ceea73d27597364c9af683 # v4.2.2
        with:
          fetch-depth: 0
      - name: Install the current repository
        run: |
          pip3 install --no-deps -e .[test]
      - name: Prepare GSM8K dataset
        run: |
          python3 examples/data_preprocess/gsm8k.py
      - name: Running GSM8K E2E training tests with 3D parallelism on 8 L20 GPUs with Megatron (Qwen) with train tp > infer tp
        run: |
          ray stop --force
          VAL_BEFORE_TRAIN=True TEST_FREQ=1 SAVE_FREQ=1 TRAIN_TP=2 INFER_TP=1 bash tests/e2e/run_ppo_trainer_megatron.sh
      - name: Running GSM8K E2E training tests with 3D parallelism on 8 L20 GPUs with Megatron (Qwen) with  train tp < infer tp
        run: |
          ray stop --force
          VAL_BEFORE_TRAIN=True TEST_FREQ=1 SAVE_FREQ=1 TRAIN_TP=1 INFER_TP=2 bash tests/e2e/run_ppo_trainer_megatron.sh
      - name: clean up
        run: |
          rm -rf checkpoints
  e2e_ppo_trainer_megatron-different-train-infer-tp-qwen-tie-embedding:
    runs-on: [L20x8]
    timeout-minutes: 30 # Increase this timeout value as needed
    env:
      HTTP_PROXY: ${{ secrets.PROXY_HTTP }}
      HTTPS_PROXY: ${{ secrets.PROXY_HTTPS }}
      NO_PROXY: "localhost,127.0.0.1,hf-mirror.com"
      HF_ENDPOINT: "https://hf-mirror.com"
      HF_HUB_ENABLE_HF_TRANSFER: "0" # This is more stable
    container:
      image: whatcanyousee/verl:ngc-cu124-vllm0.8.5-sglang0.4.6-mcore0.12.0-te2.3
      options: --gpus all --shm-size=10g
    steps:
      - uses: actions/checkout@11bd71901bbe5b1630ceea73d27597364c9af683 # v4.2.2
        with:
          fetch-depth: 0
      - name: Install the current repository
        run: |
          pip3 install --no-deps -e .[test]
      - name: Prepare GSM8K dataset
        run: |
          python3 examples/data_preprocess/gsm8k.py
      - name: Running GSM8K E2E training tests with 3D parallelism on 8 L20 GPUs with tie-embedding Megatron (Qwen) with train tp > infer tp
        run: |
          ray stop --force
          VAL_BEFORE_TRAIN=True TEST_FREQ=1 SAVE_FREQ=1 TRAIN_TP=2 INFER_TP=1 MODEL_ID=Qwen/Qwen2.5-1.5B bash tests/e2e/run_ppo_trainer_megatron.sh
      - name: Running GSM8K E2E training tests with 3D parallelism on 8 L20 GPUs with Megatron (Qwen) with  train tp < infer tp
        run: |
          ray stop --force
          VAL_BEFORE_TRAIN=True TEST_FREQ=1 SAVE_FREQ=1 TRAIN_TP=1 INFER_TP=2 MODEL_ID=Qwen/Qwen2.5-1.5B bash tests/e2e/run_ppo_trainer_megatron.sh
      - name: clean up
        run: |
          rm -rf checkpoints
  e2e_ppo_trainer_megatron-qwen-override-transformer-config:
    runs-on: [L20x8]
    timeout-minutes: 30 # Increase this timeout value as needed
    env:
      HTTP_PROXY: ${{ secrets.PROXY_HTTP }}
      HTTPS_PROXY: ${{ secrets.PROXY_HTTPS }}
      NO_PROXY: "localhost,127.0.0.1,hf-mirror.com"
      HF_ENDPOINT: "https://hf-mirror.com"
      HF_HUB_ENABLE_HF_TRANSFER: "0" # This is more stable
    container:
      image: whatcanyousee/verl:ngc-cu124-vllm0.8.5-sglang0.4.6-mcore0.12.0-te2.3
      options: --gpus all --shm-size=10g
    steps:
      - uses: actions/checkout@11bd71901bbe5b1630ceea73d27597364c9af683 # v4.2.2
        with:
          fetch-depth: 0
      - name: Install the current repository
        run: |
          pip3 install --no-deps -e .[test]
      - name: Prepare GSM8K dataset
        run: |
          python3 examples/data_preprocess/gsm8k.py
      - name: Prepare dist_ckpt of Qwen2.5-0.5B, uneven layer distribution only supports dist_ckpt
        run: |
          python3 scripts/converter_hf_to_mcore.py --hf_model_path ${HOME}/models/Qwen/Qwen2.5-0.5B --output_path checkpoints/verl-test/qwen2.5-0.5b-megatron
      - name: Running GSM8K E2E training tests with 3D parallelism on 8 L20 GPUs with Megatron (Qwen)
        run: |
          ray stop --force
          SAVE_FREQ=1 COMMON_PP=4 COMMON_VPP=null COMMON_CP=1 SKIP_SAVE_HF_MODEL=1 bash tests/e2e/run_ppo_trainer_megatron.sh +actor_rollout_ref.actor.megatron.override_transformer_config.num_layers_in_first_pipeline_stage=8 +actor_rollout_ref.actor.megatron.override_transformer_config.num_layers_in_last_pipeline_stage=4 actor_rollout_ref.actor.megatron.use_dist_checkpointing=true actor_rollout_ref.actor.megatron.dist_checkpointing_path=checkpoints/verl-test/qwen2.5-0.5b-megatron actor_rollout_ref.ref.megatron.use_dist_checkpointing=true actor_rollout_ref.ref.megatron.dist_checkpointing_path=checkpoints/verl-test/qwen2.5-0.5b-megatron critic.megatron.use_dist_checkpointing=true critic.megatron.dist_checkpointing_path=checkpoints/verl-test/qwen2.5-0.5b-megatron reward_model.megatron.use_dist_checkpointing=true reward_model.megatron.dist_checkpointing_path=checkpoints/verl-test/qwen2.5-0.5b-megatron
          cp -r checkpoints checkpoints-dut
          SAVE_FREQ=1 COMMON_PP=4 COMMON_VPP=null COMMON_CP=1 bash tests/e2e/run_ppo_trainer_megatron.sh
      - name: Test Megatron checkpoints merging function (Qwen Actor and Critic)
        run: |
          exp_name="qwen2.5-0.5b-megatron-gsm8k-minimal"
          python scripts/model_merger.py test --backend megatron --tie-word-embedding --local_dir checkpoints-dut/verl-test/${exp_name}/global_step_1/actor --test_hf_dir checkpoints/verl-test/${exp_name}/global_step_1/actor/huggingface --hf_model_path Qwen/Qwen2.5-0.5B
          python scripts/model_merger.py test --backend megatron --is-value-model --local_dir checkpoints-dut/verl-test/${exp_name}/global_step_1/critic --test_hf_dir checkpoints/verl-test/${exp_name}/global_step_1/critic/huggingface --hf_model_path Qwen/Qwen2.5-0.5B
      - name: clean up
        run: |
          rm -rf checkpoints
  e2e_ppo_trainer_megatron-deepseek-override-transformer-config:
    runs-on: [L20x8]
    timeout-minutes: 30 # Increase this timeout value as needed
    env:
      HTTP_PROXY: ${{ secrets.PROXY_HTTP }}
      HTTPS_PROXY: ${{ secrets.PROXY_HTTPS }}
      NO_PROXY: "localhost,127.0.0.1,hf-mirror.com"
      HF_ENDPOINT: "https://hf-mirror.com"
      HF_HUB_ENABLE_HF_TRANSFER: "0" # This is more stable
    container:
      image: whatcanyousee/verl:ngc-cu124-vllm0.8.5-sglang0.4.6-mcore0.12.0-te2.3
      options: --gpus all --shm-size=10g
    steps:
      - uses: actions/checkout@11bd71901bbe5b1630ceea73d27597364c9af683 # v4.2.2
        with:
          fetch-depth: 0
      - name: Install the current repository
        run: |
          pip3 install --no-deps -e .[test]
      - name: Prepare GSM8K dataset
        run: |
          python3 examples/data_preprocess/gsm8k.py
      - name: Running GSM8K E2E training tests with 3D parallelism on 8 L20 GPUs with Megatron (DeepSeek)
        run: |
          ray stop --force
          SAVE_FREQ=1 MODEL_ID=deepseek-ai/deepseek-coder-1.3b-instruct COMMON_PP=2 COMMON_VPP=null bash tests/e2e/run_ppo_trainer_megatron.sh +actor_rollout_ref.actor.megatron.override_transformer_config.account_for_embedding_in_pipeline_split=true +actor_rollout_ref.actor.megatron.override_transformer_config.account_for_loss_in_pipeline_split=true
      - name: Test Megatron checkpoints merging function (DeepSeek Actor and Critic)
        run: |
<<<<<<< HEAD
          ray stop --force
          ADV_ESTIMATOR=grpo USE_DYNAMIC_BSZ=False MODEL_ID=Qwen/Qwen3-0.6B bash tests/e2e/run_ppo_trainer_megatron.sh
=======
          exp_name="deepseek-coder-1.3b-instruct-megatron-gsm8k-minimal"
          python scripts/model_merger.py test --backend megatron --local_dir checkpoints/verl-test/${exp_name}/global_step_1/actor --test_hf_dir checkpoints/verl-test/${exp_name}/global_step_1/actor/huggingface --hf_model_path deepseek-ai/deepseek-coder-1.3b-instruct
          python scripts/model_merger.py test --backend megatron --is-value-model --local_dir checkpoints/verl-test/${exp_name}/global_step_1/critic --test_hf_dir checkpoints/verl-test/${exp_name}/global_step_1/critic/huggingface --hf_model_path deepseek-ai/deepseek-coder-1.3b-instruct
>>>>>>> 2c179dae
      - name: clean up
        run: |
          rm -rf checkpoints
<|MERGE_RESOLUTION|>--- conflicted
+++ resolved
@@ -162,7 +162,7 @@
       - name: Running GRPO GSM8K E2E training tests with 3D parallelism on 8 L20 GPUs with Megatron (Qwen3)
         run: |
           ray stop --force
-          ADV_ESTIMATOR=grpo MODEL_ID=Qwen/Qwen3-0.6B bash tests/e2e/run_ppo_trainer_megatron.sh
+          ADV_ESTIMATOR=grpo USE_DYNAMIC_BSZ=False MODEL_ID=Qwen/Qwen3-0.6B bash tests/e2e/run_ppo_trainer_megatron.sh
       - name: clean up
         run: |
           rm -rf checkpoints
@@ -299,14 +299,9 @@
           SAVE_FREQ=1 MODEL_ID=deepseek-ai/deepseek-coder-1.3b-instruct COMMON_PP=2 COMMON_VPP=null bash tests/e2e/run_ppo_trainer_megatron.sh +actor_rollout_ref.actor.megatron.override_transformer_config.account_for_embedding_in_pipeline_split=true +actor_rollout_ref.actor.megatron.override_transformer_config.account_for_loss_in_pipeline_split=true
       - name: Test Megatron checkpoints merging function (DeepSeek Actor and Critic)
         run: |
-<<<<<<< HEAD
-          ray stop --force
-          ADV_ESTIMATOR=grpo USE_DYNAMIC_BSZ=False MODEL_ID=Qwen/Qwen3-0.6B bash tests/e2e/run_ppo_trainer_megatron.sh
-=======
           exp_name="deepseek-coder-1.3b-instruct-megatron-gsm8k-minimal"
           python scripts/model_merger.py test --backend megatron --local_dir checkpoints/verl-test/${exp_name}/global_step_1/actor --test_hf_dir checkpoints/verl-test/${exp_name}/global_step_1/actor/huggingface --hf_model_path deepseek-ai/deepseek-coder-1.3b-instruct
           python scripts/model_merger.py test --backend megatron --is-value-model --local_dir checkpoints/verl-test/${exp_name}/global_step_1/critic --test_hf_dir checkpoints/verl-test/${exp_name}/global_step_1/critic/huggingface --hf_model_path deepseek-ai/deepseek-coder-1.3b-instruct
->>>>>>> 2c179dae
-      - name: clean up
-        run: |
-          rm -rf checkpoints
+      - name: clean up
+        run: |
+          rm -rf checkpoints
