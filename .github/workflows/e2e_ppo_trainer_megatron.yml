--- conflicted
+++ resolved
@@ -231,45 +231,25 @@
       - name: clean up
         run: |
           rm -rf checkpoints
-<<<<<<< HEAD
-  e2e_ppo_trainer_megatron-qwen2_5vl-3b:
-=======
   e2e_ppo_trainer_megatron-moe-expert-parallel:
->>>>>>> 2a386cf0
-    runs-on: [L20x8]
-    timeout-minutes: 60 # Increase this timeout value as needed
-    env:
-      HTTP_PROXY: ${{ secrets.PROXY_HTTP }}
-      HTTPS_PROXY: ${{ secrets.PROXY_HTTPS }}
-      NO_PROXY: "localhost,127.0.0.1,hf-mirror.com"
-      HF_ENDPOINT: "https://hf-mirror.com"
-      HF_HUB_ENABLE_HF_TRANSFER: "0" # This is more stable
-    container:
-<<<<<<< HEAD
-      image: whatcanyousee/verl:ngc-cu124-vllm0.8.5-sglang0.4.6.post5-mcore0.12.0-te2.3
-=======
+    runs-on: [L20x8]
+    timeout-minutes: 60 # Increase this timeout value as needed
+    env:
+      HTTP_PROXY: ${{ secrets.PROXY_HTTP }}
+      HTTPS_PROXY: ${{ secrets.PROXY_HTTPS }}
+      NO_PROXY: "localhost,127.0.0.1,hf-mirror.com"
+      HF_ENDPOINT: "https://hf-mirror.com"
+      HF_HUB_ENABLE_HF_TRANSFER: "0" # This is more stable
+    container:
       image: whatcanyousee/verl:ngc-cu124-vllm0.8.5-sglang0.4.6-mcore0.12.0-te2.3
->>>>>>> 2a386cf0
-      options: --gpus all --shm-size=10g
-    steps:
-      - uses: actions/checkout@11bd71901bbe5b1630ceea73d27597364c9af683 # v4.2.2
-        with:
-          fetch-depth: 0
-      - name: Install the current repository
-        run: |
-          pip3 install --no-deps -e .[test]
-<<<<<<< HEAD
-      - name: Prepare Geo3k dataset
-        run: |
-          python3 examples/data_preprocess/geo3k.py
-      - name: Prepare dist_ckpt of Qwen2.5-VL-3B, only supports dist_ckpt
-        run: |
-          python3 scripts/converter_hf_to_mcore.py --hf_model_path ${HOME}/models/Qwen/Qwen2.5-VL-3B-Instruct --output_path checkpoints/verl-test/qwen2.5-vl-3b-megatron
-      - name: Running Geo3k E2E training tests with 3D parallelism on 8 L20 GPUs with Megatron (Qwen)
-        run: |
-          ray stop --force
-          TRAIN_FILES=${HOME}/data/geo3k/train.parquet VAL_FILES=${HOME}/data/geo3k/test.parquet MODEL_ID=Qwen/Qwen2.5-VL-3B-Instruct ADV_ESTIMATOR=grpo USE_DYNAMIC_BSZ=False SKIP_SAVE_HF_MODEL=1 COMMON_PP=4 COMMON_CP=1 COMMON_TP=2 bash tests/e2e/run_ppo_trainer_megatron.sh actor_rollout_ref.actor.megatron.use_dist_checkpointing=true actor_rollout_ref.ref.megatron.use_dist_checkpointing=true actor_rollout_ref.actor.megatron.dist_checkpointing_path=checkpoints/verl-test/qwen2.5-vl-3b-megatron actor_rollout_ref.ref.megatron.dist_checkpointing_path=checkpoints/verl-test/qwen2.5-vl-3b-megatron
-=======
+      options: --gpus all --shm-size=10g
+    steps:
+      - uses: actions/checkout@11bd71901bbe5b1630ceea73d27597364c9af683 # v4.2.2
+        with:
+          fetch-depth: 0
+      - name: Install the current repository
+        run: |
+          pip3 install --no-deps -e .[test]
       - name: Prepare GSM8K dataset
         run: |
           python3 examples/data_preprocess/gsm8k.py
@@ -282,7 +262,38 @@
           MODEL_ID=Qwen/Qwen1.5-MoE-A2.7B-Chat \
           COMMON_PP=2 COMMON_VPP=null COMMON_CP=1 COMMON_TP=4 COMMON_EP=4 COMMON_ETP=1 INFER_TP=8 \
           USE_DIST_CKPT=True ALL_OFFLOAD=True SKIP_SAVE_HF_MODEL=1 bash tests/e2e/run_ppo_trainer_megatron.sh
->>>>>>> 2a386cf0
-      - name: clean up
-        run: |
-          rm -rf checkpoints
+      - name: clean up
+        run: |
+          rm -rf checkpoints
+  e2e_ppo_trainer_megatron-qwen2_5vl-3b:
+    runs-on: [L20x8]
+    timeout-minutes: 60 # Increase this timeout value as needed
+    env:
+      HTTP_PROXY: ${{ secrets.PROXY_HTTP }}
+      HTTPS_PROXY: ${{ secrets.PROXY_HTTPS }}
+      NO_PROXY: "localhost,127.0.0.1,hf-mirror.com"
+      HF_ENDPOINT: "https://hf-mirror.com"
+      HF_HUB_ENABLE_HF_TRANSFER: "0" # This is more stable
+    container:
+      image: whatcanyousee/verl:ngc-cu124-vllm0.8.5-sglang0.4.6.post5-mcore0.12.0-te2.3
+      options: --gpus all --shm-size=10g
+    steps:
+      - uses: actions/checkout@11bd71901bbe5b1630ceea73d27597364c9af683 # v4.2.2
+        with:
+          fetch-depth: 0
+      - name: Install the current repository
+        run: |
+          pip3 install --no-deps -e .[test]
+      - name: Prepare Geo3k dataset
+        run: |
+          python3 examples/data_preprocess/geo3k.py
+      - name: Prepare dist_ckpt of Qwen2.5-VL-3B, only supports dist_ckpt
+        run: |
+          python3 scripts/converter_hf_to_mcore.py --hf_model_path ${HOME}/models/Qwen/Qwen2.5-VL-3B-Instruct --output_path checkpoints/verl-test/qwen2.5-vl-3b-megatron
+      - name: Running Geo3k E2E training tests with 3D parallelism on 8 L20 GPUs with Megatron (Qwen)
+        run: |
+          ray stop --force
+          TRAIN_FILES=${HOME}/data/geo3k/train.parquet VAL_FILES=${HOME}/data/geo3k/test.parquet MODEL_ID=Qwen/Qwen2.5-VL-3B-Instruct ADV_ESTIMATOR=grpo USE_DYNAMIC_BSZ=False SKIP_SAVE_HF_MODEL=1 COMMON_PP=4 COMMON_CP=1 COMMON_TP=2 bash tests/e2e/run_ppo_trainer_megatron.sh actor_rollout_ref.actor.megatron.use_dist_checkpointing=true actor_rollout_ref.ref.megatron.use_dist_checkpointing=true actor_rollout_ref.actor.megatron.dist_checkpointing_path=checkpoints/verl-test/qwen2.5-vl-3b-megatron actor_rollout_ref.ref.megatron.dist_checkpointing_path=checkpoints/verl-test/qwen2.5-vl-3b-megatron
+      - name: clean up
+        run: |
+          rm -rf checkpoints